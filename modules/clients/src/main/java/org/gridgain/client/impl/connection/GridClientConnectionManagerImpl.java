--- conflicted
+++ resolved
@@ -179,10 +179,6 @@
                     }
                 };
 
-<<<<<<< HEAD
-        evtLoop = cfg.getProtocol() == GridClientProtocol.TCP ?
-            new NioEventLoopGroup(workerCnt, new GridClientThreadFactory("nio", true)) : null;
-=======
                 GridNioFilter codecFilter = new GridNioCodecFilter(new NioParser(msgReader), gridLog, true);
 
                 if (sslCtx != null) {
@@ -220,7 +216,6 @@
                 throw new GridClientException("Failed to start connection server.", e);
             }
         }
->>>>>>> 8677d1fe
     }
 
     /** {@inheritDoc} */
@@ -459,37 +454,11 @@
 
             GridClientConnection conn;
 
-<<<<<<< HEAD
             if (cfg.getProtocol() == GridClientProtocol.TCP) {
-                conn = new GridClientTcpConnection(clientId, addr, sslCtx, evtLoop,
+                conn = new GridClientNioTcpConnection(srv, clientId, addr, sslCtx, pingExecutor,
                     cfg.getConnectTimeout(), cfg.getPingInterval(), cfg.getPingTimeout(),
                     cfg.isTcpNoDelay(), protoId == null ? cfg.getMarshaller() : null,
-                    top, cfg.getCredentials(), protoId);
-=======
-            switch (cfg.getProtocol()) {
-                case TCP: {
-                    conn = new GridClientNioTcpConnection(srv, clientId, addr, sslCtx, pingExecutor,
-                        cfg.getConnectTimeout(), cfg.getPingInterval(), cfg.getPingTimeout(),
-                        cfg.isTcpNoDelay(), protoId == null ? cfg.getMarshaller() : null,
-                        top, cred, protoId);
-
-                    break;
-                }
-
-                case HTTP: {
-                    conn = new GridClientHttpConnection(clientId, addr, sslCtx,
-                        // Applying max idle time as read timeout for HTTP connections.
-                        cfg.getConnectTimeout(), (int)cfg.getMaxConnectionIdleTime(), top,
-                        executor == null ? cfg.getExecutorService() : executor, cred);
-
-                    break;
-                }
-
-                default: {
-                    throw new GridServerUnreachableException("Failed to create client (protocol is not supported): " +
-                        cfg.getProtocol());
-                }
->>>>>>> 8677d1fe
+                    top, cred, protoId);
             }
             else
                 throw new GridServerUnreachableException("Failed to create client (protocol is not supported): " +
