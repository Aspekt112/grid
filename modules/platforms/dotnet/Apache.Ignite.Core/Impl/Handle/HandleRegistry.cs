--- conflicted
+++ resolved
@@ -102,11 +102,10 @@
         }
 
         /// <summary>
-<<<<<<< HEAD
-        /// Allocate a handle for critical resource in safe mode.		
-        /// </summary>		
-        /// <param name="target">Target.</param>		
-        /// <returns>Pointer.</returns>		
+        /// Allocate a handle for critical resource in safe mode.
+        /// </summary>
+        /// <param name="target">Target.</param>
+        /// <returns>Pointer.</returns>
         [ExcludeFromCodeCoverage]
         public long AllocateCriticalSafe(object target)
         {
@@ -114,8 +113,6 @@
         }
 
         /// <summary>
-=======
->>>>>>> d69e26dd
         /// Internal allocation routine.
         /// </summary>
         /// <param name="target">Target.</param>
