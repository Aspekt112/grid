﻿﻿/*
 * Licensed to the Apache Software Foundation (ASF) under one or more
 * contributor license agreements.  See the NOTICE file distributed with
 * this work for additional information regarding copyright ownership.
 * The ASF licenses this file to You under the Apache License, Version 2.0
 * (the "License"); you may not use this file except in compliance with
 * the License.  You may obtain a copy of the License at
 *
 *      http://www.apache.org/licenses/LICENSE-2.0
 *
 * Unless required by applicable law or agreed to in writing, software
 * distributed under the License is distributed on an "AS IS" BASIS,
 * WITHOUT WARRANTIES OR CONDITIONS OF ANY KIND, either express or implied.
 * See the License for the specific language governing permissions and
 * limitations under the License.
 */

namespace Apache.Ignite.Core.Impl.Unmanaged
{
    using System;
    using System.Collections.Generic;
    using System.Diagnostics;
    using System.Diagnostics.CodeAnalysis;
    using System.IO;
    using System.Globalization;
    using System.Runtime.InteropServices;
    using System.Threading;
    using Apache.Ignite.Core.Cache.Affinity;
    using Apache.Ignite.Core.Cluster;
    using Apache.Ignite.Core.Common;
    using Apache.Ignite.Core.Impl.Binary;
    using Apache.Ignite.Core.Impl.Binary.IO;
    using Apache.Ignite.Core.Impl.Cache;
    using Apache.Ignite.Core.Impl.Cache.Affinity;
    using Apache.Ignite.Core.Impl.Cache.Query.Continuous;
    using Apache.Ignite.Core.Impl.Cache.Store;
    using Apache.Ignite.Core.Impl.Common;
    using Apache.Ignite.Core.Impl.Compute;
    using Apache.Ignite.Core.Impl.Datastream;
    using Apache.Ignite.Core.Impl.Events;
    using Apache.Ignite.Core.Impl.Handle;
    using Apache.Ignite.Core.Impl.Log;
    using Apache.Ignite.Core.Impl.Memory;
    using Apache.Ignite.Core.Impl.Messaging;
    using Apache.Ignite.Core.Impl.Resource;
    using Apache.Ignite.Core.Impl.Services;
    using Apache.Ignite.Core.Lifecycle;
    using Apache.Ignite.Core.Log;
    using Apache.Ignite.Core.Services;
    using UU = UnmanagedUtils;

    /// <summary>
    /// Unmanaged callbacks.
    /// </summary>
    [SuppressMessage("ReSharper", "UnusedMember.Local")]
    [SuppressMessage("Microsoft.Design", "CA1001:TypesThatOwnDisposableFieldsShouldBeDisposable", 
        Justification = "This class instance usually lives as long as the app runs.")]
    [SuppressMessage("Microsoft.Design", "CA1049:TypesThatOwnNativeResourcesShouldBeDisposable", 
        Justification = "This class instance usually lives as long as the app runs.")]
    internal unsafe class UnmanagedCallbacks
    {
        /** Console write delegate. */
        private static readonly ConsoleWriteDelegate ConsoleWriteDel = ConsoleWrite;

        /** Console write pointer. */
        private static readonly void* ConsoleWritePtr =
            Marshal.GetFunctionPointerForDelegate(ConsoleWriteDel).ToPointer();

        /** Unmanaged context. */
        private volatile UnmanagedContext _ctx;

        /** Handle registry. */
        private readonly HandleRegistry _handleRegistry = new HandleRegistry();
        
        /** Grid. */
        private volatile Ignite _ignite;

        /** Keep references to created delegates. */
        // ReSharper disable once CollectionNeverQueried.Local
        private readonly List<Delegate> _delegates = new List<Delegate>(50);

        /** Initialized flag. */
        private readonly ManualResetEventSlim _initEvent = new ManualResetEventSlim(false);

        /** Actions to be called upon Ignite initialization. */
        private readonly List<Action<Ignite>> _initActions = new List<Action<Ignite>>();

        /** GC handle to UnmanagedCallbacks instance to prevent it from being GCed. */
        private readonly GCHandle _thisHnd;

        /** Callbacks pointer. */
        [SuppressMessage("Microsoft.Reliability", "CA2006:UseSafeHandleToEncapsulateNativeResources")]
        private readonly IntPtr _cbsPtr;

        /** Log. */
        private readonly ILogger _log;

        /** Error type: generic. */
        private const int ErrGeneric = 1;

        /** Error type: initialize. */
        private const int ErrJvmInit = 2;

        /** Error type: attach. */
        private const int ErrJvmAttach = 3;

        /** Operation: prepare .Net. */
        private const int OpPrepareDotNet = 1;

        private delegate long CacheStoreCreateCallbackDelegate(void* target, long memPtr);
        private delegate int CacheStoreInvokeCallbackDelegate(void* target, long objPtr, long memPtr);
        private delegate void CacheStoreDestroyCallbackDelegate(void* target, long objPtr);
        private delegate long CacheStoreSessionCreateCallbackDelegate(void* target, long storePtr);

        private delegate long CacheEntryFilterCreateCallbackDelegate(void* target, long memPtr);
        private delegate int CacheEntryFilterApplyCallbackDelegate(void* target, long objPtr, long memPtr);
        private delegate void CacheEntryFilterDestroyCallbackDelegate(void* target, long objPtr);

        private delegate void CacheInvokeCallbackDelegate(void* target, long inMemPtr, long outMemPtr);

        private delegate void ComputeTaskMapCallbackDelegate(void* target, long taskPtr, long inMemPtr, long outMemPtr);
        private delegate int ComputeTaskJobResultCallbackDelegate(void* target, long taskPtr, long jobPtr, long memPtr);
        private delegate void ComputeTaskReduceCallbackDelegate(void* target, long taskPtr);
        private delegate void ComputeTaskCompleteCallbackDelegate(void* target, long taskPtr, long memPtr);
        private delegate int ComputeJobSerializeCallbackDelegate(void* target, long jobPtr, long memPtr);
        private delegate long ComputeJobCreateCallbackDelegate(void* target, long memPtr);
        private delegate void ComputeJobExecuteCallbackDelegate(void* target, long jobPtr, int cancel, long memPtr);
        private delegate void ComputeJobCancelCallbackDelegate(void* target, long jobPtr);
        private delegate void ComputeJobDestroyCallbackDelegate(void* target, long jobPtr);

        private delegate void ContinuousQueryListenerApplyCallbackDelegate(void* target, long lsnrPtr, long memPtr);
        private delegate long ContinuousQueryFilterCreateCallbackDelegate(void* target, long memPtr);
        private delegate int ContinuousQueryFilterApplyCallbackDelegate(void* target, long filterPtr, long memPtr);
        private delegate void ContinuousQueryFilterReleaseCallbackDelegate(void* target, long filterPtr);

        private delegate void DataStreamerTopologyUpdateCallbackDelegate(void* target, long ldrPtr, long topVer, int topSize);
        private delegate void DataStreamerStreamReceiverInvokeCallbackDelegate(void* target, long ptr, void* cache, long memPtr, byte keepPortable);

        private delegate void FutureByteResultCallbackDelegate(void* target, long futPtr, int res);
        private delegate void FutureBoolResultCallbackDelegate(void* target, long futPtr, int res);
        private delegate void FutureShortResultCallbackDelegate(void* target, long futPtr, int res);
        private delegate void FutureCharResultCallbackDelegate(void* target, long futPtr, int res);
        private delegate void FutureIntResultCallbackDelegate(void* target, long futPtr, int res);
        private delegate void FutureFloatResultCallbackDelegate(void* target, long futPtr, float res);
        private delegate void FutureLongResultCallbackDelegate(void* target, long futPtr, long res);
        private delegate void FutureDoubleResultCallbackDelegate(void* target, long futPtr, double res);
        private delegate void FutureObjectResultCallbackDelegate(void* target, long futPtr, long memPtr);
        private delegate void FutureNullResultCallbackDelegate(void* target, long futPtr);
        private delegate void FutureErrorCallbackDelegate(void* target, long futPtr, long memPtr);

        private delegate void LifecycleOnEventCallbackDelegate(void* target, long ptr, int evt);

        private delegate void MemoryReallocateCallbackDelegate(void* target, long memPtr, int cap);

        private delegate long MessagingFilterCreateCallbackDelegate(void* target, long memPtr);
        private delegate int MessagingFilterApplyCallbackDelegate(void* target, long ptr, long memPtr);
        private delegate void MessagingFilterDestroyCallbackDelegate(void* target, long ptr);
        
        private delegate long EventFilterCreateCallbackDelegate(void* target, long memPtr);
        private delegate int EventFilterApplyCallbackDelegate(void* target, long ptr, long memPtr);
        private delegate void EventFilterDestroyCallbackDelegate(void* target, long ptr);

        private delegate long ServiceInitCallbackDelegate(void* target, long memPtr);
        private delegate void ServiceExecuteCallbackDelegate(void* target, long svcPtr, long memPtr);
        private delegate void ServiceCancelCallbackDelegate(void* target, long svcPtr, long memPtr);
        private delegate void ServiceInvokeMethodCallbackDelegate(void* target, long svcPtr, long inMemPtr, long outMemPtr);

        private delegate int ClusterNodeFilterApplyCallbackDelegate(void* target, long memPtr);

        private delegate void NodeInfoCallbackDelegate(void* target, long memPtr);

        private delegate void OnStartCallbackDelegate(void* target, void* proc, long memPtr);
        private delegate void OnStopCallbackDelegate(void* target);
        
        private delegate void ErrorCallbackDelegate(void* target, int errType, sbyte* errClsChars, int errClsCharsLen, sbyte* errMsgChars, int errMsgCharsLen, sbyte* stackTraceChars, int stackTraceCharsLen, void* errData, int errDataLen);

        private delegate long ExtensionCallbackInLongOutLongDelegate(void* target, int typ, long arg1);
        private delegate long ExtensionCallbackInLongLongOutLongDelegate(void* target, int typ, long arg1, long arg2);

        private delegate void OnClientDisconnectedDelegate(void* target);
        private delegate void OnClientReconnectedDelegate(void* target, bool clusterRestarted);

        private delegate void LoggerLogDelegate(void* target, int level, sbyte* messageChars, int messageCharsLen, sbyte* categoryChars, int categoryCharsLen, sbyte* errorInfoChars, int errorInfoCharsLen, long memPtr);
        private delegate bool LoggerIsLevelEnabledDelegate(void* target, int level);

        private delegate long AffinityFunctionInitDelegate(void* target, long memPtr, void* baseFunc);
        private delegate int AffinityFunctionPartitionDelegate(void* target, long ptr, long memPtr);
        private delegate void AffinityFunctionAssignPartitionsDelegate(void* target, long ptr, long inMemPtr, long outMemPtr);
        private delegate void AffinityFunctionRemoveNodeDelegate(void* target, long ptr, long memPtr);
        private delegate void AffinityFunctionDestroyDelegate(void* target, long ptr);

        private delegate void ConsoleWriteDelegate(sbyte* chars, int charsLen, bool isErr);

        /// <summary>
        /// Constructor.
        /// </summary>
        /// <param name="log">Logger.</param>
        public UnmanagedCallbacks(ILogger log)
        {
            Debug.Assert(log != null);
            _log = log;

            var cbs = new UnmanagedCallbackHandlers
            {
                target = IntPtr.Zero.ToPointer(), // Target is not used in .Net as we rely on dynamic FP creation.

                cacheStoreCreate = CreateFunctionPointer((CacheStoreCreateCallbackDelegate) CacheStoreCreate),
                cacheStoreInvoke = CreateFunctionPointer((CacheStoreInvokeCallbackDelegate) CacheStoreInvoke),
                cacheStoreDestroy = CreateFunctionPointer((CacheStoreDestroyCallbackDelegate) CacheStoreDestroy),

                cacheStoreSessionCreate = CreateFunctionPointer((CacheStoreSessionCreateCallbackDelegate) CacheStoreSessionCreate),
                
                cacheEntryFilterCreate = CreateFunctionPointer((CacheEntryFilterCreateCallbackDelegate)CacheEntryFilterCreate),
                cacheEntryFilterApply = CreateFunctionPointer((CacheEntryFilterApplyCallbackDelegate)CacheEntryFilterApply),
                cacheEntryFilterDestroy = CreateFunctionPointer((CacheEntryFilterDestroyCallbackDelegate)CacheEntryFilterDestroy),

                cacheInvoke = CreateFunctionPointer((CacheInvokeCallbackDelegate) CacheInvoke),

                computeTaskMap = CreateFunctionPointer((ComputeTaskMapCallbackDelegate) ComputeTaskMap),
                computeTaskJobResult =
                    CreateFunctionPointer((ComputeTaskJobResultCallbackDelegate) ComputeTaskJobResult),
                computeTaskReduce = CreateFunctionPointer((ComputeTaskReduceCallbackDelegate) ComputeTaskReduce),
                computeTaskComplete = CreateFunctionPointer((ComputeTaskCompleteCallbackDelegate) ComputeTaskComplete),
                computeJobSerialize = CreateFunctionPointer((ComputeJobSerializeCallbackDelegate) ComputeJobSerialize),
                computeJobCreate = CreateFunctionPointer((ComputeJobCreateCallbackDelegate) ComputeJobCreate),
                computeJobExecute = CreateFunctionPointer((ComputeJobExecuteCallbackDelegate) ComputeJobExecute),
                computeJobCancel = CreateFunctionPointer((ComputeJobCancelCallbackDelegate) ComputeJobCancel),
                computeJobDestroy = CreateFunctionPointer((ComputeJobDestroyCallbackDelegate) ComputeJobDestroy),
                continuousQueryListenerApply =
                    CreateFunctionPointer((ContinuousQueryListenerApplyCallbackDelegate) ContinuousQueryListenerApply),
                continuousQueryFilterCreate =
                    CreateFunctionPointer((ContinuousQueryFilterCreateCallbackDelegate) ContinuousQueryFilterCreate),
                continuousQueryFilterApply =
                    CreateFunctionPointer((ContinuousQueryFilterApplyCallbackDelegate) ContinuousQueryFilterApply),
                continuousQueryFilterRelease =
                    CreateFunctionPointer((ContinuousQueryFilterReleaseCallbackDelegate) ContinuousQueryFilterRelease),
                dataStreamerTopologyUpdate =
                    CreateFunctionPointer((DataStreamerTopologyUpdateCallbackDelegate) DataStreamerTopologyUpdate),
                dataStreamerStreamReceiverInvoke =
                    CreateFunctionPointer((DataStreamerStreamReceiverInvokeCallbackDelegate) DataStreamerStreamReceiverInvoke),
                
                futureByteResult = CreateFunctionPointer((FutureByteResultCallbackDelegate) FutureByteResult),
                futureBoolResult = CreateFunctionPointer((FutureBoolResultCallbackDelegate) FutureBoolResult),
                futureShortResult = CreateFunctionPointer((FutureShortResultCallbackDelegate) FutureShortResult),
                futureCharResult = CreateFunctionPointer((FutureCharResultCallbackDelegate) FutureCharResult),
                futureIntResult = CreateFunctionPointer((FutureIntResultCallbackDelegate) FutureIntResult),
                futureFloatResult = CreateFunctionPointer((FutureFloatResultCallbackDelegate) FutureFloatResult),
                futureLongResult = CreateFunctionPointer((FutureLongResultCallbackDelegate) FutureLongResult),
                futureDoubleResult = CreateFunctionPointer((FutureDoubleResultCallbackDelegate) FutureDoubleResult),
                futureObjectResult = CreateFunctionPointer((FutureObjectResultCallbackDelegate) FutureObjectResult),
                futureNullResult = CreateFunctionPointer((FutureNullResultCallbackDelegate) FutureNullResult),
                futureError = CreateFunctionPointer((FutureErrorCallbackDelegate) FutureError),
                lifecycleOnEvent = CreateFunctionPointer((LifecycleOnEventCallbackDelegate) LifecycleOnEvent),
                memoryReallocate = CreateFunctionPointer((MemoryReallocateCallbackDelegate) MemoryReallocate),
                nodeInfo = CreateFunctionPointer((NodeInfoCallbackDelegate) NodeInfo),
                
                messagingFilterCreate = CreateFunctionPointer((MessagingFilterCreateCallbackDelegate)MessagingFilterCreate),
                messagingFilterApply = CreateFunctionPointer((MessagingFilterApplyCallbackDelegate)MessagingFilterApply),
                messagingFilterDestroy = CreateFunctionPointer((MessagingFilterDestroyCallbackDelegate)MessagingFilterDestroy),

                eventFilterCreate = CreateFunctionPointer((EventFilterCreateCallbackDelegate)EventFilterCreate),
                eventFilterApply = CreateFunctionPointer((EventFilterApplyCallbackDelegate)EventFilterApply),
                eventFilterDestroy = CreateFunctionPointer((EventFilterDestroyCallbackDelegate)EventFilterDestroy),

                serviceInit = CreateFunctionPointer((ServiceInitCallbackDelegate)ServiceInit),
                serviceExecute = CreateFunctionPointer((ServiceExecuteCallbackDelegate)ServiceExecute),
                serviceCancel = CreateFunctionPointer((ServiceCancelCallbackDelegate)ServiceCancel),
                serviceInvokeMethod = CreateFunctionPointer((ServiceInvokeMethodCallbackDelegate)ServiceInvokeMethod),

                clusterNodeFilterApply = CreateFunctionPointer((ClusterNodeFilterApplyCallbackDelegate)ClusterNodeFilterApply),
                
                onStart = CreateFunctionPointer((OnStartCallbackDelegate)OnStart),
                onStop = CreateFunctionPointer((OnStopCallbackDelegate)OnStop),
                error = CreateFunctionPointer((ErrorCallbackDelegate)Error),
                
                extensionCbInLongOutLong = CreateFunctionPointer((ExtensionCallbackInLongOutLongDelegate)ExtensionCallbackInLongOutLong),
                extensionCbInLongLongOutLong = CreateFunctionPointer((ExtensionCallbackInLongLongOutLongDelegate)ExtensionCallbackInLongLongOutLong),

                onClientDisconnected = CreateFunctionPointer((OnClientDisconnectedDelegate)OnClientDisconnected),
                ocClientReconnected = CreateFunctionPointer((OnClientReconnectedDelegate)OnClientReconnected),

                affinityFunctionInit = CreateFunctionPointer((AffinityFunctionInitDelegate)AffinityFunctionInit),
                affinityFunctionPartition = CreateFunctionPointer((AffinityFunctionPartitionDelegate)AffinityFunctionPartition),
                affinityFunctionAssignPartitions = CreateFunctionPointer((AffinityFunctionAssignPartitionsDelegate)AffinityFunctionAssignPartitions),
                affinityFunctionRemoveNode = CreateFunctionPointer((AffinityFunctionRemoveNodeDelegate)AffinityFunctionRemoveNode),
                affinityFunctionDestroy = CreateFunctionPointer((AffinityFunctionDestroyDelegate)AffinityFunctionDestroy),

                loggerLog = CreateFunctionPointer((LoggerLogDelegate)LoggerLog),
                loggerIsLevelEnabled = CreateFunctionPointer((LoggerIsLevelEnabledDelegate)LoggerIsLevelEnabled)
            };

            _cbsPtr = Marshal.AllocHGlobal(UU.HandlersSize());

            Marshal.StructureToPtr(cbs, _cbsPtr, false);

            _thisHnd = GCHandle.Alloc(this);
        }

        /// <summary>
        /// Gets the handle registry.
        /// </summary>
        public HandleRegistry HandleRegistry
        {
            get { return _handleRegistry; }
        }

        #region IMPLEMENTATION: CACHE

        private long CacheStoreCreate(void* target, long memPtr)
        {
            return SafeCall(() =>
            {
                var cacheStore = CacheStore.CreateInstance(memPtr, _handleRegistry);

                if (_ignite != null)
                    cacheStore.Init(_ignite);
                else
                {
                    lock (_initActions)
                    {
                        if (_ignite != null)
                            cacheStore.Init(_ignite);
                        else
                            _initActions.Add(cacheStore.Init);
                    }
                }

                return cacheStore.Handle;
            }, true);
        }

        [SuppressMessage("Microsoft.Design", "CA1031:DoNotCatchGeneralExceptionTypes")]
        [SuppressMessage("Microsoft.Reliability", "CA2000:Dispose objects before losing scope")]
        private int CacheStoreInvoke(void* target, long objPtr, long memPtr)
        {
            return SafeCall(() =>
            {
                var t = _handleRegistry.Get<CacheStore>(objPtr, true);

                using (PlatformMemoryStream stream = IgniteManager.Memory.Get(memPtr).GetStream())
                {
<<<<<<< HEAD
                    try
                    {
                        return t.Invoke(stream, cb0, _ignite);
                    }
                    catch (Exception e)
                    {
                        stream.Seek(0, SeekOrigin.Begin);

                        _ignite.Marshaller.StartMarshal(stream).WriteObject(e);

                        return -1;
                    }
=======
                    return t.Invoke(stream, _ignite);
>>>>>>> eaf8ae24
                }
            });
        }

        private void CacheStoreDestroy(void* target, long objPtr)
        {
            SafeCall(() => _ignite.HandleRegistry.Release(objPtr));
        }

        private long CacheStoreSessionCreate(void* target, long storePtr)
        {
            return SafeCall(() => _ignite.HandleRegistry.Allocate(new CacheStoreSession()));
        }

        private long CacheEntryFilterCreate(void* target, long memPtr)
        {
            return SafeCall(() => _handleRegistry.Allocate(CacheEntryFilterHolder.CreateInstance(memPtr, _ignite)));
        }

        private int CacheEntryFilterApply(void* target, long objPtr, long memPtr)
        {
            return SafeCall(() =>
            {
                var t = _ignite.HandleRegistry.Get<CacheEntryFilterHolder>(objPtr);

                using (PlatformMemoryStream stream = IgniteManager.Memory.Get(memPtr).GetStream())
                {
                    return t.Invoke(stream);
                }
            });
        }

        private void CacheEntryFilterDestroy(void* target, long objPtr)
        {
            SafeCall(() => _ignite.HandleRegistry.Release(objPtr));
        }

        private void CacheInvoke(void* target, long inMemPtr, long outMemPtr)
        {
            SafeCall(() =>
            {
                using (PlatformMemoryStream inStream = IgniteManager.Memory.Get(inMemPtr).GetStream())
                {
                    var result = ReadAndRunCacheEntryProcessor(inStream, _ignite);

                    using (PlatformMemoryStream outStream = IgniteManager.Memory.Get(outMemPtr).GetStream())
                    {
                        result.Write(outStream, _ignite.Marshaller);

                        outStream.SynchronizeOutput();
                    }
                }
            });
        }

        /// <summary>
        /// Reads cache entry processor and related data from stream, executes it and returns the result.
        /// </summary>
        /// <param name="inOutStream">Stream.</param>
        /// <param name="grid">Grid.</param>
        /// <returns>CacheEntryProcessor result.</returns>
        private CacheEntryProcessorResultHolder ReadAndRunCacheEntryProcessor(IBinaryStream inOutStream,
            Ignite grid)
        {
            var marsh = grid.Marshaller;

            var key = marsh.Unmarshal<object>(inOutStream);
            var val = marsh.Unmarshal<object>(inOutStream);
            var isLocal = inOutStream.ReadBool();

            var holder = isLocal
                ? _handleRegistry.Get<CacheEntryProcessorHolder>(inOutStream.ReadLong(), true)
                : marsh.Unmarshal<CacheEntryProcessorHolder>(inOutStream);

            return holder.Process(key, val, val != null, grid);
        }

        #endregion

        #region IMPLEMENTATION: COMPUTE

        private void ComputeTaskMap(void* target, long taskPtr, long inMemPtr, long outMemPtr)
        {
            SafeCall(() =>
            {
                using (PlatformMemoryStream inStream = IgniteManager.Memory.Get(inMemPtr).GetStream())
                {
                    using (PlatformMemoryStream outStream = IgniteManager.Memory.Get(outMemPtr).GetStream())
                    {
                        Task(taskPtr).Map(inStream, outStream);
                    }
                }
            });
        }

        private int ComputeTaskJobResult(void* target, long taskPtr, long jobPtr, long memPtr)
        {
            return SafeCall(() =>
            {
                var task = Task(taskPtr);

                if (memPtr == 0)
                {
                    return task.JobResultLocal(Job(jobPtr));
                }
                
                using (var stream = IgniteManager.Memory.Get(memPtr).GetStream())
                {
                    return task.JobResultRemote(Job(jobPtr), stream);
                }
            });
        }

        private void ComputeTaskReduce(void* target, long taskPtr)
        {
            SafeCall(() =>
            {
                var task = _handleRegistry.Get<IComputeTaskHolder>(taskPtr, true);

                task.Reduce();
            });
        }

        private void ComputeTaskComplete(void* target, long taskPtr, long memPtr)
        {
            SafeCall(() =>
            {
                var task = _handleRegistry.Get<IComputeTaskHolder>(taskPtr, true);

                if (memPtr == 0)
                    task.Complete(taskPtr);
                else
                {
                    using (PlatformMemoryStream stream = IgniteManager.Memory.Get(memPtr).GetStream())
                    {
                        task.CompleteWithError(taskPtr, stream);
                    }
                }
            });
        }

        private int ComputeJobSerialize(void* target, long jobPtr, long memPtr)
        {
            return SafeCall(() =>
            {
                using (PlatformMemoryStream stream = IgniteManager.Memory.Get(memPtr).GetStream())
                {
                    return Job(jobPtr).Serialize(stream) ? 1 : 0;
                }
            });
        }

        private long ComputeJobCreate(void* target, long memPtr)
        {
            return SafeCall(() =>
            {
                using (PlatformMemoryStream stream = IgniteManager.Memory.Get(memPtr).GetStream())
                {
                    ComputeJobHolder job = ComputeJobHolder.CreateJob(_ignite, stream);

                    return _handleRegistry.Allocate(job);
                }
            });
        }

        private void ComputeJobExecute(void* target, long jobPtr, int cancel, long memPtr)
        {
            SafeCall(() =>
            {
                var job = Job(jobPtr);

                if (memPtr == 0)
                    job.ExecuteLocal(cancel == 1);
                else
                {
                    using (PlatformMemoryStream stream = IgniteManager.Memory.Get(memPtr).GetStream())
                    {
                        job.ExecuteRemote(stream, cancel == 1);
                    }
                }
            });
        }

        private void ComputeJobCancel(void* target, long jobPtr)
        {
            SafeCall(() =>
            {
                Job(jobPtr).Cancel();
            });
        }

        private void ComputeJobDestroy(void* target, long jobPtr)
        {
            SafeCall(() =>
            {
                _handleRegistry.Release(jobPtr);
            });
        }

        /// <summary>
        /// Get compute task using it's GC handle pointer.
        /// </summary>
        /// <param name="taskPtr">Task pointer.</param>
        /// <returns>Compute task.</returns>
        private IComputeTaskHolder Task(long taskPtr)
        {
            return _handleRegistry.Get<IComputeTaskHolder>(taskPtr);
        }

        /// <summary>
        /// Get compute job using it's GC handle pointer.
        /// </summary>
        /// <param name="jobPtr">Job pointer.</param>
        /// <returns>Compute job.</returns>
        private ComputeJobHolder Job(long jobPtr)
        {
            return _handleRegistry.Get<ComputeJobHolder>(jobPtr);
        }

        #endregion

        #region  IMPLEMENTATION: CONTINUOUS QUERY

        private void ContinuousQueryListenerApply(void* target, long lsnrPtr, long memPtr)
        {
            SafeCall(() =>
            {
                var hnd = _handleRegistry.Get<IContinuousQueryHandleImpl>(lsnrPtr);

                using (var stream = IgniteManager.Memory.Get(memPtr).GetStream())
                {
                    hnd.Apply(stream);
                }
            });
        }

        [SuppressMessage("ReSharper", "PossibleNullReferenceException")]
        private long ContinuousQueryFilterCreate(void* target, long memPtr)
        {
            return SafeCall(() =>
            {
                // 1. Unmarshal filter holder.
                using (var stream = IgniteManager.Memory.Get(memPtr).GetStream())
                {
                    var reader = _ignite.Marshaller.StartUnmarshal(stream);

                    var filterHolder = reader.ReadObject<ContinuousQueryFilterHolder>();

                    // 2. Create real filter from it's holder.
                    var filter = (IContinuousQueryFilter) DelegateTypeDescriptor.GetContinuousQueryFilterCtor(
                        filterHolder.Filter.GetType())(filterHolder.Filter, filterHolder.KeepBinary);

                    // 3. Inject grid.
                    filter.Inject(_ignite);

                    // 4. Allocate GC handle.
                    return filter.Allocate();
                }
            });
        }

        private int ContinuousQueryFilterApply(void* target, long filterPtr, long memPtr)
        {
            return SafeCall(() =>
            {
                var holder = _handleRegistry.Get<IContinuousQueryFilter>(filterPtr);

                using (var stream = IgniteManager.Memory.Get(memPtr).GetStream())
                {
                    return holder.Evaluate(stream) ? 1 : 0;
                }
            });
        }

        private void ContinuousQueryFilterRelease(void* target, long filterPtr)
        {
            SafeCall(() =>
            {
                var holder = _handleRegistry.Get<IContinuousQueryFilter>(filterPtr);

                holder.Release();
            });
        }
        
        #endregion

        #region IMPLEMENTATION: DATA STREAMER

        private void DataStreamerTopologyUpdate(void* target, long ldrPtr, long topVer, int topSize)
        {
            SafeCall(() =>
            {
                var ldrRef = _handleRegistry.Get<WeakReference>(ldrPtr);

                if (ldrRef == null)
                    return;

                var ldr = ldrRef.Target as IDataStreamer;

                if (ldr != null)
                    ldr.TopologyChange(topVer, topSize);
                else
                    _handleRegistry.Release(ldrPtr, true);
            });
        }

        [SuppressMessage("Microsoft.Reliability", "CA2000:Dispose objects before losing scope")]
        private void DataStreamerStreamReceiverInvoke(void* target, long rcvPtr, void* cache, long memPtr,
            byte keepBinary)
        {
            SafeCall(() =>
            {
                using (var stream = IgniteManager.Memory.Get(memPtr).GetStream())
                {
                    var reader = _ignite.Marshaller.StartUnmarshal(stream, BinaryMode.ForceBinary);

                    var binaryReceiver = reader.ReadObject<BinaryObject>();

                    var receiver = _handleRegistry.Get<StreamReceiverHolder>(rcvPtr) ??
                                   binaryReceiver.Deserialize<StreamReceiverHolder>();

                    if (receiver != null)
                        receiver.Receive(_ignite, new UnmanagedNonReleaseableTarget(_ctx, cache), stream,
                            keepBinary != 0);
                }
            });
        }

        #endregion
        
        #region IMPLEMENTATION: FUTURES

        private void FutureByteResult(void* target, long futPtr, int res)
        {
            SafeCall(() =>
            {
                ProcessFuture<byte>(futPtr, fut => { fut.OnResult((byte)res); });
            });
        }

        private void FutureBoolResult(void* target, long futPtr, int res)
        {
            SafeCall(() =>
            {
                ProcessFuture<bool>(futPtr, fut => { fut.OnResult(res == 1); });
            });
        }

        private void FutureShortResult(void* target, long futPtr, int res)
        {
            SafeCall(() =>
            {
                ProcessFuture<short>(futPtr, fut => { fut.OnResult((short)res); });
            });
        }

        private void FutureCharResult(void* target, long futPtr, int res)
        {
            SafeCall(() =>
            {
                ProcessFuture<char>(futPtr, fut => { fut.OnResult((char)res); });
            });
        }

        private void FutureIntResult(void* target, long futPtr, int res)
        {
            SafeCall(() =>
            {
                ProcessFuture<int>(futPtr, fut => { fut.OnResult(res); });
            });
        }

        private void FutureFloatResult(void* target, long futPtr, float res)
        {
            SafeCall(() =>
            {
                ProcessFuture<float>(futPtr, fut => { fut.OnResult(res); });
            });
        }

        private void FutureLongResult(void* target, long futPtr, long res)
        {
            SafeCall(() =>
            {
                ProcessFuture<long>(futPtr, fut => { fut.OnResult(res); });
            });
        }

        private void FutureDoubleResult(void* target, long futPtr, double res)
        {
            SafeCall(() =>
            {
                ProcessFuture<double>(futPtr, fut => { fut.OnResult(res); });
            });
        }

        private void FutureObjectResult(void* target, long futPtr, long memPtr)
        {
            SafeCall(() =>
            {
                ProcessFuture(futPtr, fut =>
                {
                    using (var stream = IgniteManager.Memory.Get(memPtr).GetStream())
                    {
                        fut.OnResult(stream);
                    }
                });
            });
        }

        private void FutureNullResult(void* target, long futPtr)
        {
            SafeCall(() =>
            {
                ProcessFuture(futPtr, fut => { fut.OnNullResult(); });
            });
        }

        private void FutureError(void* target, long futPtr, long memPtr)
        {
            SafeCall(() =>
            {
                using (var stream = IgniteManager.Memory.Get(memPtr).GetStream())
                {
                    var reader = _ignite.Marshaller.StartUnmarshal(stream);

                    string errCls = reader.ReadString();
                    string errMsg = reader.ReadString();
                    string stackTrace = reader.ReadString();
                    Exception inner = reader.ReadBoolean() ? reader.ReadObject<Exception>() : null;

                    Exception err = ExceptionUtils.GetException(_ignite, errCls, errMsg, stackTrace, reader, inner);

                    ProcessFuture(futPtr, fut => { fut.OnError(err); });
                }
            });
        }

        /// <summary>
        /// Process future.
        /// </summary>
        /// <param name="futPtr">Future pointer.</param>
        /// <param name="action">Action.</param>
        private void ProcessFuture(long futPtr, Action<IFutureInternal> action)
        {
            try
            {
                action(_handleRegistry.Get<IFutureInternal>(futPtr, true));
            }
            finally
            {
                _handleRegistry.Release(futPtr);
            }
        }

        /// <summary>
        /// Process future.
        /// </summary>
        /// <param name="futPtr">Future pointer.</param>
        /// <param name="action">Action.</param>
        private void ProcessFuture<T>(long futPtr, Action<Future<T>> action)
        {
            try
            {
                action(_handleRegistry.Get<Future<T>>(futPtr, true));
            }
            finally
            {
                _handleRegistry.Release(futPtr);
            }
        }

        #endregion

        #region IMPLEMENTATION: LIFECYCLE

        private void LifecycleOnEvent(void* target, long ptr, int evt)
        {
            SafeCall(() =>
            {
                var bean = _handleRegistry.Get<LifecycleBeanHolder>(ptr);

                bean.OnLifecycleEvent((LifecycleEventType)evt);
            }, true);
        }

        #endregion

        #region IMPLEMENTATION: MESSAGING

        private long MessagingFilterCreate(void* target, long memPtr)
        {
            return SafeCall(() =>
            {
                MessageListenerHolder holder = MessageListenerHolder.CreateRemote(_ignite, memPtr);

                return _ignite.HandleRegistry.AllocateSafe(holder);
            });
        }

        private int MessagingFilterApply(void* target, long ptr, long memPtr)
        {
            return SafeCall(() =>
            {
                var holder = _ignite.HandleRegistry.Get<MessageListenerHolder>(ptr, false);
                
                if (holder == null)
                    return 0;

                using (var stream = IgniteManager.Memory.Get(memPtr).GetStream())
                {
                    return holder.Invoke(stream);
                }
            });
        }

        private void MessagingFilterDestroy(void* target, long ptr)
        {
            SafeCall(() =>
            {
                _ignite.HandleRegistry.Release(ptr);
            });
        }
        
        #endregion

        #region IMPLEMENTATION: EXTENSIONS

        private long ExtensionCallbackInLongOutLong(void* target, int op, long arg1)
        {
            throw new InvalidOperationException("Unsupported operation type: " + op);
        }

        private long ExtensionCallbackInLongLongOutLong(void* target, int op, long arg1, long arg2)
        {
            return SafeCall(() =>
            {
                switch (op)
                {
                    case OpPrepareDotNet:
                        using (var inStream = IgniteManager.Memory.Get(arg1).GetStream())
                        using (var outStream = IgniteManager.Memory.Get(arg2).GetStream())
                        {
                            Ignition.OnPrepare(inStream, outStream, _handleRegistry, _log);

                            return 0;
                        }

                    default:
                        throw new InvalidOperationException("Unsupported operation type: " + op);
                }
            }, op == OpPrepareDotNet);
        }

        #endregion

        #region IMPLEMENTATION: EVENTS

        private long EventFilterCreate(void* target, long memPtr)
        {
            return SafeCall(() => _handleRegistry.Allocate(RemoteListenEventFilter.CreateInstance(memPtr, _ignite)));
        }

        private int EventFilterApply(void* target, long ptr, long memPtr)
        {
            return SafeCall(() =>
            {
                var holder = _ignite.HandleRegistry.Get<IInteropCallback>(ptr, false);

                if (holder == null)
                    return 0;

                using (var stream = IgniteManager.Memory.Get(memPtr).GetStream())
                {
                    return holder.Invoke(stream);
                }
            });
        }

        private void EventFilterDestroy(void* target, long ptr)
        {
            SafeCall(() =>
            {
                _ignite.HandleRegistry.Release(ptr);
            });
        }
        
        #endregion

        #region IMPLEMENTATION: SERVICES

        private long ServiceInit(void* target, long memPtr)
        {
            return SafeCall(() =>
            {
                using (var stream = IgniteManager.Memory.Get(memPtr).GetStream())
                {
                    var reader = _ignite.Marshaller.StartUnmarshal(stream);

                    bool srvKeepBinary = reader.ReadBoolean();
                    var svc = reader.ReadObject<IService>();

                    ResourceProcessor.Inject(svc, _ignite);

                    svc.Init(new ServiceContext(_ignite.Marshaller.StartUnmarshal(stream, srvKeepBinary)));

                    return _handleRegistry.Allocate(svc);
                }
            });
        }

        private void ServiceExecute(void* target, long svcPtr, long memPtr)
        {
            SafeCall(() =>
            {
                var svc = _handleRegistry.Get<IService>(svcPtr);

                // Ignite does not guarantee that Cancel is called after Execute exits
                // So missing handle is a valid situation
                if (svc == null)
                    return;

                using (var stream = IgniteManager.Memory.Get(memPtr).GetStream())
                {
                    var reader = _ignite.Marshaller.StartUnmarshal(stream);

                    bool srvKeepBinary = reader.ReadBoolean();

                    svc.Execute(new ServiceContext(
                        _ignite.Marshaller.StartUnmarshal(stream, srvKeepBinary)));
                }
            });
        }

        private void ServiceCancel(void* target, long svcPtr, long memPtr)
        {
            SafeCall(() =>
            {
                var svc = _handleRegistry.Get<IService>(svcPtr, true);

                try
                {
                    using (var stream = IgniteManager.Memory.Get(memPtr).GetStream())
                    {
                        var reader = _ignite.Marshaller.StartUnmarshal(stream);

                        bool srvKeepBinary = reader.ReadBoolean();

                        svc.Cancel(new ServiceContext(_ignite.Marshaller.StartUnmarshal(stream, srvKeepBinary)));
                    }
                }
                finally
                {
                    _ignite.HandleRegistry.Release(svcPtr);
                }
            });
        }

        private void ServiceInvokeMethod(void* target, long svcPtr, long inMemPtr, long outMemPtr)
        {
            SafeCall(() =>
            {
                using (var inStream = IgniteManager.Memory.Get(inMemPtr).GetStream())
                using (var outStream = IgniteManager.Memory.Get(outMemPtr).GetStream())
                {
                    var svc = _handleRegistry.Get<IService>(svcPtr, true);

                    string mthdName;
                    object[] mthdArgs;

                    ServiceProxySerializer.ReadProxyMethod(inStream, _ignite.Marshaller, out mthdName, out mthdArgs);

                    var result = ServiceProxyInvoker.InvokeServiceMethod(svc, mthdName, mthdArgs);

                    ServiceProxySerializer.WriteInvocationResult(outStream, _ignite.Marshaller, result.Key, result.Value);

                    outStream.SynchronizeOutput();
                }
            });
        }

        private int ClusterNodeFilterApply(void* target, long memPtr)
        {
            return SafeCall(() =>
            {
                using (var stream = IgniteManager.Memory.Get(memPtr).GetStream())
                {
                    var reader = _ignite.Marshaller.StartUnmarshal(stream);

                    var filter = reader.ReadObject<IClusterNodeFilter>();

                    return filter.Invoke(_ignite.GetNode(reader.ReadGuid())) ? 1 : 0;
                }
            });
        }

        #endregion

        #region IMPLEMENTATION: MISCELLANEOUS

        private void NodeInfo(void* target, long memPtr)
        {
            SafeCall(() => _ignite.UpdateNodeInfo(memPtr));
        }

        private void MemoryReallocate(void* target, long memPtr, int cap)
        {
            SafeCall(() =>
            {
                IgniteManager.Memory.Get(memPtr).Reallocate(cap);
            }, true);
        }

        private void OnStart(void* target, void* proc, long memPtr)
        {
            SafeCall(() =>
            {
                var proc0 = UnmanagedUtils.Acquire(_ctx, proc);

                using (var stream = IgniteManager.Memory.Get(memPtr).GetStream())
                {
                    Ignition.OnStart(proc0, stream);
                }
            }, true);
        }

        private void OnStop(void* target)
        {
            Marshal.FreeHGlobal(_cbsPtr);

            // ReSharper disable once ImpureMethodCallOnReadonlyValueField
            _thisHnd.Free();

            // Allow context to be collected, which will cause resource cleanup in finalizer.
            _ctx = null;

            // Notify grid
            var ignite = _ignite;

            if (ignite != null)
                ignite.AfterNodeStop();
        }
        
        private void Error(void* target, int errType, sbyte* errClsChars, int errClsCharsLen, sbyte* errMsgChars,
            int errMsgCharsLen, sbyte* stackTraceChars, int stackTraceCharsLen, void* errData, int errDataLen)
        {
            string errCls = IgniteUtils.Utf8UnmanagedToString(errClsChars, errClsCharsLen);
            string errMsg = IgniteUtils.Utf8UnmanagedToString(errMsgChars, errMsgCharsLen);
            string stackTrace = IgniteUtils.Utf8UnmanagedToString(stackTraceChars, stackTraceCharsLen);

            switch (errType)
            {
                case ErrGeneric:
                    if (_ignite != null && errDataLen > 0)
                    {
                        // Stream disposal intentionally omitted: IGNITE-1598
                        var stream = new PlatformRawMemory(errData, errDataLen).GetStream();

                        throw ExceptionUtils.GetException(_ignite, errCls, errMsg, stackTrace,
                            _ignite.Marshaller.StartUnmarshal(stream));
                    }

                    throw ExceptionUtils.GetException(_ignite, errCls, errMsg, stackTrace);

                case ErrJvmInit:
                    throw ExceptionUtils.GetJvmInitializeException(errCls, errMsg, stackTrace);

                case ErrJvmAttach:
                    throw new IgniteException("Failed to attach to JVM.");

                default:
                    throw new IgniteException("Unknown exception [cls=" + errCls + ", msg=" + errMsg + ']');
            }
        }

        private void OnClientDisconnected(void* target)
        {
            SafeCall(() =>
            {
                _ignite.OnClientDisconnected();
            });
        }

        private void OnClientReconnected(void* target, bool clusterRestarted)
        {
            SafeCall(() =>
            {
                _ignite.OnClientReconnected(clusterRestarted);
            });
        }

        private void LoggerLog(void* target, int level, sbyte* messageChars, int messageCharsLen, sbyte* categoryChars,
            int categoryCharsLen, sbyte* errorInfoChars, int errorInfoCharsLen, long memPtr)
        {
            // When custom logger in .NET is not defined, Java should not call us.
            Debug.Assert(!(_log is JavaLogger));

            SafeCall(() =>
            {
                var message = IgniteUtils.Utf8UnmanagedToString(messageChars, messageCharsLen);
                var category = IgniteUtils.Utf8UnmanagedToString(categoryChars, categoryCharsLen);
                var nativeError = IgniteUtils.Utf8UnmanagedToString(errorInfoChars, errorInfoCharsLen);

                Exception ex = null;

                if (memPtr != 0 && _ignite != null)
                {
                    using (var stream = IgniteManager.Memory.Get(memPtr).GetStream())
                    {
                        ex = _ignite.Marshaller.Unmarshal<Exception>(stream);
                    }
                }

                _log.Log((LogLevel) level, message, null, CultureInfo.InvariantCulture, category, nativeError, ex);
            }, true);
        }

        private bool LoggerIsLevelEnabled(void* target, int level)
        {
            // When custom logger in .NET is not defined, Java should not call us.
            Debug.Assert(!(_log is JavaLogger));

            return SafeCall(() => _log.IsEnabled((LogLevel) level), true);
        }

        [SuppressMessage("Microsoft.Design", "CA1031:DoNotCatchGeneralExceptionTypes")]
        private static void ConsoleWrite(sbyte* chars, int charsLen, bool isErr)
        {
            try
            {
                var str = IgniteUtils.Utf8UnmanagedToString(chars, charsLen);

                var target = isErr ? Console.Error : Console.Out;

                target.Write(str);

            }
            catch (Exception ex)
            {
                Console.Error.WriteLine("ConsoleWrite unmanaged callback failed: " + ex);
            }
        }

        #endregion

        #region AffinityFunction

        private long AffinityFunctionInit(void* target, long memPtr, void* baseFunc)
        {
            return SafeCall(() =>
            {
                using (var stream = IgniteManager.Memory.Get(memPtr).GetStream())
                {
                    var reader = _ignite.Marshaller.StartUnmarshal(stream);

                    var func = reader.ReadObjectEx<IAffinityFunction>();

                    ResourceProcessor.Inject(func, _ignite);

                    var affBase = func as AffinityFunctionBase;

                    if (affBase != null)
                        affBase.SetBaseFunction(new PlatformAffinityFunction(
                            _ignite.InteropProcessor.ChangeTarget(baseFunc), _ignite.Marshaller));

                    return _handleRegistry.Allocate(func);
                }
            });
        }

        private int AffinityFunctionPartition(void* target, long ptr, long memPtr)
        {
            return SafeCall(() =>
            {
                using (var stream = IgniteManager.Memory.Get(memPtr).GetStream())
                {
                    var key = _ignite.Marshaller.Unmarshal<object>(stream);

                    return _handleRegistry.Get<IAffinityFunction>(ptr, true).GetPartition(key);
                }
            });
        }

        private void AffinityFunctionAssignPartitions(void* target, long ptr, long inMemPtr, long outMemPtr)
        {
            SafeCall(() =>
            {
                using (var inStream = IgniteManager.Memory.Get(inMemPtr).GetStream())
                {
                    var ctx = new AffinityFunctionContext(_ignite.Marshaller.StartUnmarshal(inStream));
                    var func = _handleRegistry.Get<IAffinityFunction>(ptr, true);
                    var parts = func.AssignPartitions(ctx);

                    if (parts == null)
                        throw new IgniteException(func.GetType() + ".AssignPartitions() returned invalid result: null");

                    using (var outStream = IgniteManager.Memory.Get(outMemPtr).GetStream())
                    {
                        AffinityFunctionSerializer.WritePartitions(parts, outStream, _ignite.Marshaller);
                    }
                }
            });
        }

        private void AffinityFunctionRemoveNode(void* target, long ptr, long memPtr)
        {
            SafeCall(() =>
            {
                using (var stream = IgniteManager.Memory.Get(memPtr).GetStream())
                {
                    var nodeId = _ignite.Marshaller.Unmarshal<Guid>(stream);

                    _handleRegistry.Get<IAffinityFunction>(ptr, true).RemoveNode(nodeId);
                }
            });
        }

        private void AffinityFunctionDestroy(void* target, long ptr)
        {
            SafeCall(() =>
            {
                _handleRegistry.Release(ptr);
            });
        }

        #endregion

        #region HELPERS

        [SuppressMessage("Microsoft.Design", "CA1031:DoNotCatchGeneralExceptionTypes")]
        private void SafeCall(Action func, bool allowUnitialized = false)
        {
            if (!allowUnitialized)
                _initEvent.Wait();

            try
            {
                func();
            }
            catch (Exception e)
            {
                _log.Error(e, "Failure in Java callback");

                UU.ThrowToJava(_ctx.NativeContext, e);
            }
        }

        [SuppressMessage("Microsoft.Design", "CA1031:DoNotCatchGeneralExceptionTypes")]
        private T SafeCall<T>(Func<T> func, bool allowUnitialized = false)
        {
            if (!allowUnitialized)
                _initEvent.Wait();

            try
            {
                return func();
            }
            catch (Exception e)
            {
                _log.Error(e, "Failure in Java callback");

                UU.ThrowToJava(_ctx.NativeContext, e);

                return default(T);
            }
        }

        #endregion

        /// <summary>
        /// Callbacks pointer.
        /// </summary>
        public void* CallbacksPointer
        {
            get { return _cbsPtr.ToPointer(); }
        }

        /// <summary>
        /// Gets the context.
        /// </summary>
        public UnmanagedContext Context
        {
            get { return _ctx; }
        }

        /// <summary>
        /// Gets the log.
        /// </summary>
        public ILogger Log
        {
            get { return _log; }
        }

        /// <summary>
        /// Create function pointer for the given function.
        /// </summary>
        private void* CreateFunctionPointer(Delegate del)
        {
            _delegates.Add(del); // Prevent delegate from being GC-ed.

            return Marshal.GetFunctionPointerForDelegate(del).ToPointer();
        }

        /// <param name="context">Context.</param>
        public void SetContext(void* context)
        {
            Debug.Assert(context != null);
            Debug.Assert(_ctx == null);

            _ctx = new UnmanagedContext(context);
        }

        /// <summary>
        /// Initializes this instance with grid.
        /// </summary>
        /// <param name="grid">Grid.</param>
        public void Initialize(Ignite grid)
        {
            Debug.Assert(grid != null);

            _ignite = grid;

            lock (_initActions)
            {
                _initActions.ForEach(x => x(grid));

                _initActions.Clear();
            }

            _initEvent.Set();

            ResourceProcessor.Inject(_log, grid);
        }

        /// <summary>
        /// Cleanups this instance.
        /// </summary>
        public void Cleanup()
        {
            _ignite = null;
            
            _handleRegistry.Close();
        }

        /// <summary>
        /// Gets the console write handler.
        /// </summary>
        public static void* ConsoleWriteHandler
        {
            get { return ConsoleWritePtr; }
        }
    }
}<|MERGE_RESOLUTION|>--- conflicted
+++ resolved
@@ -339,10 +339,9 @@
 
                 using (PlatformMemoryStream stream = IgniteManager.Memory.Get(memPtr).GetStream())
                 {
-<<<<<<< HEAD
                     try
                     {
-                        return t.Invoke(stream, cb0, _ignite);
+                        return t.Invoke(stream, _ignite);
                     }
                     catch (Exception e)
                     {
@@ -352,9 +351,6 @@
 
                         return -1;
                     }
-=======
-                    return t.Invoke(stream, _ignite);
->>>>>>> eaf8ae24
                 }
             });
         }
