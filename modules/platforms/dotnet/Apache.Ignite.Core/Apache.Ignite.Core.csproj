--- conflicted
+++ resolved
@@ -92,13 +92,10 @@
   </ItemGroup>
   <ItemGroup>
     <Compile Include="Common\ExceptionFactory.cs" />
-<<<<<<< HEAD
-=======
     <Compile Include="Events\IEventStorageSpi.cs" />
     <Compile Include="Events\MemoryEventStorageSpi.cs" />
     <Compile Include="Events\NoopEventStorageSpi.cs" />
     <Compile Include="Impl\Binary\BinaryFieldEqualityComparer.cs" />
->>>>>>> edfa353e
     <Compile Include="Binary\BinaryReflectiveSerializer.cs" />
     <Compile Include="Common\JavaException.cs" />
     <Compile Include="DataStructures\Configuration\Package-Info.cs" />
