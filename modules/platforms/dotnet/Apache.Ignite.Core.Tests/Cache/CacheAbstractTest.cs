/*
 * Licensed to the Apache Software Foundation (ASF) under one or more
 * contributor license agreements.  See the NOTICE file distributed with
 * this work for additional information regarding copyright ownership.
 * The ASF licenses this file to You under the Apache License, Version 2.0
 * (the "License"); you may not use this file except in compliance with
 * the License.  You may obtain a copy of the License at
 *
 *      http://www.apache.org/licenses/LICENSE-2.0
 *
 * Unless required by applicable law or agreed to in writing, software
 * distributed under the License is distributed on an "AS IS" BASIS,
 * WITHOUT WARRANTIES OR CONDITIONS OF ANY KIND, either express or implied.
 * See the License for the specific language governing permissions and
 * limitations under the License.
 */

namespace Apache.Ignite.Core.Tests.Cache
{
    using System;
    using System.Collections.Generic;
    using System.Diagnostics.CodeAnalysis;
    using System.Linq;
    using System.Text;
    using System.Threading;
    using System.Threading.Tasks;
    using Apache.Ignite.Core.Binary;
    using Apache.Ignite.Core.Cache;
    using Apache.Ignite.Core.Cache.Expiry;
    using Apache.Ignite.Core.Cluster;
    using Apache.Ignite.Core.Common;
    using Apache.Ignite.Core.Impl.Cache;
    using Apache.Ignite.Core.Tests.Query;
    using Apache.Ignite.Core.Transactions;
    using NUnit.Framework;

    /// <summary>
    ///
    /// </summary>
    class CacheTestKey
    {
        /// <summary>
        /// Default constructor.
        /// </summary>
        public CacheTestKey()
        {
            // No-op.
        }

        /// <summary>
        /// Constructor.
        /// </summary>
        /// <param name="id">ID.</param>
        public CacheTestKey(int id)
        {
            Id = id;
        }

        /// <summary>
        /// ID.
        /// </summary>
        public int Id
        {
            get;
            set;
        }

        /** <inheritdoc /> */
        public override bool Equals(object obj)
        {
            CacheTestKey other = obj as CacheTestKey;

            return other != null && Id == other.Id;
        }

        /** <inheritdoc /> */
        public override int GetHashCode()
        {
            return Id;
        }

        /** <inheritdoc /> */
        public override string ToString()
        {
            return new StringBuilder()
                .Append(typeof(CacheTestKey).Name)
                .Append(" [id=").Append(Id)
                .Append(']').ToString();
        }
    }

    /// <summary>
    ///
    /// </summary>
    class TestReferenceObject
    {
        public TestReferenceObject Obj;

        /// <summary>
        /// Default constructor.
        /// </summary>
        public TestReferenceObject()
        {
            // No-op.
        }

        public TestReferenceObject(TestReferenceObject obj)
        {
            Obj = obj;
        }
    }

    [Serializable]
    public class TestSerializableObject
    {
        public string Name { get; set; }
        public int Id { get; set; }

        public override bool Equals(object obj)
        {
            if (ReferenceEquals(null, obj)) return false;
            if (ReferenceEquals(this, obj)) return true;

            var other = (TestSerializableObject) obj;
            return obj.GetType() == GetType() && (string.Equals(Name, other.Name) && Id == other.Id);
        }

        public override int GetHashCode()
        {
            unchecked
            {
                return ((Name != null ? Name.GetHashCode() : 0) * 397) ^ Id;
            }
        }
    }

    /// <summary>
    /// Cache entry processor that adds argument value to the entry value.
    /// </summary>
    [Serializable]
    public class AddArgCacheEntryProcessor : ICacheEntryProcessor<int, int, int, int>
    {
        // Expected exception text
        public const string ExceptionText = "Exception from AddArgCacheEntryProcessor.";

        // Error flag
        public bool ThrowErr { get; set; }

        // Error flag
        public bool ThrowErrBinarizable { get; set; }

        // Error flag
        public bool ThrowErrNonSerializable { get; set; }

        // Key value to throw error on
        public int ThrowOnKey { get; set; }

        // Remove flag
        public bool Remove { get; set; }

        // Exists flag
        public bool Exists { get; set; }

        /// <summary>
        /// Initializes a new instance of the <see cref="AddArgCacheEntryProcessor"/> class.
        /// </summary>
        public AddArgCacheEntryProcessor()
        {
            Exists = true;
            ThrowOnKey = -1;
        }

        /** <inheritdoc /> */
        int ICacheEntryProcessor<int, int, int, int>.Process(IMutableCacheEntry<int, int> entry, int arg)
        {
            if (ThrowOnKey < 0 || ThrowOnKey == entry.Key)
            {
                if (ThrowErr)
                    throw new Exception(ExceptionText);

                if (ThrowErrBinarizable)
                    throw new BinarizableTestException {Info = ExceptionText};

                if (ThrowErrNonSerializable)
                    throw new NonSerializableException();
            }

            Assert.AreEqual(Exists, entry.Exists);

            if (Remove)
                entry.Remove();
            else
                entry.Value = entry.Value + arg;
            
            return entry.Value;
        }

        /** <inheritdoc /> */
        public int Process(IMutableCacheEntry<int, int> entry, int arg)
        {
            throw new Exception("Invalid method");
        }
    }

    /// <summary>
    /// Binary add processor.
    /// </summary>
    public class BinarizableAddArgCacheEntryProcessor : AddArgCacheEntryProcessor, IBinarizable
    {
        /** <inheritdoc /> */
        public void WriteBinary(IBinaryWriter writer)
        {
            var w = writer.GetRawWriter();

            w.WriteBoolean(ThrowErr);
            w.WriteBoolean(ThrowErrBinarizable);
            w.WriteBoolean(ThrowErrNonSerializable);
            w.WriteInt(ThrowOnKey);
            w.WriteBoolean(Remove);
            w.WriteBoolean(Exists);
        }

        /** <inheritdoc /> */
        public void ReadBinary(IBinaryReader reader)
        {
            var r = reader.GetRawReader();

            ThrowErr = r.ReadBoolean();
            ThrowErrBinarizable = r.ReadBoolean();
            ThrowErrNonSerializable = r.ReadBoolean();
            ThrowOnKey = r.ReadInt();
            Remove = r.ReadBoolean();
            Exists = r.ReadBoolean();
        }
    }

    /// <summary>
    /// Non-serializable processor.
    /// </summary>
    public class NonSerializableCacheEntryProcessor : AddArgCacheEntryProcessor
    {
        // No-op.
    }

    /// <summary>
    /// Binary exception.
    /// </summary>
    public class BinarizableTestException : Exception, IBinarizable
    {
        /// <summary>
        /// Gets or sets exception info.
        /// </summary>
        public string Info { get; set; }

        /** <inheritdoc /> */
        public override string Message
        {
            get { return Info; }
        }

        /** <inheritdoc /> */
        public void WriteBinary(IBinaryWriter writer)
        {
            writer.GetRawWriter().WriteString(Info);
        }

        /** <inheritdoc /> */
        public void ReadBinary(IBinaryReader reader)
        {
            Info = reader.GetRawReader().ReadString();
        }
    }

    /// <summary>
    /// Non-serializable exception.
    /// </summary>
    public class NonSerializableException : Exception
    {
        // No-op
    }

    /// <summary>
    ///
    /// </summary>
    [SuppressMessage("ReSharper", "UnusedVariable")]
    public abstract class CacheAbstractTest {
        /// <summary>
        ///
        /// </summary>
        [TestFixtureSetUp]
        public virtual void StartGrids() {
            TestUtils.KillProcesses();

            IgniteConfiguration cfg = new IgniteConfiguration();

            BinaryConfiguration portCfg = new BinaryConfiguration();

            ICollection<BinaryTypeConfiguration> portTypeCfgs = new List<BinaryTypeConfiguration>();

            portTypeCfgs.Add(new BinaryTypeConfiguration(typeof(BinarizablePerson)));
            portTypeCfgs.Add(new BinaryTypeConfiguration(typeof(CacheTestKey)));
            portTypeCfgs.Add(new BinaryTypeConfiguration(typeof(TestReferenceObject)));
            portTypeCfgs.Add(new BinaryTypeConfiguration(typeof(BinarizableAddArgCacheEntryProcessor)));
            portTypeCfgs.Add(new BinaryTypeConfiguration(typeof(BinarizableTestException)));

            portCfg.TypeConfigurations = portTypeCfgs;

            cfg.BinaryConfiguration = portCfg;
            cfg.JvmClasspath = TestUtils.CreateTestClasspath();
            cfg.JvmOptions = TestUtils.TestJavaOptions();
            cfg.SpringConfigUrl = "config\\native-client-test-cache.xml";

            for (int i = 0; i < GridCount(); i++) {
                cfg.GridName = "grid-" + i;

                Ignition.Start(cfg);
            }
        }

        /// <summary>
        ///
        /// </summary>
        [TestFixtureTearDown]
        public virtual void StopGrids() {
            for (int i = 0; i < GridCount(); i++)
                Ignition.Stop("grid-" + i, true);
        }

        /// <summary>
        ///
        /// </summary>
        [SetUp]
        public virtual void BeforeTest()
        {
            Console.WriteLine("Test started: " + TestContext.CurrentContext.Test.Name);
        }

        /// <summary>
        ///
        /// </summary>
        [TearDown]
        public virtual void AfterTest() {
            for (int i = 0; i < GridCount(); i++) 
                Cache(i).WithKeepBinary<object, object>().RemoveAll();

            for (int i = 0; i < GridCount(); i++)
            {
                var cache = Cache(i);
                var entries = cache.Select(pair => pair.ToString() + GetKeyAffinity(cache, pair.Key)).ToArray();

                if (entries.Any())
                    Assert.Fail("Cache '{0}' is not empty in grid [{1}]: ({2})", CacheName(), i,
                        entries.Aggregate((acc, val) => string.Format("{0}, {1}", acc, val)));

                var size = cache.GetSize();
                Assert.AreEqual(0, size,
                    "Cache enumerator returned no entries, but cache '{0}' size is {1} in grid [{2}]",
                    CacheName(), size, i);
            }

            Console.WriteLine("Test finished: " + TestContext.CurrentContext.Test.Name);
        }

        public IIgnite GetIgnite(int idx)
        {
            return Ignition.GetIgnite("grid-" + idx);
        }

        public ICache<int, int> Cache(int idx) {
            return Cache<int, int>(idx);
        }

        public ICache<TK, TV> Cache<TK, TV>(int idx) {
            return GetIgnite(idx).GetCache<TK, TV>(CacheName());
        }

        public ICache<int, int> Cache()
        {
            return Cache<int, int>(0);
        }

        public ICache<TK, TV> Cache<TK, TV>()
        {
            return Cache<TK, TV>(0);
        }

        public ICacheAffinity Affinity()
        {
            return GetIgnite(0).GetAffinity(CacheName());
        }

        public ITransactions Transactions
        {
            get { return GetIgnite(0).GetTransactions(); }
        }

        [Test]
        public void TestCircularReference()
        {
            var cache = Cache().WithKeepBinary<int, object>();

            TestReferenceObject obj1 = new TestReferenceObject();

            obj1.Obj = new TestReferenceObject(obj1);

            cache.Put(1, obj1);

            var po = (IBinaryObject) cache.Get(1);

            Assert.IsNotNull(po);

            TestReferenceObject objRef = po.Deserialize<TestReferenceObject>();

            Assert.IsNotNull(objRef);
        }

        [Test]
        public void TestName()
        {
            for (int i = 0; i < GridCount(); i++ )
                Assert.AreEqual(CacheName(), Cache(i).Name);
        }

        [Test]
        public void TestIsEmpty()
        {
            for (int i = 0; i < GridCount(); i++)
            {
                var cache = Cache(i);

                Assert.IsTrue(cache.IsEmpty());
            }

            for (int i = 0; i < GridCount(); i++)
            {
                var cache = Cache(i);

                cache.Put(PrimaryKeyForCache(cache), 1);
            }

            for (int i = 0; i < GridCount(); i++)
            {
                var cache = Cache(i);

                Assert.IsFalse(cache.IsEmpty());
            }
        }

        [Test]
        public void TestContainsKey()
        {
            var cache = Cache();

            int key = PrimaryKeyForCache(cache);

            cache.Put(key, 1);

            Assert.IsTrue(cache.ContainsKey(key));
            Assert.IsFalse(cache.ContainsKey(-1));
        }
        
        [Test]
        public void TestContainsKeys()
        {
            var cache = Cache();

            var keys = PrimaryKeysForCache(cache, 5);

            Assert.IsFalse(cache.ContainsKeys(keys));

            cache.PutAll(keys.ToDictionary(k => k, k => k));

            Assert.IsTrue(cache.ContainsKeys(keys));

            Assert.IsFalse(cache.ContainsKeys(keys.Concat(new[] {int.MaxValue})));
        }
        
        [Test]
        public void TestPeek()
        {
            var cache = Cache();

            int key1 = PrimaryKeyForCache(cache);

            cache.Put(key1, 1);

            int val;

            Assert.AreEqual(1, cache.LocalPeek(key1));
            Assert.Throws<KeyNotFoundException>(() => cache.LocalPeek(-1));
            Assert.IsFalse(cache.TryLocalPeek(-1, out val));

            Assert.AreEqual(1, cache.LocalPeek(key1, CachePeekMode.All));
            Assert.Throws<KeyNotFoundException>(() => cache.LocalPeek(-1, CachePeekMode.All));
            Assert.AreEqual(false, cache.TryLocalPeek(-1, out val, CachePeekMode.All));
        }

        [Test]
        public void TestGet()
        {
            var cache = Cache();

            cache.Put(1, 1);
            cache.Put(2, 2);

            Assert.AreEqual(1, cache.Get(1));
            Assert.AreEqual(2, cache.Get(2));
            
            Assert.Throws<KeyNotFoundException>(() => cache.Get(3));

            int value;
            
            Assert.IsTrue(cache.TryGet(1, out value));
            Assert.AreEqual(1, value);

            Assert.IsTrue(cache.TryGet(2, out value));
            Assert.AreEqual(2, value);

            Assert.IsFalse(cache.TryGet(3, out value));
            Assert.AreEqual(0, value);
        }

        [Test]
        public void TestGetAsync()
        {
            var cache = Cache().WrapAsync();

            cache.Put(1, 1);
            cache.Put(2, 2);
            
            Assert.AreEqual(1, cache.Get(1));
            Assert.AreEqual(2, cache.Get(2));
            Assert.IsFalse(cache.ContainsKey(3));
            Assert.Throws<KeyNotFoundException>(() => cache.Get(3));

            Assert.AreEqual(1, Cache().TryGetAsync(1).Result.Value);
            Assert.IsFalse(Cache().TryGetAsync(3).Result.Success);
        }

        [Test]
        public void TestGetAll()
        {
            var cache = Cache();

            cache.Put(1, 1);
            cache.Put(2, 2);
            cache.Put(3, 3);
            cache.Put(4, 4);
            cache.Put(5, 5);

            IDictionary<int, int> map = cache.GetAll(new List<int> { 0, 1, 2, 5 });

            Assert.AreEqual(3, map.Count);

            Assert.AreEqual(1, map[1]);
            Assert.AreEqual(2, map[2]);
        }

        [Test]
        public void TestGetAllAsync()
        {
            var cache = Cache().WrapAsync();

            cache.Put(1, 1);
            cache.Put(2, 2);
            cache.Put(3, 3);

            var map = cache.GetAll(new List<int> { 0, 1, 2 });

            Assert.AreEqual(2, map.Count);

            Assert.AreEqual(1, map[1]);
            Assert.AreEqual(2, map[2]);
        }

        [Test]
        public void TestGetAndPut()
        {
            var cache = Cache();

            Assert.AreEqual(false, cache.ContainsKey(1));

            var old = cache.GetAndPut(1, 1);

            Assert.IsFalse(old.Success);

            Assert.AreEqual(1, cache.Get(1));

            old = cache.GetAndPut(1, 2);

            Assert.AreEqual(1, old.Value);

            Assert.AreEqual(2, cache.Get(1));
        }

        [Test]
        public void TestGetAndReplace()
        {
            var cache = Cache();

            cache.Put(1, 10);

            Assert.AreEqual(10, cache.GetAndReplace(1, 100).Value);

            Assert.AreEqual(false, cache.GetAndReplace(2, 2).Success);

            Assert.AreEqual(false, cache.ContainsKey(2));

            Assert.AreEqual(100, cache.Get(1));

            Assert.IsTrue(cache.Remove(1));
        }

        [Test]
        public void TestGetAndRemove()
        {
            var cache = Cache();

            cache.Put(1, 1);

            Assert.AreEqual(1, cache.Get(1));

            Assert.IsFalse(cache.GetAndRemove(0).Success);
            
            Assert.AreEqual(1, cache.GetAndRemove(1).Value);

            Assert.IsFalse(cache.GetAndRemove(1).Success);
            
            Assert.IsFalse(cache.ContainsKey(1));
        }

        [Test]
        public void TestGetAndPutAsync()
        {
            var cache = Cache().WrapAsync();

            Assert.AreEqual(false, cache.ContainsKey(1));

            var old = cache.GetAndPut(1, 1);

            Assert.IsFalse(old.Success);

            Assert.AreEqual(1, cache.Get(1));

            old = cache.GetAndPut(1, 2);

            Assert.AreEqual(1, old.Value);

            Assert.AreEqual(2, cache.Get(1));
        }

        [Test]
        public void TestPut()
        {
            var cache = Cache();

            cache.Put(1, 1);

            Assert.AreEqual(1, cache.Get(1));
        }

        [Test]
        public void TestPutxAsync()
        {
            var cache = Cache().WrapAsync();

            cache.Put(1, 1);

            Assert.AreEqual(1, cache.Get(1));
        }

        [Test]
        public void TestPutIfAbsent()
        {
            var cache = Cache();

            Assert.IsFalse(cache.ContainsKey(1));

            Assert.AreEqual(true, cache.PutIfAbsent(1, 1));

            Assert.AreEqual(1, cache.Get(1));

            Assert.AreEqual(false, cache.PutIfAbsent(1, 2));

            Assert.AreEqual(1, cache.Get(1));
        }

        [Test]
        public void TestGetAndPutIfAbsent()
        {
            var cache = Cache();

            Assert.IsFalse(cache.ContainsKey(1));

            Assert.IsFalse(cache.GetAndPutIfAbsent(1, 1).Success);

            Assert.AreEqual(1, cache.Get(1));

            Assert.AreEqual(1, cache.GetAndPutIfAbsent(1, 2).Value);

            Assert.AreEqual(1, cache.Get(1));
        }

        [Test]
        public void TestGetAndPutIfAbsentAsync()
        {
            var cache = Cache().WrapAsync();

            Assert.IsFalse(cache.ContainsKey(1));

            var old = cache.GetAndPutIfAbsent(1, 1);

            Assert.IsFalse(old.Success);

            Assert.AreEqual(1, cache.Get(1));

            old = cache.GetAndPutIfAbsent(1, 2);

            Assert.AreEqual(1, old.Value);

            Assert.AreEqual(1, cache.Get(1));
        }

        [Test]
        public void TestPutIfAbsentAsync()
        {
            var cache = Cache().WrapAsync();

            Assert.Throws<KeyNotFoundException>(() => cache.Get(1));
            Assert.IsFalse(cache.ContainsKey(1));

            Assert.IsTrue(cache.PutIfAbsent(1, 1));

            Assert.AreEqual(1, cache.Get(1));

            Assert.IsFalse(cache.PutIfAbsent(1, 2));

            Assert.AreEqual(1, cache.Get(1));
        }

        [Test]
        public void TestReplace()
        {
            var cache = Cache();

            Assert.IsFalse(cache.ContainsKey(1));

            bool success = cache.Replace(1, 1);

            Assert.AreEqual(false, success);

            Assert.IsFalse(cache.ContainsKey(1));

            cache.Put(1, 1);

            Assert.AreEqual(1, cache.Get(1));

            success = cache.Replace(1, 2);

            Assert.AreEqual(true, success);

            Assert.AreEqual(2, cache.Get(1));

            Assert.IsFalse(cache.Replace(1, -1, 3));

            Assert.AreEqual(2, cache.Get(1));

            Assert.IsTrue(cache.Replace(1, 2, 3));

            Assert.AreEqual(3, cache.Get(1));
        }

        [Test]
        public void TestGetAndReplaceAsync()
        {
            var cache = Cache().WrapAsync();

            Assert.IsFalse(cache.ContainsKey(1));

            var old = cache.GetAndReplace(1, 1);

            Assert.IsFalse(old.Success);

            Assert.IsFalse(cache.ContainsKey(1));

            cache.Put(1, 1);

            Assert.AreEqual(1, cache.Get(1));

            old = cache.GetAndReplace(1, 2);

            Assert.AreEqual(1, old.Value);

            Assert.AreEqual(2, cache.Get(1));

            Assert.IsFalse(cache.Replace(1, -1, 3));

            Assert.AreEqual(2, cache.Get(1));

            Assert.IsTrue(cache.Replace(1, 2, 3));

            Assert.AreEqual(3, cache.Get(1));
        }

        [Test]
        public void TestReplacex()
        {
            var cache = Cache();

            Assert.IsFalse(cache.ContainsKey(1));

            Assert.IsFalse(cache.Replace(1, 1));

            Assert.IsFalse(cache.ContainsKey(1));

            cache.Put(1, 1);

            Assert.AreEqual(1, cache.Get(1));

            Assert.IsTrue(cache.Replace(1, 2));

            Assert.AreEqual(2, cache.Get(1));
        }

        [Test]
        public void TestReplaceAsync()
        {
            var cache = Cache().WrapAsync();

            Assert.IsFalse(cache.ContainsKey(1));

            Assert.IsFalse(cache.Replace(1, 1));

            Assert.IsFalse(cache.ContainsKey(1));

            cache.Put(1, 1);

            Assert.AreEqual(1, cache.Get(1));

            Assert.IsTrue(cache.Replace(1, 2));

            Assert.AreEqual(2, cache.Get(1));
        }

        [Test]
        public void TestPutAll()
        {
            var cache = Cache();

            cache.PutAll(new Dictionary<int, int> { { 1, 1 }, { 2, 2 }, { 3, 3 } });

            Assert.AreEqual(1, cache.Get(1));
            Assert.AreEqual(2, cache.Get(2));
            Assert.AreEqual(3, cache.Get(3));
        }

        [Test]
        public void TestPutAllAsync()
        {
            var cache = Cache().WrapAsync();

            cache.PutAll(new Dictionary<int, int> { { 1, 1 }, { 2, 2 }, { 3, 3 } });

            Assert.AreEqual(1, cache.Get(1));
            Assert.AreEqual(2, cache.Get(2));
            Assert.AreEqual(3, cache.Get(3));
        }

        /// <summary>
        /// Expiry policy tests.
        /// </summary>
        [Test]
        public void TestWithExpiryPolicy()
        {
            ICache<int, int> cache0 = Cache(0);
            
            int key0;
            int key1;

            if (LocalCache())
            {
                key0 = 0;
                key1 = 1;
            }
            else
            {
                key0 = PrimaryKeyForCache(cache0);
                key1 = PrimaryKeyForCache(Cache(1));
            }
            
            // Test unchanged expiration.
            ICache<int, int> cache = cache0.WithExpiryPolicy(new ExpiryPolicy(null, null, null));

            cache.Put(key0, key0);
            cache.Put(key1, key1);
            Thread.Sleep(200);
            Assert.IsTrue(cache0.ContainsKey(key0));
            Assert.IsTrue(cache0.ContainsKey(key1));

            cache.Put(key0, key0 + 1);
            cache.Put(key1, key1 + 1);
            Thread.Sleep(200);
            Assert.IsTrue(cache0.ContainsKey(key0));
            Assert.IsTrue(cache0.ContainsKey(key1));

            cache.Get(key0);
            cache.Get(key1);
            Thread.Sleep(200);
            Assert.IsTrue(cache0.ContainsKey(key0));
            Assert.IsTrue(cache0.ContainsKey(key1));

            cache0.RemoveAll(new List<int> { key0, key1 });

            // Test eternal expiration.
            cache = cache0.WithExpiryPolicy(new ExpiryPolicy(TimeSpan.MaxValue, TimeSpan.MaxValue, TimeSpan.MaxValue));

            cache.Put(key0, key0);
            cache.Put(key1, key1);
            Thread.Sleep(200);
            Assert.IsTrue(cache0.ContainsKey(key0));
            Assert.IsTrue(cache0.ContainsKey(key1));

            cache.Put(key0, key0 + 1);
            cache.Put(key1, key1 + 1);
            Thread.Sleep(200);
            Assert.IsTrue(cache0.ContainsKey(key0));
            Assert.IsTrue(cache0.ContainsKey(key1));

            cache.Get(key0);
            cache.Get(key1);
            Thread.Sleep(200);
            Assert.IsTrue(cache0.ContainsKey(key0));
            Assert.IsTrue(cache0.ContainsKey(key1));

            cache0.RemoveAll(new List<int> { key0, key1 });

            // Test regular expiration.
            cache = cache0.WithExpiryPolicy(new ExpiryPolicy(TimeSpan.FromMilliseconds(100),
                TimeSpan.FromMilliseconds(100), TimeSpan.FromMilliseconds(100)));

            cache.Put(key0, key0);
            cache.Put(key1, key1);
            Assert.IsTrue(cache0.ContainsKey(key0));
            Assert.IsTrue(cache0.ContainsKey(key1));
            Thread.Sleep(200);
            Assert.IsFalse(cache0.ContainsKey(key0));
            Assert.IsFalse(cache0.ContainsKey(key1));

            cache0.Put(key0, key0);
            cache0.Put(key1, key1);
            cache.Put(key0, key0 + 1);
            cache.Put(key1, key1 + 1);
            Assert.IsTrue(cache0.ContainsKey(key0));
            Assert.IsTrue(cache0.ContainsKey(key1));
            Thread.Sleep(200);
            Assert.IsFalse(cache0.ContainsKey(key0));
            Assert.IsFalse(cache0.ContainsKey(key1));

            cache0.Put(key0, key0);
            cache0.Put(key1, key1);
            cache.Get(key0); 
            cache.Get(key1);
            Assert.IsTrue(cache0.ContainsKey(key0));
            Assert.IsTrue(cache0.ContainsKey(key1));
            Thread.Sleep(200);
            Assert.IsFalse(cache0.ContainsKey(key0));
            Assert.IsFalse(cache0.ContainsKey(key1));
        }
        
        /// <summary>
        /// Expiry policy tests for zero and negative expiry values.
        /// </summary>
        [Test]
        [Ignore("IGNITE-1423")]
        public void TestWithExpiryPolicyZeroNegative()
        {
            ICache<int, int> cache0 = Cache(0);
            
            int key0;
            int key1;

            if (LocalCache())
            {
                key0 = 0;
                key1 = 1;
            }
            else
            {
                key0 = PrimaryKeyForCache(cache0);
                key1 = PrimaryKeyForCache(Cache(1));
            }

            // Test zero expiration.
            var cache = cache0.WithExpiryPolicy(new ExpiryPolicy(TimeSpan.Zero, TimeSpan.Zero, TimeSpan.Zero));

            cache.Put(key0, key0);
            cache.Put(key1, key1);
            Assert.IsFalse(cache0.ContainsKey(key0));
            Assert.IsFalse(cache0.ContainsKey(key1));

            cache0.Put(key0, key0);
            cache0.Put(key1, key1);
            Assert.IsTrue(cache0.ContainsKey(key0));
            Assert.IsTrue(cache0.ContainsKey(key1));
            cache.Put(key0, key0 + 1);
            cache.Put(key1, key1 + 1);
            Assert.IsFalse(cache0.ContainsKey(key0));
            Assert.IsFalse(cache0.ContainsKey(key1));

            cache0.Put(key0, key0);
            cache0.Put(key1, key1);
            cache.Get(key0);
            cache.Get(key1);
            Assert.IsFalse(cache0.ContainsKey(key0));
            Assert.IsFalse(cache0.ContainsKey(key1));

            cache0.RemoveAll(new List<int> { key0, key1 });

            // Test negative expiration.
            cache = cache0.WithExpiryPolicy(new ExpiryPolicy(TimeSpan.FromMilliseconds(-100), 
                TimeSpan.FromMilliseconds(-100), TimeSpan.FromMilliseconds(-100)));

            cache.Put(key0, key0);
            cache.Put(key1, key1);
            Assert.IsFalse(cache0.ContainsKey(key0));
            Assert.IsFalse(cache0.ContainsKey(key1));

            cache0.Put(key0, key0);
            cache0.Put(key1, key1);
            Assert.IsTrue(cache0.ContainsKey(key0));
            Assert.IsTrue(cache0.ContainsKey(key1));
            cache.Put(key0, key0 + 1);
            cache.Put(key1, key1 + 1);
            Assert.IsFalse(cache0.ContainsKey(key0));
            Assert.IsFalse(cache0.ContainsKey(key1));

            cache0.Put(key0, key0);
            cache0.Put(key1, key1);
            cache.Get(key0);
            cache.Get(key1);
            Assert.IsFalse(cache0.ContainsKey(key0));
            Assert.IsFalse(cache0.ContainsKey(key1));

            cache0.RemoveAll(new List<int> { key0, key1 });
        }

        [Test]
        public void TestEvict()
        {
            var cache = Cache();

            int key = PrimaryKeyForCache(cache);

            cache.Put(key, 1);

            Assert.AreEqual(1, PeekInt(cache, key));

            cache.LocalEvict(new[] {key});

            Assert.AreEqual(0, cache.GetLocalSize(CachePeekMode.Onheap));

            Assert.AreEqual(0, PeekInt(cache, key));

            Assert.AreEqual(1, cache.Get(key));

            Assert.AreEqual(1, cache.GetLocalSize(CachePeekMode.Onheap));

            Assert.AreEqual(1, PeekInt(cache, key));
        }

        [Test]
        public void TestEvictAllKeys()
        {
            var cache = Cache();

            List<int> keys = PrimaryKeysForCache(cache, 3);

            cache.Put(keys[0], 1);
            cache.Put(keys[1], 2);
            cache.Put(keys[2], 3);

            Assert.AreEqual(1, PeekInt(cache, keys[0]));
            Assert.AreEqual(2, PeekInt(cache, keys[1]));
            Assert.AreEqual(3, PeekInt(cache, keys[2]));

            cache.LocalEvict(new List<int> { -1, keys[0], keys[1] });

            Assert.AreEqual(1, cache.GetLocalSize(CachePeekMode.Onheap));

            Assert.AreEqual(0, PeekInt(cache, keys[0]));
            Assert.AreEqual(0, PeekInt(cache, keys[1]));
            Assert.AreEqual(3, PeekInt(cache, keys[2]));

            Assert.AreEqual(1, cache.Get(keys[0]));
            Assert.AreEqual(2, cache.Get(keys[1]));

            Assert.AreEqual(3, cache.GetLocalSize());

            Assert.AreEqual(1, PeekInt(cache, keys[0]));
            Assert.AreEqual(2, PeekInt(cache, keys[1]));
            Assert.AreEqual(3, PeekInt(cache, keys[2]));
        }

        [Test]
        public void TestClear()
        {
            for (int i = 0; i < GridCount(); i++)
            {
                var cache = Cache(i);

                cache.Put(PrimaryKeyForCache(cache, 500), 1);

                Assert.IsFalse(cache.IsEmpty());
            }

            Cache().Clear();

            for (int i = 0; i < GridCount(); i++)
                Assert.IsTrue(Cache(i).IsEmpty());
        }

        [Test]
        public void TestClearKey()
        {
            var cache = Cache();
            var keys = PrimaryKeysForCache(cache, 10);

            foreach (var key in keys)
                cache.Put(key, 3);

            var i = cache.GetSize();

            foreach (var key in keys)
            {
                cache.Clear(key);

                Assert.IsFalse(cache.ContainsKey(key));
                Assert.Throws<KeyNotFoundException>(() => cache.Get(key));

                Assert.Less(cache.GetSize(), i);

                i = cache.GetSize();
            }
        }

        [Test]
        public void TestClearKeys()
        {
            var cache = Cache();
            var keys = PrimaryKeysForCache(cache, 10);

            foreach (var key in keys)
                cache.Put(key, 3);

            cache.ClearAll(keys);

            Assert.IsFalse(cache.ContainsKeys(keys));
        }

        [Test]
        public void TestLocalClearKey()
        {
            var cache = Cache();
            var keys = PrimaryKeysForCache(cache, 10);

            foreach (var key in keys)
                cache.Put(key, 3);

            var i = cache.GetSize();

            foreach (var key in keys)
            {
                cache.LocalClear(key);

                int val;
                Assert.IsFalse(cache.TryLocalPeek(key, out val));

                Assert.Less(cache.GetSize(), i);

                i = cache.GetSize();
            }

            cache.Clear();
        }

        [Test]
        public void TestLocalClearKeys()
        {
            var cache = Cache();
            var keys = PrimaryKeysForCache(cache, 10);

            foreach (var key in keys)
                cache.Put(key, 3);

            cache.LocalClearAll(keys);

            int val;

            foreach (var key in keys)
                Assert.IsFalse(cache.TryLocalPeek(key, out val));

            cache.Clear();
        }

        [Test]
        public void TestRemove()
        {
            var cache = Cache();

            cache.Put(1, 1);

            Assert.AreEqual(1, cache.Get(1));

            Assert.AreEqual(true, cache.Remove(1));

            Assert.AreEqual(0, cache.GetSize());

            Assert.IsFalse(cache.ContainsKey(1));

            cache.Put(1, 1);

            Assert.AreEqual(1, cache.Get(1));

            Assert.IsFalse(cache.Remove(1, -1));
            Assert.IsTrue(cache.Remove(1, 1));

            Assert.AreEqual(0, cache.GetSize());

            Assert.IsFalse(cache.ContainsKey(1));
        }

        [Test]
        public void TestGetAndRemoveAsync()
        {
            var cache = Cache().WrapAsync();

            cache.Put(1, 1);

            Assert.AreEqual(1, cache.Get(1));

            Assert.AreEqual(1, cache.GetAndRemove(1).Value);

            Assert.AreEqual(0, cache.GetSize());

            Assert.IsFalse(cache.ContainsKey(1));

            cache.Put(1, 1);

            Assert.AreEqual(1, cache.Get(1));

            Assert.IsFalse(cache.Remove(1, -1));
            Assert.IsTrue(cache.Remove(1, 1));

            Assert.AreEqual(0, cache.GetSize());

            Assert.IsFalse(cache.ContainsKey(1));
        }

        [Test]
        public void TestRemovex()
        {
            var cache = Cache();

            cache.Put(1, 1);

            Assert.AreEqual(1, cache.Get(1));

            Assert.IsFalse(cache.Remove(-1));
            Assert.IsTrue(cache.Remove(1));

            Assert.AreEqual(0, cache.GetSize());

            Assert.IsFalse(cache.ContainsKey(1));
        }

        [Test]
        public void TestRemoveAsync()
        {
            var cache = Cache().WrapAsync();

            cache.Put(1, 1);

            Assert.AreEqual(1, cache.Get(1));

            Assert.IsFalse(cache.Remove(-1));
            Assert.IsTrue(cache.Remove(1));

            Assert.AreEqual(0, cache.GetSize());

            Assert.IsFalse(cache.ContainsKey(1));
        }

        [Test]
        public void TestRemoveAll()
        {
            var cache = Cache();

            var keys = PrimaryKeysForCache(cache, 2);

            cache.Put(keys[0], 1);
            cache.Put(keys[1], 2);

            Assert.AreEqual(1, cache.Get(keys[0]));
            Assert.AreEqual(2, cache.Get(keys[1]));

            cache.RemoveAll();

            Assert.AreEqual(0, cache.GetSize());

            Assert.IsFalse(cache.ContainsKeys(keys));
        }

        [Test]
        public void TestRemoveAllAsync()
        {
            var cache = Cache().WrapAsync();

            List<int> keys = PrimaryKeysForCache(cache, 2);

            cache.Put(keys[0], 1);
            cache.Put(keys[1], 2);

            Assert.AreEqual(1, cache.Get(keys[0]));
            Assert.AreEqual(2, cache.Get(keys[1]));

            cache.RemoveAll();

            Assert.AreEqual(0, cache.GetSize());

            Assert.IsFalse(cache.ContainsKeys(keys));
        }

        [Test]
        public void TestRemoveAllKeys()
        {
            var cache = Cache();

            Assert.AreEqual(0, cache.GetSize());

            cache.Put(1, 1);
            cache.Put(2, 2);
            cache.Put(3, 3);

            Assert.AreEqual(1, cache.Get(1));
            Assert.AreEqual(2, cache.Get(2));
            Assert.AreEqual(3, cache.Get(3));

            cache.RemoveAll(new List<int> { 0, 1, 2 });

            Assert.AreEqual(1, cache.GetSize(CachePeekMode.Primary));

            Assert.IsFalse(cache.ContainsKeys(new[] {1, 2}));
            Assert.AreEqual(3, cache.Get(3));
        }

        [Test]
        public void TestRemoveAllKeysAsync()
        {
            var cache = Cache().WrapAsync();

            Assert.AreEqual(0, cache.GetSize());

            cache.Put(1, 1);
            cache.Put(2, 2);
            cache.Put(3, 3);

            Assert.AreEqual(1, cache.Get(1));
            Assert.AreEqual(2, cache.Get(2));
            Assert.AreEqual(3, cache.Get(3));

            cache.RemoveAll(new List<int> { 0, 1, 2 });

            Assert.AreEqual(1, cache.GetSize(CachePeekMode.Primary));

            Assert.IsFalse(cache.ContainsKeys(new[] {1, 2}));
            Assert.AreEqual(3, cache.Get(3));
        }

        [Test]
        public void TestSizes()
        {
            for (int i = 0; i < GridCount(); i++)
            {
                var cache = Cache(i);

                List<int> keys = PrimaryKeysForCache(cache, 2);

                foreach (int key in keys)
                    cache.Put(key, 1);

                Assert.IsTrue(cache.GetSize() >= 2);
                Assert.AreEqual(2, cache.GetLocalSize(CachePeekMode.Primary));
            }

            ICache<int, int> cache0 = Cache();

            Assert.AreEqual(GridCount() * 2, cache0.GetSize(CachePeekMode.Primary));

            if (!LocalCache() && !ReplicatedCache())
            {
                int nearKey = NearKeyForCache(cache0);

                cache0.Put(nearKey, 1);

                Assert.AreEqual(NearEnabled() ? 1 : 0, cache0.GetSize(CachePeekMode.Near));
            }
        }

        [Test]
        public void TestLocalSize()
        {
            var cache = Cache();
            var keys = PrimaryKeysForCache(cache, 3);

            cache.Put(keys[0], 1);
            cache.Put(keys[1], 2);

            var localSize = cache.GetLocalSize();

            cache.LocalEvict(keys.Take(2).ToArray());

            Assert.AreEqual(0, cache.GetLocalSize(CachePeekMode.Onheap));
            Assert.AreEqual(localSize, cache.GetLocalSize(CachePeekMode.All));

            cache.Put(keys[2], 3);

            Assert.AreEqual(localSize + 1, cache.GetLocalSize(CachePeekMode.All));

            cache.RemoveAll(keys.Take(2).ToArray());
        }

        /// <summary>
        /// Test enumerators.
        /// </summary>
        [Test]
        [SuppressMessage("ReSharper", "PossibleMultipleEnumeration")]
        public void TestEnumerators()
        {
            var cache = Cache();
            var keys = PrimaryKeysForCache(cache, 2);

            cache.Put(keys[0], keys[0] + 1);
            cache.Put(keys[1], keys[1] + 1);

            // Check distributed enumerator.
            IEnumerable<ICacheEntry<int, int>> e = cache;

            CheckEnumerator(e.GetEnumerator(), keys);
            CheckEnumerator(e.GetEnumerator(), keys);

            // Check local enumerator.
            e = cache.GetLocalEntries();

            CheckEnumerator(e.GetEnumerator(), keys);
            CheckEnumerator(e.GetEnumerator(), keys);

            // Evict and check peek modes.
            cache.LocalEvict(new List<int> { keys[0] } );

            e = cache.GetLocalEntries(CachePeekMode.Onheap);
            CheckEnumerator(e.GetEnumerator(), new List<int> { keys[1] });
            CheckEnumerator(e.GetEnumerator(), new List<int> { keys[1] });

            e = cache.GetLocalEntries(CachePeekMode.All);
            CheckEnumerator(e.GetEnumerator(), keys);
            CheckEnumerator(e.GetEnumerator(), keys);

            e = cache.GetLocalEntries(CachePeekMode.Onheap, CachePeekMode.Swap);
            CheckEnumerator(e.GetEnumerator(), keys);
            CheckEnumerator(e.GetEnumerator(), keys);

            cache.Remove(keys[0]);
        }

        /// <summary>
        /// Check enumerator content.
        /// </summary>
        /// <param name="e">Enumerator.</param>
        /// <param name="keys">Keys.</param>
        private static void CheckEnumerator(IEnumerator<ICacheEntry<int, int>> e, IList<int> keys)
        {
            CheckEnumerator0(e, keys);

            e.Reset();

            CheckEnumerator0(e, keys);

            e.Dispose();

            Assert.Throws<ObjectDisposedException>(() => { e.MoveNext(); });
            Assert.Throws<ObjectDisposedException>(() => { var entry = e.Current; });
            Assert.Throws<ObjectDisposedException>(e.Reset);

            e.Dispose();
        }

        /// <summary>
        /// Check enumerator content.
        /// </summary>
        /// <param name="e">Enumerator.</param>
        /// <param name="keys">Keys.</param>
        private static void CheckEnumerator0(IEnumerator<ICacheEntry<int, int>> e, IList<int> keys)
        {
            Assert.Throws<InvalidOperationException>(() => { var entry = e.Current; });

            int cnt = 0;

            while (e.MoveNext())
            {
                ICacheEntry<int, int> entry = e.Current;

                Assert.IsTrue(keys.Contains(entry.Key), "Unexpected entry: " + entry);

                Assert.AreEqual(entry.Key + 1, entry.Value);

                cnt++;
            }

            Assert.AreEqual(keys.Count, cnt);

            Assert.IsFalse(e.MoveNext());

            Assert.Throws<InvalidOperationException>(() => { var entry = e.Current; });
        }

        [Test]
        public void TestPromote()
        {
            var cache = Cache();

            int key = PrimaryKeyForCache(cache);

            cache.Put(key, 1);

            Assert.AreEqual(1, PeekInt(cache, key));

            cache.LocalEvict(new[] {key});

            Assert.AreEqual(0, cache.GetLocalSize(CachePeekMode.Onheap));

            Assert.AreEqual(0, PeekInt(cache, key));

            cache.LocalPromote(new[] { key });

            Assert.AreEqual(1, cache.GetLocalSize(CachePeekMode.Onheap));

            Assert.AreEqual(1, PeekInt(cache, key));
        }

        [Test]
        public void TestPromoteAll()
        {
            var cache = Cache();

            List<int> keys = PrimaryKeysForCache(cache, 3);

            cache.Put(keys[0], 1);
            cache.Put(keys[1], 2);
            cache.Put(keys[2], 3);

            Assert.AreEqual(1, PeekInt(cache, keys[0]));
            Assert.AreEqual(2, PeekInt(cache, keys[1]));
            Assert.AreEqual(3, PeekInt(cache, keys[2]));

            cache.LocalEvict(new List<int> { -1, keys[0], keys[1] });

            Assert.AreEqual(1, cache.GetLocalSize(CachePeekMode.Onheap));

            Assert.AreEqual(0, PeekInt(cache, keys[0]));
            Assert.AreEqual(0, PeekInt(cache, keys[1]));
            Assert.AreEqual(3, PeekInt(cache, keys[2]));

            cache.LocalPromote(new[] {keys[0], keys[1]});

            Assert.AreEqual(3, cache.GetLocalSize(CachePeekMode.Onheap));

            Assert.AreEqual(1, PeekInt(cache, keys[0]));
            Assert.AreEqual(2, PeekInt(cache, keys[1]));
            Assert.AreEqual(3, PeekInt(cache, keys[2]));
        }

        [Test]
        public void TestPutGetBinary()
        {
            var cache = Cache<int, BinarizablePerson>();

            BinarizablePerson obj1 = new BinarizablePerson("obj1", 1);

            cache.Put(1, obj1);

            obj1 = cache.Get(1);

            Assert.AreEqual("obj1", obj1.Name);
            Assert.AreEqual(1, obj1.Age);
        }

        [Test]
        public void TestPutGetBinaryAsync()
        {
            var cache = Cache<int, BinarizablePerson>().WrapAsync();

            BinarizablePerson obj1 = new BinarizablePerson("obj1", 1);

            cache.Put(1, obj1);

            obj1 = cache.Get(1);

            Assert.AreEqual("obj1", obj1.Name);
            Assert.AreEqual(1, obj1.Age);
        }

        [Test]
        public void TestPutGetBinaryKey()
        {
            var cache = Cache<CacheTestKey, string>();

            int cnt = 100;

            for (int i = 0; i < cnt; i++)
                cache.Put(new CacheTestKey(i), "val-" + i);

            for (int i = 0; i < cnt; i++)
                Assert.AreEqual("val-" + i, cache.Get(new CacheTestKey(i)));
        }

        [Test]
        public void TestGetAsync2()
        {
            var cache = Cache();

            for (int i = 0; i < 100; i++)
                cache.Put(i, i);

            var futs = new List<Task<int>>();

            for (int i = 0; i < 1000; i++)
            {
                futs.Add(cache.GetAsync(i % 100));
            }

            for (int i = 0; i < 1000; i++) {
                Assert.AreEqual(i % 100, futs[i].Result, "Unexpected result: " + i);

                Assert.IsTrue(futs[i].IsCompleted);
            }
        }

        [Test]
        [Category(TestUtils.CategoryIntensive)]
        public void TestGetAsyncMultithreaded()
        {
            var cache = Cache();

            for (int i = 0; i < 100; i++)
                cache.Put(i, i);

            TestUtils.RunMultiThreaded(() =>
            {
                for (int i = 0; i < 100; i++)
                {
                    var futs = new List<Task<int>>();

                    for (int j = 0; j < 100; j++)
                        futs.Add(cache.GetAsync(j));

                    for (int j = 0; j < 100; j++)
                        Assert.AreEqual(j, futs[j].Result);
                }
            }, 10);
        }

        [Test]
        [Category(TestUtils.CategoryIntensive)]
        public void TestPutxAsyncMultithreaded()
        {
            var cache = Cache();

            TestUtils.RunMultiThreaded(() =>
            {
                Random rnd = new Random();

                for (int i = 0; i < 50; i++)
                {
                    var futs = new List<Task>();

                    for (int j = 0; j < 10; j++)
                        futs.Add(cache.PutAsync(rnd.Next(1000), i));

                    foreach (var fut in futs)
                        fut.Wait();
                }
            }, 5);
        }

        [Test]
        [Category(TestUtils.CategoryIntensive)]
        public void TestPutGetAsyncMultithreaded()
        {
            var cache = Cache<CacheTestKey, BinarizablePerson>();

            const int threads = 10;
            const int objPerThread = 1000;

            int cntr = 0;

            TestUtils.RunMultiThreaded(() =>
            {
                // ReSharper disable once AccessToModifiedClosure
                int threadIdx = Interlocked.Increment(ref cntr);

                var futs = new List<Task>();

                for (int i = 0; i < objPerThread; i++)
                {
                    int key = threadIdx * objPerThread + i;

                    futs.Add(cache.PutAsync(new CacheTestKey(key), new BinarizablePerson("Person-" + key, key)));
                }

                foreach (var fut in futs)
                {
                    fut.Wait();

                    Assert.IsTrue(fut.IsCompleted);
                }
            }, threads);

            for (int i = 0; i < threads; i++)
            {
                int threadIdx = i + 1;

                for (int j = 0; j < objPerThread; j++)
                {
                    int key = threadIdx * objPerThread + i;

                    var p = cache.GetAsync(new CacheTestKey(key)).Result;

                    Assert.IsNotNull(p);
                    Assert.AreEqual(key, p.Age);
                    Assert.AreEqual("Person-" + key, p.Name);
                }
            }

            cntr = 0;

            TestUtils.RunMultiThreaded(() =>
            {
                int threadIdx = Interlocked.Increment(ref cntr);

                for (int i = 0; i < objPerThread; i++)
                {
                    int key = threadIdx * objPerThread + i;

                    cache.PutAsync(new CacheTestKey(key), new BinarizablePerson("Person-" + key, key)).Wait();
                }
            }, threads);

            cntr = 0;

            TestUtils.RunMultiThreaded(() =>
            {
                int threadIdx = Interlocked.Increment(ref cntr);

                var futs = new List<Task<BinarizablePerson>>();

                for (int i = 0; i < objPerThread; i++)
                {
                    int key = threadIdx * objPerThread + i;

                    futs.Add(cache.GetAsync(new CacheTestKey(key)));
                }

                for (int i = 0; i < objPerThread; i++)
                {
                    var fut = futs[i];

                    int key = threadIdx * objPerThread + i;

                    var p = fut.Result;

                    Assert.IsNotNull(p);
                    Assert.AreEqual(key, p.Age);
                    Assert.AreEqual("Person-" + key, p.Name);
                }
            }, threads);
        }

        //[Test]
        //[Category(TestUtils.CATEGORY_INTENSIVE)]
        public void TestAsyncMultithreadedKeepBinary()
        {
            var cache = Cache().WithKeepBinary<CacheTestKey, BinarizablePerson>();
            var portCache = Cache().WithKeepBinary<CacheTestKey, IBinaryObject>();

            const int threads = 10;
            const int objPerThread = 1000;

            int cntr = 0;

            TestUtils.RunMultiThreaded(() =>
            {
                // ReSharper disable once AccessToModifiedClosure
                int threadIdx = Interlocked.Increment(ref cntr);

                var futs = new List<Task>();

                for (int i = 0; i < objPerThread; i++)
                {
                    int key = threadIdx * objPerThread + i;

                    var task = cache.PutAsync(new CacheTestKey(key), new BinarizablePerson("Person-" + key, key));

                    futs.Add(task);
                }

                foreach (var fut in futs)
                    fut.Wait();
            }, threads);

            for (int i = 0; i < threads; i++)
            {
                int threadIdx = i + 1;

                for (int j = 0; j < objPerThread; j++)
                {
                    int key = threadIdx * objPerThread + i;

                    IBinaryObject p = portCache.Get(new CacheTestKey(key));

                    Assert.IsNotNull(p);
                    Assert.AreEqual(key, p.GetField<int>("age"));
                    Assert.AreEqual("Person-" + key, p.GetField<string>("name"));
                }
            }

            cntr = 0;

            TestUtils.RunMultiThreaded(() =>
            {
                int threadIdx = Interlocked.Increment(ref cntr);

                var futs = new List<Task<IBinaryObject>>();

                for (int i = 0; i < objPerThread; i++)
                {
                    int key = threadIdx * objPerThread + i;

                    futs.Add(portCache.GetAsync(new CacheTestKey(key)));
                }

                for (int i = 0; i < objPerThread; i++)
                {
                    var fut = futs[i];

                    int key = threadIdx * objPerThread + i;

                    var p = fut.Result;

                    Assert.IsNotNull(p);
                    Assert.AreEqual(key, p.GetField<int>("age"));
                    Assert.AreEqual("Person-" + key, p.GetField<string>("name"));
                }
            }, threads);

            cntr = 0;

            TestUtils.RunMultiThreaded(() =>
            {
                int threadIdx = Interlocked.Increment(ref cntr);

                var futs = new List<Task<bool>>();

                for (int i = 0; i < objPerThread; i++)
                {
                    int key = threadIdx * objPerThread + i;

                    futs.Add(cache.RemoveAsync(new CacheTestKey(key)));
                }

                for (int i = 0; i < objPerThread; i++)
                {
                    var fut = futs[i];

                    Assert.IsTrue(fut.Result);
                }
            }, threads);
        }

        /// <summary>
        /// Simple cache lock test (while <see cref="TestLock"/> is ignored).
        /// </summary>
        [Test]
        public void TestLockSimple()
        {
            if (!LockingEnabled())
                return;

            var cache = Cache();

            const int key = 7;

            Action<ICacheLock> checkLock = lck =>
            {
                using (lck)
                {
                    Assert.Throws<InvalidOperationException>(lck.Exit); // can't exit if not entered

                    lck.Enter();

                    Assert.IsTrue(cache.IsLocalLocked(key, true));
                    Assert.IsTrue(cache.IsLocalLocked(key, false));

                    lck.Exit();

                    Assert.IsFalse(cache.IsLocalLocked(key, true));
                    Assert.IsFalse(cache.IsLocalLocked(key, false));

                    Assert.IsTrue(lck.TryEnter());

                    Assert.IsTrue(cache.IsLocalLocked(key, true));
                    Assert.IsTrue(cache.IsLocalLocked(key, false));

                    lck.Exit();
                }

                Assert.Throws<ObjectDisposedException>(lck.Enter); // Can't enter disposed lock
            };

            checkLock(cache.Lock(key));
<<<<<<< HEAD
            checkLock(cache.LockAll(new[] {key, 1, 2, 3}));
=======
            checkLock(cache.LockAll(new[] { key, 1, 2, 3 }));
>>>>>>> b1c7c9bb
        }

        [Test]
        [Ignore("IGNITE-835")]
        public void TestLock()
        {
            if (!LockingEnabled())
                return;

            var cache = Cache();

            const int key = 7;

            // Lock
            CheckLock(cache, key, () => cache.Lock(key));

            // LockAll
            CheckLock(cache, key, () => cache.LockAll(new[] { key, 2, 3, 4, 5 }));
        }

        /// <summary>
        /// Internal lock test routine.
        /// </summary>
        /// <param name="cache">Cache.</param>
        /// <param name="key">Key.</param>
        /// <param name="getLock">Function to get the lock.</param>
        private static void CheckLock(ICache<int, int> cache, int key, Func<ICacheLock> getLock)
        {
            var sharedLock = getLock();
            
            using (sharedLock)
            {
                Assert.Throws<InvalidOperationException>(() => sharedLock.Exit());  // can't exit if not entered

                sharedLock.Enter();

                try
                {
                    Assert.IsTrue(cache.IsLocalLocked(key, true));
                    Assert.IsTrue(cache.IsLocalLocked(key, false));

                    EnsureCannotLock(getLock, sharedLock);

                    sharedLock.Enter();

                    try
                    {
                        Assert.IsTrue(cache.IsLocalLocked(key, true));
                        Assert.IsTrue(cache.IsLocalLocked(key, false));

                        EnsureCannotLock(getLock, sharedLock);
                    }
                    finally
                    {
                        sharedLock.Exit();
                    }

                    Assert.IsTrue(cache.IsLocalLocked(key, true));
                    Assert.IsTrue(cache.IsLocalLocked(key, false));

                    EnsureCannotLock(getLock, sharedLock);

                    Assert.Throws<SynchronizationLockException>(() => sharedLock.Dispose()); // can't dispose while locked
                }
                finally
                {
                    sharedLock.Exit();
                }

                Assert.IsFalse(cache.IsLocalLocked(key, true));
                Assert.IsFalse(cache.IsLocalLocked(key, false));

                var innerTask = new Task(() =>
                {
                    Assert.IsTrue(sharedLock.TryEnter());
                    sharedLock.Exit();

                    using (var otherLock = getLock())
                    {
                        Assert.IsTrue(otherLock.TryEnter());
                        otherLock.Exit();
                    }
                });

                innerTask.Start();
                innerTask.Wait();
            }
            
            Assert.IsFalse(cache.IsLocalLocked(key, true));
            Assert.IsFalse(cache.IsLocalLocked(key, false));
            
            var outerTask = new Task(() =>
            {
                using (var otherLock = getLock())
                {
                    Assert.IsTrue(otherLock.TryEnter());
                    otherLock.Exit();
                }
            });

            outerTask.Start();
            outerTask.Wait();

            Assert.Throws<ObjectDisposedException>(() => sharedLock.Enter());  // Can't enter disposed lock
        }

        /// <summary>
        /// Ensure that lock cannot be obtained by other threads.
        /// </summary>
        /// <param name="getLock">Get lock function.</param>
        /// <param name="sharedLock">Shared lock.</param>
        private static void EnsureCannotLock(Func<ICacheLock> getLock, ICacheLock sharedLock)
        {
            var task = new Task(() =>
            {
                Assert.IsFalse(sharedLock.TryEnter());
                Assert.IsFalse(sharedLock.TryEnter(TimeSpan.FromMilliseconds(100)));

                using (var otherLock = getLock())
                {
                    Assert.IsFalse(otherLock.TryEnter());
                    Assert.IsFalse(otherLock.TryEnter(TimeSpan.FromMilliseconds(100)));
                }
            });

            task.Start();
            task.Wait();
        }

        [Test]
        public void TestTxCommit()
        {
            TestTxCommit(false);
        }

        [Test]
        public void TestTxCommitAsync()
        {
            TestTxCommit(true);
        }

        private void TestTxCommit(bool async)
        {
            if (!TxEnabled())
                return;

            var cache = Cache();

            ITransaction tx = Transactions.Tx;

            Assert.IsNull(tx);

            tx = Transactions.TxStart();

            try
            {
                cache.Put(1, 1);

                cache.Put(2, 2);

                if (async)
                {
                    var task = tx.CommitAsync();

                    task.Wait();

                    Assert.IsTrue(task.IsCompleted);
                }
                else
                    tx.Commit();
            }
            finally
            {
                tx.Dispose();
            }

            Assert.AreEqual(1, cache.Get(1));

            Assert.AreEqual(2, cache.Get(2));

            tx = Transactions.Tx;

            Assert.IsNull(tx);
        }

        [Test]
        public void TestTxRollback()
        {
            if (!TxEnabled())
                return;

            var cache = Cache();

            cache.Put(1, 1);

            cache.Put(2, 2);

            ITransaction tx = Transactions.Tx;

            Assert.IsNull(tx);

            tx = Transactions.TxStart();

            try {
                cache.Put(1, 10);

                cache.Put(2, 20);
            }
            finally {
                tx.Rollback();
            }

            Assert.AreEqual(1, cache.Get(1));

            Assert.AreEqual(2, cache.Get(2));

            Assert.IsNull(Transactions.Tx);
        }

        [Test]
        public void TestTxClose()
        {
            if (!TxEnabled())
                return;

            var cache = Cache();

            cache.Put(1, 1);

            cache.Put(2, 2);

            ITransaction tx = Transactions.Tx;

            Assert.IsNull(tx);

            tx = Transactions.TxStart();

            try
            {
                cache.Put(1, 10);

                cache.Put(2, 20);
            }
            finally
            {
                tx.Dispose();
            }

            Assert.AreEqual(1, cache.Get(1));

            Assert.AreEqual(2, cache.Get(2));

            tx = Transactions.Tx;

            Assert.IsNull(tx);
        }
        
        [Test]
        public void TestTxAllModes()
        {
            TestTxAllModes(false);

            TestTxAllModes(true);

            Console.WriteLine("Done");
        }

        protected void TestTxAllModes(bool withTimeout)
        {
            if (!TxEnabled())
                return;

            var cache = Cache();

            int cntr = 0;

            foreach (TransactionConcurrency concurrency in Enum.GetValues(typeof(TransactionConcurrency))) {
                foreach (TransactionIsolation isolation in Enum.GetValues(typeof(TransactionIsolation))) {
                    Console.WriteLine("Test tx [concurrency=" + concurrency + ", isolation=" + isolation + "]");

                    ITransaction tx = Transactions.Tx;

                    Assert.IsNull(tx);

                    tx = withTimeout 
                        ? Transactions.TxStart(concurrency, isolation, TimeSpan.FromMilliseconds(1100), 10)
                        : Transactions.TxStart(concurrency, isolation);

                    Assert.AreEqual(concurrency, tx.Concurrency);
                    Assert.AreEqual(isolation, tx.Isolation);

                    if (withTimeout)
                        Assert.AreEqual(1100, tx.Timeout.TotalMilliseconds);

                    try {
                        cache.Put(1, cntr);

                        tx.Commit();
                    }
                    finally {
                        tx.Dispose();
                    }

                    tx = Transactions.Tx;

                    Assert.IsNull(tx);

                    Assert.AreEqual(cntr, cache.Get(1));

                    cntr++;
                }
            }
        }

        [Test]
        public void TestTxAttributes()
        {
            if (!TxEnabled())
                return;

            ITransaction tx = Transactions.TxStart(TransactionConcurrency.Optimistic,
                TransactionIsolation.RepeatableRead, TimeSpan.FromMilliseconds(2500), 100);

            Assert.IsFalse(tx.IsRollbackOnly);
            Assert.AreEqual(TransactionConcurrency.Optimistic, tx.Concurrency);
            Assert.AreEqual(TransactionIsolation.RepeatableRead, tx.Isolation);
            Assert.AreEqual(2500, tx.Timeout.TotalMilliseconds);
            Assert.AreEqual(TransactionState.Active, tx.State);
            Assert.IsTrue(tx.StartTime.Ticks > 0);
            Assert.AreEqual(tx.NodeId, GetIgnite(0).GetCluster().GetLocalNode().Id);

            DateTime startTime1 = tx.StartTime;

            tx.Commit();

            Assert.IsFalse(tx.IsRollbackOnly);
            Assert.AreEqual(TransactionState.Committed, tx.State);
            Assert.AreEqual(TransactionConcurrency.Optimistic, tx.Concurrency);
            Assert.AreEqual(TransactionIsolation.RepeatableRead, tx.Isolation);
            Assert.AreEqual(2500, tx.Timeout.TotalMilliseconds);
            Assert.AreEqual(startTime1, tx.StartTime);

            Thread.Sleep(100);

            tx = Transactions.TxStart(TransactionConcurrency.Pessimistic, TransactionIsolation.ReadCommitted,
                TimeSpan.FromMilliseconds(3500), 200);

            Assert.IsFalse(tx.IsRollbackOnly);
            Assert.AreEqual(TransactionConcurrency.Pessimistic, tx.Concurrency);
            Assert.AreEqual(TransactionIsolation.ReadCommitted, tx.Isolation);
            Assert.AreEqual(3500, tx.Timeout.TotalMilliseconds);
            Assert.AreEqual(TransactionState.Active, tx.State);
            Assert.IsTrue(tx.StartTime.Ticks > 0);
            Assert.IsTrue(tx.StartTime > startTime1);

            DateTime startTime2 = tx.StartTime;

            tx.Rollback();

            Assert.AreEqual(TransactionState.RolledBack, tx.State);
            Assert.AreEqual(TransactionConcurrency.Pessimistic, tx.Concurrency);
            Assert.AreEqual(TransactionIsolation.ReadCommitted, tx.Isolation);
            Assert.AreEqual(3500, tx.Timeout.TotalMilliseconds);
            Assert.AreEqual(startTime2, tx.StartTime);

            Thread.Sleep(100);

            tx = Transactions.TxStart(TransactionConcurrency.Optimistic, TransactionIsolation.RepeatableRead,
                TimeSpan.FromMilliseconds(2500), 100);

            Assert.IsFalse(tx.IsRollbackOnly);
            Assert.AreEqual(TransactionConcurrency.Optimistic, tx.Concurrency);
            Assert.AreEqual(TransactionIsolation.RepeatableRead, tx.Isolation);
            Assert.AreEqual(2500, tx.Timeout.TotalMilliseconds);
            Assert.AreEqual(TransactionState.Active, tx.State);
            Assert.IsTrue(tx.StartTime > startTime2);

            DateTime startTime3 = tx.StartTime;

            tx.Commit();

            Assert.IsFalse(tx.IsRollbackOnly);
            Assert.AreEqual(TransactionState.Committed, tx.State);
            Assert.AreEqual(TransactionConcurrency.Optimistic, tx.Concurrency);
            Assert.AreEqual(TransactionIsolation.RepeatableRead, tx.Isolation);
            Assert.AreEqual(2500, tx.Timeout.TotalMilliseconds);
            Assert.AreEqual(startTime3, tx.StartTime);
        }

        [Test]
        public void TestTxRollbackOnly()
        {
            if (!TxEnabled())
                return;

            var cache = Cache();

            cache.Put(1, 1);

            cache.Put(2, 2);

            ITransaction tx = Transactions.TxStart();

            cache.Put(1, 10);

            cache.Put(2, 20);

            Assert.IsFalse(tx.IsRollbackOnly);

            tx.SetRollbackonly();

            Assert.IsTrue(tx.IsRollbackOnly);

            Assert.AreEqual(TransactionState.MarkedRollback, tx.State);

            try
            {
                tx.Commit();

                Assert.Fail("Commit must fail.");
            }
            catch (IgniteException e)
            {
                Console.WriteLine("Expected exception: " + e);
            }

            tx.Dispose();

            Assert.AreEqual(TransactionState.RolledBack, tx.State);

            Assert.IsTrue(tx.IsRollbackOnly);

            Assert.AreEqual(1, cache.Get(1));

            Assert.AreEqual(2, cache.Get(2));

            tx = Transactions.Tx;

            Assert.IsNull(tx);
        }

        [Test]
        public void TestTxMetrics()
        {
            if (!TxEnabled())
                return;

            var cache = Cache();
            
            var startTime = DateTime.UtcNow.AddSeconds(-1);

            Transactions.ResetMetrics();

            var metrics = Transactions.GetMetrics();
            
            Assert.AreEqual(0, metrics.TxCommits);
            Assert.AreEqual(0, metrics.TxRollbacks);

            using (Transactions.TxStart())
            {
                cache.Put(1, 1);
            }
            
            using (var tx = Transactions.TxStart())
            {
                cache.Put(1, 1);
                tx.Commit();
            }

            metrics = Transactions.GetMetrics();

            Assert.AreEqual(1, metrics.TxCommits);
            Assert.AreEqual(1, metrics.TxRollbacks);

            Assert.LessOrEqual(startTime, metrics.CommitTime);
            Assert.LessOrEqual(startTime, metrics.RollbackTime);

            Assert.GreaterOrEqual(DateTime.UtcNow, metrics.CommitTime);
            Assert.GreaterOrEqual(DateTime.UtcNow, metrics.RollbackTime);
        }

        [Test]
        public void TestTxStateAndExceptions()
        {
            if (!TxEnabled())
                return;

            var tx = Transactions.TxStart();

            Assert.AreEqual(TransactionState.Active, tx.State);
            Assert.AreEqual(Thread.CurrentThread.ManagedThreadId, tx.ThreadId);

            tx.AddMeta("myMeta", 42);
            Assert.AreEqual(42, tx.Meta<int>("myMeta"));
            Assert.AreEqual(42, tx.RemoveMeta<int>("myMeta"));

            tx.RollbackAsync().Wait();

            Assert.AreEqual(TransactionState.RolledBack, tx.State);

            try
            {
                tx.Commit();
                Assert.Fail();
            }
            catch (InvalidOperationException)
            {
                // Expected
            }

            tx = Transactions.TxStart();

            Assert.AreEqual(TransactionState.Active, tx.State);

            tx.CommitAsync().Wait();

            Assert.AreEqual(TransactionState.Committed, tx.State);

            var task = tx.RollbackAsync();  // Illegal, but should not fail here; will fail in task

            try
            {
                task.Wait();
                Assert.Fail();
            }
            catch (AggregateException)
            {
                // Expected
            }
        }
        
        /// <summary>
        /// Test thraed-locals leak.
        /// </summary>
        [Test]
        [Category(TestUtils.CategoryIntensive)]
        public void TestThreadLocalLeak()
        {
            var cache = Cache<string, string>();

            Exception err = null;

            const int threadCnt = 10;

            Thread[] threads = new Thread[threadCnt];

            ThreadStart[] threadStarts = new ThreadStart[threadCnt];

            for (int j = 0; j < threadCnt; j++)
            {
                string key = "key" + j;

                threadStarts[j] = () =>
                {
                    try
                    {
                        cache.Put(key, key);

                        Assert.AreEqual(key, cache.Get(key));
                    }
                    catch (Exception e)
                    {
                        Interlocked.CompareExchange(ref err, e, null);

                        Assert.Fail("Unexpected error: " + e);
                    }
                };
            }

            for (int i = 0; i < 100 && err == null; i++)
            {
                for (int j = 0 ; j < threadCnt; j++) {
                    Thread t = new Thread(threadStarts[j]);

                    threads[j] = t;
                }

                foreach (Thread t in threads)
                    t.Start();

                foreach (Thread t in threads)
                    t.Join();

                if (i % 500 == 0)
                {
                    Console.WriteLine("Iteration: " + i);

                    GC.Collect();
                }
            }

            Assert.IsNull(err);
        }
        
        /**
         * Test tries to provoke garbage collection for .Net future before it was completed to verify
         * futures pinning works.
         */
        [Test]
        [Category(TestUtils.CategoryIntensive)]
        public void TestFuturesGc()
        {
            var cache = Cache();

            cache.PutAsync(1, 1);

            for (int i = 0; i < 10; i++)
            {
                TestUtils.RunMultiThreaded(() =>
                {
                    for (int j = 0; j < 1000; j++)
                        cache.GetAsync(1);
                }, 5);

                GC.Collect();

                Assert.AreEqual(1, cache.GetAsync(1).Result);
            }

            Thread.Sleep(2000);
        }

        [Test]
        public void TestPartitions()
        {
            ICacheAffinity aff = Affinity();

            for (int i = 0; i < 5; i++ )
                Assert.AreEqual(CachePartitions(), aff.Partitions);
        }

        [Test]
        public void TestKeyPartition()
        {
            ICacheAffinity aff = Affinity();

            {
                ISet<int> parts = new HashSet<int>();

                for (int i = 0; i < 1000; i++)
                    parts.Add(aff.GetPartition(i));

                if (LocalCache())
                    Assert.AreEqual(1, parts.Count);
                else
                    Assert.IsTrue(parts.Count > 10);
            }

            {
                ISet<int> parts = new HashSet<int>();

                for (int i = 0; i < 1000; i++)
                    parts.Add(aff.GetPartition("key" + i));

                if (LocalCache())
                    Assert.AreEqual(1, parts.Count);
                else
                    Assert.IsTrue(parts.Count > 10);
            }
        }

        [Test]
        public void TestIsPrimaryOrBackup()
        {
            ICacheAffinity aff = Affinity();

            ICollection<IClusterNode> nodes = GetIgnite(0).GetCluster().GetNodes();

            Assert.IsTrue(nodes.Count > 0);

            IClusterNode node = nodes.First();

            {
                bool found = false;

                for (int i = 0; i < 1000; i++)
                {
                    if (aff.IsPrimary(node, i))
                    {
                        Assert.IsTrue(aff.IsPrimaryOrBackup(node, i));

                        found = true;

                        if (nodes.Count > 1)
                            Assert.IsFalse(aff.IsPrimary(nodes.Last(), i));

                        break;
                    }
                }

                Assert.IsTrue(found, "Failed to find primary key for node " + node);
            }

            if (nodes.Count > 1)
            {
                bool found = false;

                for (int i = 0; i < 1000; i++)
                {
                    if (aff.IsBackup(node, i))
                    {
                        Assert.IsTrue(aff.IsPrimaryOrBackup(node, i));

                        found = true;

                        break;
                    }
                }

                Assert.IsTrue(found, "Failed to find backup key for node " + node);
            }
        }

        [Test]
        public void TestNodePartitions()
        {
            ICacheAffinity aff = Affinity();

            ICollection<IClusterNode> nodes = GetIgnite(0).GetCluster().GetNodes();

            Assert.IsTrue(nodes.Count > 0);

            if (nodes.Count == 1)
            {
                IClusterNode node = nodes.First();

                int[] parts = aff.GetBackupPartitions(node);

                Assert.AreEqual(0, parts.Length);

                parts = aff.GetAllPartitions(node);

                Assert.AreEqual(CachePartitions(), parts.Length);
            }
            else
            {
                IList<int> allPrimaryParts = new List<int>();
                IList<int> allBackupParts = new List<int>();
                IList<int> allParts = new List<int>();

                foreach(IClusterNode node in nodes) {
                    int[] parts = aff.GetPrimaryPartitions(node);

                    foreach (int part in parts)
                        allPrimaryParts.Add(part);

                    parts = aff.GetBackupPartitions(node);

                    foreach (int part in parts)
                        allBackupParts.Add(part);

                    parts = aff.GetAllPartitions(node);

                    foreach (int part in parts)
                        allParts.Add(part);
                }

                Assert.AreEqual(CachePartitions(), allPrimaryParts.Count);
                Assert.AreEqual(CachePartitions() * Backups(), allBackupParts.Count);
                Assert.AreEqual(CachePartitions() * (Backups() + 1), allParts.Count);
            }
        }

        [Test]
        public void TestAffinityKey()
        {
            ICacheAffinity aff = Affinity();

            Assert.AreEqual(10, aff.GetAffinityKey<int, int>(10));

            Assert.AreEqual("string", aff.GetAffinityKey<string, string>("string"));
        }

        [Test]
        public void TestMapToNode()
        {
            ICacheAffinity aff = Affinity();

            const int key = 1;

            IClusterNode node = aff.MapKeyToNode(key);

            Assert.IsNotNull(node);

            Assert.IsTrue(GetIgnite(0).GetCluster().GetNodes().Contains(node));

            Assert.IsTrue(aff.IsPrimary(node, key));

            Assert.IsTrue(aff.IsPrimaryOrBackup(node, key));

            Assert.IsFalse(aff.IsBackup(node, key));

            int part = aff.GetPartition(key);

            IClusterNode partNode = aff.MapPartitionToNode(part);

            Assert.AreEqual(node, partNode);
        }

        [Test]
        public void TestMapToPrimaryAndBackups()
        {
            ICacheAffinity aff = Affinity();

            const int key = 1;

            IList<IClusterNode> nodes = aff.MapKeyToPrimaryAndBackups(key);

            Assert.IsTrue(nodes.Count > 0);

            for (int i = 0; i < nodes.Count; i++)
            {
                if (i == 0)
                    Assert.IsTrue(aff.IsPrimary(nodes[i], key));
                else
                    Assert.IsTrue(aff.IsBackup(nodes[i], key));
            }

            int part = aff.GetPartition(key);

            IList<IClusterNode> partNodes = aff.MapPartitionToPrimaryAndBackups(part);

            Assert.AreEqual(nodes, partNodes);
        }

        [Test]
        public void TestMapKeysToNodes()
        {
            ICacheAffinity aff = Affinity();

            IList<int> keys = new List<int> {1, 2, 3};

            IDictionary<IClusterNode, IList<int>> map = aff.MapKeysToNodes(keys);

            Assert.IsTrue(map.Count > 0);

            foreach (int key in keys)
            {
                IClusterNode primary = aff.MapKeyToNode(key);

                Assert.IsTrue(map.ContainsKey(primary));

                IList<int> nodeKeys = map[primary];

                Assert.IsNotNull(nodeKeys);

                Assert.IsTrue(nodeKeys.Contains(key));
            }
        }

        [Test]
        public void TestMapPartitionsToNodes()
        {
            ICacheAffinity aff = Affinity();

            if (LocalCache())
            {
                IList<int> parts = new List<int> { 0 };

                IDictionary<int, IClusterNode> map = aff.MapPartitionsToNodes(parts);

                Assert.AreEqual(parts.Count, map.Count);

                Assert.AreEqual(GetIgnite(0).GetCluster().GetLocalNode(), map[0]);
            }
            else
            {
                IList<int> parts = new List<int> { 1, 2, 3 };

                IDictionary<int, IClusterNode> map = aff.MapPartitionsToNodes(parts);

                Assert.AreEqual(parts.Count, map.Count);

                foreach (int part in parts)
                {
                    Assert.IsTrue(map.ContainsKey(part));

                    IClusterNode primary = aff.MapPartitionToNode(part);

                    Assert.AreEqual(primary, map[part], "Wrong node for partition: " + part);
                }
            }
        }

        [Test]
        public void TestKeepBinaryFlag()
        {
            TestKeepBinaryFlag(false);
        }

        [Test]
        public void TestKeepBinaryFlagAsync()
        {
            TestKeepBinaryFlag(true);
        }

        [Test]
        public void TestNearKeys()
        {
            if (!NearEnabled())
                return;

            const int count = 20;

            var cache = Cache();
            var aff = cache.Ignite.GetAffinity(cache.Name);
            var node = cache.Ignite.GetCluster().GetLocalNode();

            for (int i = 0; i < count; i++)
                cache.Put(i, -i - 1);

            var nearKeys = Enumerable.Range(0, count).Where(x => !aff.IsPrimaryOrBackup(node, x)).ToArray();

            var nearKeysString = nearKeys.Select(x => x.ToString()).Aggregate((x, y) => x + ", " + y);

            Console.WriteLine("Near keys: " + nearKeysString);

            foreach (var nearKey in nearKeys.Take(3))
                Assert.AreNotEqual(0, cache.Get(nearKey));
        }
        
        [Test]
        public void TestSerializable()
        {
            var cache = Cache<int, TestSerializableObject>();

            var obj = new TestSerializableObject {Name = "Vasya", Id = 128};

            cache.Put(1, obj);

            var resultObj = cache.Get(1);

            Assert.AreEqual(obj, resultObj);
        }

        [Test]
        public void TestSerializableKeepBinary()
        {
            var cache = Cache<int, TestSerializableObject>();

            var obj = new TestSerializableObject {Name = "Vasya", Id = 128};

            cache.Put(1, obj);

            var binaryRes = cache.WithKeepBinary<int, IBinaryObject>().Get(1);

            var resultObj = binaryRes.Deserialize<TestSerializableObject>();

            Assert.AreEqual(obj, resultObj);
        }

        [Test]
        public void TestInvoke()
        {
            TestInvoke(false);
        }

        [Test]
        public void TestInvokeAsync()
        {
            TestInvoke(true);
        }

        private void TestInvoke(bool async)
        {
            TestInvoke<AddArgCacheEntryProcessor>(async);
            TestInvoke<BinarizableAddArgCacheEntryProcessor>(async);

            try
            {
                TestInvoke<NonSerializableCacheEntryProcessor>(async);
                Assert.Fail();
            }
            catch (BinaryObjectException)
            {
                // Expected
            }
        }

        private void TestInvoke<T>(bool async) where T: AddArgCacheEntryProcessor, new()
        {
            var cache = async ? Cache().WrapAsync() : Cache();

            cache.Clear();

            const int key = 1;
            const int value = 3;
            const int arg = 5;

            cache.Put(key, value);

            // Existing entry
            Assert.AreEqual(value + arg, cache.Invoke(key, new T(), arg));
            Assert.AreEqual(value + arg, cache.Get(key));

            // Non-existing entry
            Assert.AreEqual(arg, cache.Invoke(10, new T {Exists = false}, arg));
            Assert.AreEqual(arg, cache.Get(10));

            // Remove entry
            Assert.AreEqual(0, cache.Invoke(key, new T {Remove = true}, arg));
            Assert.AreEqual(false, cache.ContainsKey(key));

            // Test exceptions
            AssertThrowsCacheEntryProcessorException(() => cache.Invoke(key, new T {ThrowErr = true}, arg));
            AssertThrowsCacheEntryProcessorException(
                () => cache.Invoke(key, new T {ThrowErrBinarizable = true}, arg));
            AssertThrowsCacheEntryProcessorException(
                () => cache.Invoke(key, new T { ThrowErrNonSerializable = true }, arg), "BinaryObjectException");
        }

        private static void AssertThrowsCacheEntryProcessorException(Action action, string containsText = null)
        {
            try
            {
                action();

                Assert.Fail();
            }
            catch (Exception ex)
            {
                Assert.IsInstanceOf<CacheEntryProcessorException>(ex);

                if (string.IsNullOrEmpty(containsText))
                    Assert.AreEqual(AddArgCacheEntryProcessor.ExceptionText, ex.InnerException.Message);
                else
                    Assert.IsTrue(ex.ToString().Contains(containsText));
            }
        }

        [Test]
        public void TestInvokeAll()
        {
            TestInvokeAll(false);
        }

        [Test]
        public void TestInvokeAllAsync()
        {
            TestInvokeAll(true);
        }

        private void TestInvokeAll(bool async)
        {
            for (var i = 1; i < 10; i++)
            {
                TestInvokeAll<AddArgCacheEntryProcessor>(async, i);
                TestInvokeAll<BinarizableAddArgCacheEntryProcessor>(async, i);

                try
                {
                    TestInvokeAll<NonSerializableCacheEntryProcessor>(async, i);
                    Assert.Fail();
                }
                catch (BinaryObjectException)
                {
                    // Expected
                }
            }
        }

        public void TestInvokeAll<T>(bool async, int entryCount) where T : AddArgCacheEntryProcessor, new()
        {
            var cache = async ? Cache().WrapAsync() : Cache();

            var entries = Enumerable.Range(1, entryCount).ToDictionary(x => x, x => x + 1);

            cache.PutAll(entries);

            const int arg = 5;

            // Existing entries
            var res = cache.InvokeAll(entries.Keys, new T(), arg);

            var results = res.OrderBy(x => x.Key).Select(x => x.Value.Result);
            var expectedResults = entries.OrderBy(x => x.Key).Select(x => x.Value + arg);
            
            Assert.IsTrue(results.SequenceEqual(expectedResults));

            var resultEntries = cache.GetAll(entries.Keys);

            Assert.IsTrue(resultEntries.All(x => x.Value == x.Key + 1 + arg));

            // Remove entries
            res = cache.InvokeAll(entries.Keys, new T {Remove = true}, arg);

            Assert.IsTrue(res.All(x => x.Value.Result == 0));
            Assert.AreEqual(0, cache.GetAll(entries.Keys).Count);

            // Non-existing entries
            res = cache.InvokeAll(entries.Keys, new T {Exists = false}, arg);

            Assert.IsTrue(res.All(x => x.Value.Result == arg));
            Assert.IsTrue(cache.GetAll(entries.Keys).All(x => x.Value == arg)); 

            // Test exceptions
            var errKey = entries.Keys.Reverse().Take(5).Last();

            TestInvokeAllException(cache, entries, new T { ThrowErr = true, ThrowOnKey = errKey }, arg, errKey);
            TestInvokeAllException(cache, entries, new T { ThrowErrBinarizable = true, ThrowOnKey = errKey }, 
                arg, errKey);
            TestInvokeAllException(cache, entries, new T { ThrowErrNonSerializable = true, ThrowOnKey = errKey },
                arg, errKey, "BinaryObjectException");

        }

        private static void TestInvokeAllException<T>(ICache<int, int> cache, Dictionary<int, int> entries, 
            T processor, int arg, int errKey, string exceptionText = null) where T : AddArgCacheEntryProcessor
        {
            var res = cache.InvokeAll(entries.Keys, processor, arg);

            foreach (var procRes in res)
            {
                if (procRes.Key == errKey)
                    // ReSharper disable once AccessToForEachVariableInClosure
                    AssertThrowsCacheEntryProcessorException(() => { var x = procRes.Value.Result; }, exceptionText);
                else
                    Assert.Greater(procRes.Value.Result, 0);
            }
        }

        /// <summary>
        /// Test skip-store semantics.
        /// </summary>
        [Test]
        public void TestSkipStore()
        {
            var cache = (CacheImpl<int, int>) Cache();

            Assert.IsFalse(cache.IsSkipStore);

            // Ensure correct flag set.
            var cacheSkipStore1 = (CacheImpl<int, int>) cache.WithSkipStore();

            Assert.AreNotSame(cache, cacheSkipStore1);
            Assert.IsFalse(cache.IsSkipStore);
            Assert.IsTrue(cacheSkipStore1.IsSkipStore);

            // Ensure that the same instance is returned if flag is already set.
            var cacheSkipStore2 = (CacheImpl<int, int>) cacheSkipStore1.WithSkipStore();

            Assert.IsTrue(cacheSkipStore2.IsSkipStore);
            Assert.AreSame(cacheSkipStore1, cacheSkipStore2);

            // Ensure other flags are preserved.
            Assert.IsTrue(((CacheImpl<int, int>) cache.WithKeepBinary<int, int>().WithSkipStore()).IsKeepBinary);
        }

        [Test]
        public void TestCacheMetrics()
        {
            var cache = Cache();

            cache.Put(1, 1);

            var m = cache.GetMetrics();

            Assert.AreEqual(cache.Name, m.CacheName);

            Assert.AreEqual(cache.GetSize(), m.Size);
        }

        [Test]
        public void TestRebalance()
        {
            var cache = Cache();

            var fut = cache.Rebalance();

            
        }

        [Test]
        public void TestCreate()
        {
            // Create a cache with random name
            var randomName = "template" + Guid.NewGuid();

            // Can't get non-existent cache with Cache method
            Assert.Throws<ArgumentException>(() => GetIgnite(0).GetCache<int, int>(randomName));
            Assert.IsFalse(GetIgnite(0).GetCacheNames().Contains(randomName));

            var cache = GetIgnite(0).CreateCache<int, int>(randomName);
            Assert.IsTrue(GetIgnite(0).GetCacheNames().Contains(randomName));

            cache.Put(1, 10);

            Assert.AreEqual(10, cache.Get(1));

            // Can't create again
            Assert.Throws<IgniteException>(() => GetIgnite(0).CreateCache<int, int>(randomName));

            var cache0 = GetIgnite(0).GetCache<int, int>(randomName);

            Assert.AreEqual(10, cache0.Get(1));
        }

        [Test]
        public void TestGetOrCreate()
        {
            // Create a cache with random name
            var randomName = "template" + Guid.NewGuid();

            // Can't get non-existent cache with Cache method
            Assert.Throws<ArgumentException>(() => GetIgnite(0).GetCache<int, int>(randomName));

            var cache = GetIgnite(0).GetOrCreateCache<int, int>(randomName);

            cache.Put(1, 10);

            Assert.AreEqual(10, cache.Get(1));

            var cache0 = GetIgnite(0).GetOrCreateCache<int, int>(randomName);

            Assert.AreEqual(10, cache0.Get(1));

            var cache1 = GetIgnite(0).GetCache<int, int>(randomName);

            Assert.AreEqual(10, cache1.Get(1));
        }

        [Test]
        public void TestDestroy()
        {
            var cacheName = "template" + Guid.NewGuid();

            var ignite = GetIgnite(0);

            var cache = ignite.CreateCache<int, int>(cacheName);

            Assert.IsNotNull(ignite.GetCache<int, int>(cacheName));
            Assert.IsTrue(GetIgnite(0).GetCacheNames().Contains(cacheName));

            ignite.DestroyCache(cache.Name);

            Assert.IsFalse(GetIgnite(0).GetCacheNames().Contains(cacheName));

            var ex = Assert.Throws<ArgumentException>(() => ignite.GetCache<int, int>(cacheName));

            Assert.IsTrue(ex.Message.StartsWith("Cache doesn't exist"));

            Assert.Throws<InvalidOperationException>(() => cache.Get(1));
        }

        [Test]
        public void TestCacheNames()
        {
            var cacheNames = GetIgnite(0).GetCacheNames();
            var expectedNames = new[]
            {
                "local", "local_atomic", "partitioned", "partitioned_atomic",
                "partitioned_near", "partitioned_atomic_near", "replicated", "replicated_atomic"
            };

            Assert.AreEqual(0, expectedNames.Except(cacheNames).Count());
        }


        [Test]
        public void TestIndexer()
        {
            var cache = Cache();

            Assert.Throws<KeyNotFoundException>(() => Console.WriteLine(cache[0]));  // missing key throws

            cache[1] = 5;

            Assert.AreEqual(5, cache[1]);
        }

        private void TestKeepBinaryFlag(bool async)
        {
            var cache0 = async ? Cache().WrapAsync() : Cache();

            var cache = cache0.WithKeepBinary<int, BinarizablePerson>();

            var binCache = cache0.WithKeepBinary<int, IBinaryObject>();

            int cnt = 10;

            IList<int> keys = new List<int>();

            for (int i = 0; i < cnt; i++ ) {
                cache.Put(i, new BinarizablePerson("person-" + i, i));

                keys.Add(i);
            }

            IList<IBinaryObject> objs = new List<IBinaryObject>();

            for (int i = 0; i < cnt; i++)
            {
                var obj = binCache.Get(i);

                CheckPersonData(obj, "person-" + i, i);

                objs.Add(obj);
            }

            // Check objects weren't corrupted by subsequent cache operations.
            for (int i = 0; i < cnt; i++)
            {
                IBinaryObject obj = objs[i];

                CheckPersonData(obj, "person-" + i, i);
            }

            // Check keepBinary for GetAll operation.
            var allObjs1 = binCache.GetAll(keys);

            var allObjs2 = binCache.GetAll(keys);

            for (int i = 0; i < cnt; i++)
            {
                CheckPersonData(allObjs1[i], "person-" + i, i);

                CheckPersonData(allObjs2[i], "person-" + i, i);
            }

            // Check keepBinary for Remove operation.
            var success0 = cache.Remove(0);
            var success1 = cache.Remove(1);

            Assert.AreEqual(true, success0);
            Assert.AreEqual(true, success1);
        }

        private void CheckPersonData(IBinaryObject obj, string expName, int expAge)
        {
            Assert.AreEqual(expName, obj.GetField<string>("name"));
            Assert.AreEqual(expAge, obj.GetField<int>("age"));

            BinarizablePerson person = obj.Deserialize<BinarizablePerson>();

            Assert.AreEqual(expName, person.Name);
            Assert.AreEqual(expAge, person.Age);
        }

        protected static int PrimaryKeyForCache(ICache<int, int> cache)
        {
            return PrimaryKeysForCache(cache, 1, 0).First();
        }

        protected static int PrimaryKeyForCache(ICache<int, int> cache, int startFrom)
        {
            return PrimaryKeysForCache(cache, 1, startFrom).First();
        }

        protected static List<int> PrimaryKeysForCache(ICache<int, int> cache, int cnt)
        {
            return PrimaryKeysForCache(cache, cnt, 0).Take(cnt).ToList();
        }

        protected static IEnumerable<int> PrimaryKeysForCache(ICache<int, int> cache, int cnt, int startFrom)
        {
            IClusterNode node = cache.Ignite.GetCluster().GetLocalNode();

            ICacheAffinity aff = cache.Ignite.GetAffinity(cache.Name);

            return Enumerable.Range(startFrom, int.MaxValue - startFrom).Where(x => aff.IsPrimary(node, x));
        }

        protected static int NearKeyForCache(ICache<int, int> cache)
        {
            IClusterNode node = cache.Ignite.GetCluster().GetLocalNode();

            ICacheAffinity aff = cache.Ignite.GetAffinity(cache.Name);

            for (int i = 0; i < 100000; i++)
            {
                if (!aff.IsPrimaryOrBackup(node, i))
                    return i;
            }

            Assert.Fail("Failed to find near key.");

            return 0;
        }

        protected static string GetKeyAffinity(ICache<int, int> cache, int key)
        {
            if (cache.Ignite.GetAffinity(cache.Name).IsPrimary(cache.Ignite.GetCluster().GetLocalNode(), key))
                return "primary";

            if (cache.Ignite.GetAffinity(cache.Name).IsBackup(cache.Ignite.GetCluster().GetLocalNode(), key))
                return "backup";

            return "near";
        }

        protected virtual int CachePartitions()
        {
            return 1024;
        }

        protected virtual int Backups()
        {
            return 0;
        }

        protected virtual int GridCount()
        {
            return 1;
        }

        protected virtual string CacheName()
        {
            return "partitioned";
        }

        protected virtual bool NearEnabled()
        {
            return false;
        }

        protected virtual bool TxEnabled()
        {
            return true;
        }

        protected bool LockingEnabled()
        {
            return TxEnabled();
        }

        protected virtual bool LocalCache()
        {
            return false;
        }

        protected virtual bool ReplicatedCache()
        {
            return true;
        }

        private static int PeekInt(ICache<int, int> cache, int key)
        {
            int val;

            cache.TryLocalPeek(key, out val, CachePeekMode.Onheap);

            return val;
        }
    }
}<|MERGE_RESOLUTION|>--- conflicted
+++ resolved
@@ -1927,11 +1927,7 @@
             };
 
             checkLock(cache.Lock(key));
-<<<<<<< HEAD
-            checkLock(cache.LockAll(new[] {key, 1, 2, 3}));
-=======
             checkLock(cache.LockAll(new[] { key, 1, 2, 3 }));
->>>>>>> b1c7c9bb
         }
 
         [Test]
