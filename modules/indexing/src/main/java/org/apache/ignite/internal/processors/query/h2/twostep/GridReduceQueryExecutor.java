/*
 * Licensed to the Apache Software Foundation (ASF) under one or more
 * contributor license agreements.  See the NOTICE file distributed with
 * this work for additional information regarding copyright ownership.
 * The ASF licenses this file to You under the Apache License, Version 2.0
 * (the "License"); you may not use this file except in compliance with
 * the License.  You may obtain a copy of the License at
 *
 *      http://www.apache.org/licenses/LICENSE-2.0
 *
 * Unless required by applicable law or agreed to in writing, software
 * distributed under the License is distributed on an "AS IS" BASIS,
 * WITHOUT WARRANTIES OR CONDITIONS OF ANY KIND, either express or implied.
 * See the License for the specific language governing permissions and
 * limitations under the License.
 */

package org.apache.ignite.internal.processors.query.h2.twostep;

import java.lang.reflect.Constructor;
import java.sql.Connection;
import java.sql.ResultSet;
import java.sql.SQLException;
import java.sql.Statement;
import java.util.ArrayList;
import java.util.Collection;
import java.util.Collections;
import java.util.HashMap;
import java.util.HashSet;
import java.util.Iterator;
import java.util.LinkedHashMap;
import java.util.List;
import java.util.Map;
import java.util.Set;
import java.util.UUID;
import java.util.concurrent.ConcurrentMap;
import java.util.concurrent.CountDownLatch;
import java.util.concurrent.TimeUnit;
import java.util.concurrent.atomic.AtomicLong;
import java.util.concurrent.atomic.AtomicReference;
import java.util.concurrent.locks.Lock;
import java.util.concurrent.locks.ReentrantLock;
import javax.cache.CacheException;
import org.apache.ignite.IgniteCheckedException;
import org.apache.ignite.IgniteClientDisconnectedException;
import org.apache.ignite.IgniteException;
import org.apache.ignite.IgniteLogger;
import org.apache.ignite.cache.query.QueryCancelledException;
import org.apache.ignite.cluster.ClusterNode;
import org.apache.ignite.events.DiscoveryEvent;
import org.apache.ignite.events.Event;
import org.apache.ignite.events.EventType;
import org.apache.ignite.internal.GridKernalContext;
import org.apache.ignite.internal.GridTopic;
import org.apache.ignite.internal.IgniteInterruptedCheckedException;
import org.apache.ignite.internal.managers.communication.GridIoPolicy;
import org.apache.ignite.internal.managers.communication.GridMessageListener;
import org.apache.ignite.internal.managers.eventstorage.GridLocalEventListener;
import org.apache.ignite.internal.processors.affinity.AffinityTopologyVersion;
import org.apache.ignite.internal.processors.cache.GridCacheContext;
import org.apache.ignite.internal.processors.cache.distributed.dht.GridDhtPartitionState;
import org.apache.ignite.internal.processors.cache.query.GridCacheQueryMarshallable;
import org.apache.ignite.internal.processors.cache.query.GridCacheSqlQuery;
import org.apache.ignite.internal.processors.cache.query.GridCacheTwoStepQuery;
import org.apache.ignite.internal.processors.query.GridQueryCacheObjectsIterator;
import org.apache.ignite.internal.processors.query.GridQueryCancel;
import org.apache.ignite.internal.processors.query.GridRunningQueryInfo;
import org.apache.ignite.internal.processors.query.h2.IgniteH2Indexing;
import org.apache.ignite.internal.processors.query.h2.opt.GridH2QueryContext;
import org.apache.ignite.internal.processors.query.h2.sql.GridSqlType;
import org.apache.ignite.internal.processors.query.h2.twostep.messages.GridQueryCancelRequest;
import org.apache.ignite.internal.processors.query.h2.twostep.messages.GridQueryFailResponse;
import org.apache.ignite.internal.processors.query.h2.twostep.messages.GridQueryNextPageRequest;
import org.apache.ignite.internal.processors.query.h2.twostep.messages.GridQueryNextPageResponse;
import org.apache.ignite.internal.processors.query.h2.twostep.messages.GridQueryRequest;
import org.apache.ignite.internal.processors.query.h2.twostep.msg.GridH2QueryRequest;
import org.apache.ignite.internal.util.GridSpinBusyLock;
import org.apache.ignite.internal.util.typedef.CIX2;
import org.apache.ignite.internal.util.typedef.F;
import org.apache.ignite.internal.util.typedef.X;
import org.apache.ignite.internal.util.typedef.internal.U;
import org.apache.ignite.lang.IgniteBiClosure;
import org.apache.ignite.lang.IgniteFuture;
import org.apache.ignite.lang.IgniteProductVersion;
import org.apache.ignite.plugin.extensions.communication.Message;
import org.h2.command.ddl.CreateTableData;
import org.h2.engine.Session;
import org.h2.index.Cursor;
import org.h2.jdbc.JdbcConnection;
import org.h2.jdbc.JdbcResultSet;
import org.h2.jdbc.JdbcStatement;
import org.h2.result.ResultInterface;
import org.h2.result.Row;
import org.h2.table.Column;
import org.h2.util.IntArray;
import org.h2.value.Value;
import org.jetbrains.annotations.Nullable;
import org.jsr166.ConcurrentHashMap8;

import static org.apache.ignite.internal.processors.affinity.AffinityTopologyVersion.NONE;
import static org.apache.ignite.internal.processors.cache.query.GridCacheQueryType.SQL_FIELDS;
<<<<<<< HEAD
import static org.apache.ignite.internal.processors.query.h2.opt.DistributedJoinMode.OFF;
=======
import static org.apache.ignite.internal.processors.query.h2.IgniteH2Indexing.setupConnection;
>>>>>>> 166e65c0
import static org.apache.ignite.internal.processors.query.h2.opt.GridH2QueryType.REDUCE;
import static org.apache.ignite.internal.processors.query.h2.sql.GridSqlQuerySplitter.mergeTableIdentifier;

/**
 * Reduce query executor.
 */
public class GridReduceQueryExecutor {
    /** Thread pool to process query messages. */
    public static final byte QUERY_POOL = GridIoPolicy.SYSTEM_POOL;

    /** */
    private static final IgniteProductVersion DISTRIBUTED_JOIN_SINCE = IgniteProductVersion.fromString("1.7.0");

    /** */
    private GridKernalContext ctx;

    /** */
    private IgniteH2Indexing h2;

    /** */
    private IgniteLogger log;

    /** */
    private final AtomicLong qryIdGen;

    /** */
    private final ConcurrentMap<Long, QueryRun> runs = new ConcurrentHashMap8<>();

    /** */
    private volatile List<GridThreadLocalTable> fakeTbls = Collections.emptyList();

    /** */
    private final Lock fakeTblsLock = new ReentrantLock();

    /** */
    private static final Constructor<JdbcResultSet> CONSTRUCTOR;

    /**
     * Init constructor.
     */
    static {
        try {
            CONSTRUCTOR = JdbcResultSet.class.getDeclaredConstructor(
                JdbcConnection.class,
                JdbcStatement.class,
                ResultInterface.class,
                Integer.TYPE,
                Boolean.TYPE,
                Boolean.TYPE,
                Boolean.TYPE
            );

            CONSTRUCTOR.setAccessible(true);
        }
        catch (NoSuchMethodException e) {
            throw new IllegalStateException("Check H2 version in classpath.", e);
        }
    }

    /** */
    private final GridSpinBusyLock busyLock;

    /** */
    private final CIX2<ClusterNode,Message> locNodeHnd = new CIX2<ClusterNode,Message>() {
        @Override public void applyx(ClusterNode locNode, Message msg) {
            h2.mapQueryExecutor().onMessage(locNode.id(), msg);
        }
    };

    /**
     * @param qryIdGen Query ID generator.
     * @param busyLock Busy lock.
     */
    public GridReduceQueryExecutor(AtomicLong qryIdGen, GridSpinBusyLock busyLock) {
        this.qryIdGen = qryIdGen;
        this.busyLock = busyLock;
    }

    /**
     * @param ctx Context.
     * @param h2 H2 Indexing.
     * @throws IgniteCheckedException If failed.
     */
    public void start(final GridKernalContext ctx, final IgniteH2Indexing h2) throws IgniteCheckedException {
        this.ctx = ctx;
        this.h2 = h2;

        log = ctx.log(GridReduceQueryExecutor.class);

        ctx.io().addMessageListener(GridTopic.TOPIC_QUERY, new GridMessageListener() {
            @Override public void onMessage(UUID nodeId, Object msg) {
                if (!busyLock.enterBusy())
                    return;

                try {
                    if (msg instanceof GridCacheQueryMarshallable)
                        ((GridCacheQueryMarshallable)msg).unmarshall(ctx.config().getMarshaller(), ctx);

                    GridReduceQueryExecutor.this.onMessage(nodeId, msg);
                }
                finally {
                    busyLock.leaveBusy();
                }
            }
        });

        ctx.event().addLocalEventListener(new GridLocalEventListener() {
            @Override public void onEvent(final Event evt) {
                UUID nodeId = ((DiscoveryEvent)evt).eventNode().id();

                for (QueryRun r : runs.values()) {
                    for (GridMergeIndex idx : r.idxs) {
                        if (idx.hasSource(nodeId)) {
                            handleNodeLeft(r, nodeId);

                            break;
                        }
                    }
                }
            }
        }, EventType.EVT_NODE_FAILED, EventType.EVT_NODE_LEFT);
    }

    /**
     * @param r Query run.
     * @param nodeId Left node ID.
     */
    private void handleNodeLeft(QueryRun r, UUID nodeId) {
        // Will attempt to retry. If reduce query was started it will fail on next page fetching.
        retry(r, h2.readyTopologyVersion(), nodeId);
    }

    /**
     * @param nodeId Node ID.
     * @param msg Message.
     */
    public void onMessage(UUID nodeId, Object msg) {
        try {
            assert msg != null;

            ClusterNode node = ctx.discovery().node(nodeId);

            if (node == null)
                return; // Node left, ignore.

            boolean processed = true;

            if (msg instanceof GridQueryNextPageResponse)
                onNextPage(node, (GridQueryNextPageResponse)msg);
            else if (msg instanceof GridQueryFailResponse)
                onFail(node, (GridQueryFailResponse)msg);
            else
                processed = false;

            if (processed && log.isDebugEnabled())
                log.debug("Processed response: " + nodeId + "->" + ctx.localNodeId() + " " + msg);
        }
        catch(Throwable th) {
            U.error(log, "Failed to process message: " + msg, th);
        }
    }

    /**
     * @param node Node.
     * @param msg Message.
     */
    private void onFail(ClusterNode node, GridQueryFailResponse msg) {
        QueryRun r = runs.get(msg.queryRequestId());

        fail(r, node.id(), msg.error(), msg.failCode());
    }

    /**
     * @param r Query run.
     * @param nodeId Failed node ID.
     * @param msg Error message.
     */
    private void fail(QueryRun r, UUID nodeId, String msg, byte failCode) {
        if (r != null) {
            CacheException e = new CacheException("Failed to execute map query on the node: " + nodeId + ", " + msg);

            if (failCode == GridQueryFailResponse.CANCELLED_BY_ORIGINATOR)
                e.addSuppressed(new QueryCancelledException());

            r.state(e, nodeId);
        }
    }

    /**
     * @param node Node.
     * @param msg Message.
     */
    private void onNextPage(final ClusterNode node, GridQueryNextPageResponse msg) {
        final long qryReqId = msg.queryRequestId();
        final int qry = msg.query();
        final int seg = msg.segmentId();

        final QueryRun r = runs.get(qryReqId);

        if (r == null) // Already finished with error or canceled.
            return;

        final int pageSize = r.pageSize;

        GridMergeIndex idx = r.idxs.get(msg.query());

        GridResultPage page;

        try {
            page = new GridResultPage(ctx, node.id(), msg) {
                @Override public void fetchNextPage() {
                    Object errState = r.state.get();

                    if (errState != null) {
                        CacheException err0 = errState instanceof CacheException ? (CacheException)errState : null;

                        if (err0 != null && err0.getCause() instanceof IgniteClientDisconnectedException)
                            throw err0;

                        CacheException e = new CacheException("Failed to fetch data from node: " + node.id());

                        if (err0 != null)
                            e.addSuppressed(err0);

                        throw e;
                    }

                    try {
                        GridQueryNextPageRequest msg0 = new GridQueryNextPageRequest(qryReqId, qry, seg, pageSize);

                        if (node.isLocal())
                            h2.mapQueryExecutor().onMessage(ctx.localNodeId(), msg0);
                        else
                            ctx.io().send(node, GridTopic.TOPIC_QUERY, msg0, QUERY_POOL);
                    }
                    catch (IgniteCheckedException e) {
                        throw new CacheException("Failed to fetch data from node: " + node.id(), e);
                    }
                }
            };
        }
        catch (Exception e) {
            U.error(log, "Error in message.", e);

            fail(r, node.id(), "Error in message.", GridQueryFailResponse.GENERAL_ERROR);

            return;
        }

        idx.addPage(page);

        if (msg.retry() != null)
            retry(r, msg.retry(), node.id());
        else if (msg.allRows() != -1) // Only the first page contains row count.
            r.latch.countDown();
    }

    /**
     * @param r Query run.
     * @param retryVer Retry version.
     * @param nodeId Node ID.
     */
    private void retry(QueryRun r, AffinityTopologyVersion retryVer, UUID nodeId) {
        r.state(retryVer, nodeId);
    }

    /**
     * @param cctx Cache context for main space.
     * @param extraSpaces Extra spaces.
     * @return {@code true} If preloading is active.
     */
    private boolean isPreloadingActive(final GridCacheContext<?, ?> cctx, List<Integer> extraSpaces) {
        if (hasMovingPartitions(cctx))
            return true;

        if (extraSpaces != null) {
            for (int i = 0; i < extraSpaces.size(); i++) {
                if (hasMovingPartitions(cacheContext(extraSpaces.get(i))))
                    return true;
            }
        }

        return false;
    }

    /**
     * @param cctx Cache context.
     * @return {@code True} If cache has partitions in {@link GridDhtPartitionState#MOVING} state.
     */
    private boolean hasMovingPartitions(GridCacheContext<?, ?> cctx) {
        return !cctx.isLocal() && cctx.topology().hasMovingPartitions();
    }

    /**
     * @param cacheId Cache ID.
     * @return Cache context.
     */
    private GridCacheContext<?,?> cacheContext(Integer cacheId) {
        return ctx.cache().context().cacheContext(cacheId);
    }

    /**
     * @param topVer Topology version.
     * @param cctx Cache context for main space.
     * @param extraSpaces Extra spaces.
     * @return Data nodes or {@code null} if repartitioning started and we need to retry.
     */
    private Collection<ClusterNode> stableDataNodes(
        AffinityTopologyVersion topVer,
        final GridCacheContext<?, ?> cctx,
        List<Integer> extraSpaces
    ) {
        Set<ClusterNode> nodes = new HashSet<>(cctx.affinity().assignment(topVer).primaryPartitionNodes());

        if (F.isEmpty(nodes))
            throw new CacheException("Failed to find data nodes for cache: " + cctx.name());

        if (!F.isEmpty(extraSpaces)) {
            for (int i = 0; i < extraSpaces.size(); i++) {
                GridCacheContext<?,?> extraCctx = cacheContext(extraSpaces.get(i));

                String extraSpace = extraCctx.name();

                if (extraCctx.isLocal())
                    continue; // No consistency guaranties for local caches.

                if (cctx.isReplicated() && !extraCctx.isReplicated())
                    throw new CacheException("Queries running on replicated cache should not contain JOINs " +
                        "with partitioned tables [rCache=" + cctx.name() + ", pCache=" + extraSpace + "]");

                Collection<ClusterNode> extraNodes = extraCctx.affinity().assignment(topVer).primaryPartitionNodes();

                if (F.isEmpty(extraNodes))
                    throw new CacheException("Failed to find data nodes for cache: " + extraSpace);

                if (cctx.isReplicated() && extraCctx.isReplicated()) {
                    nodes.retainAll(extraNodes);

                    if (nodes.isEmpty()) {
                        if (isPreloadingActive(cctx, extraSpaces))
                            return null; // Retry.
                        else
                            throw new CacheException("Caches have distinct sets of data nodes [cache1=" + cctx.name() +
                                ", cache2=" + extraSpace + "]");
                    }
                }
                else if (!cctx.isReplicated() && extraCctx.isReplicated()) {
                    if (!extraNodes.containsAll(nodes))
                        if (isPreloadingActive(cctx, extraSpaces))
                            return null; // Retry.
                        else
                            throw new CacheException("Caches have distinct sets of data nodes [cache1=" + cctx.name() +
                                ", cache2=" + extraSpace + "]");
                }
                else if (!cctx.isReplicated() && !extraCctx.isReplicated()) {
                    if (extraNodes.size() != nodes.size() || !nodes.containsAll(extraNodes))
                        if (isPreloadingActive(cctx, extraSpaces))
                            return null; // Retry.
                        else
                            throw new CacheException("Caches have distinct sets of data nodes [cache1=" + cctx.name() +
                                ", cache2=" + extraSpace + "]");
                }
                else
                    throw new IllegalStateException();
            }
        }

        return nodes;
    }

    /**
     * @param cctx Cache context.
     * @param qry Query.
     * @param keepPortable Keep portable.
     * @param enforceJoinOrder Enforce join order of tables.
     * @param timeoutMillis Timeout in milliseconds.
     * @param cancel Query cancel.
     * @return Rows iterator.
     */
    public Iterator<List<?>> query(
        GridCacheContext<?, ?> cctx,
        GridCacheTwoStepQuery qry,
        boolean keepPortable,
        boolean enforceJoinOrder,
        int timeoutMillis,
        GridQueryCancel cancel
    ) {
        for (int attempt = 0;; attempt++) {
            if (attempt != 0) {
                try {
                    Thread.sleep(attempt * 10); // Wait for exchange.
                }
                catch (InterruptedException e) {
                    Thread.currentThread().interrupt();

                    throw new CacheException("Query was interrupted.", e);
                }
            }

            final long qryReqId = qryIdGen.incrementAndGet();

            final String space = cctx.name();

            final QueryRun r = new QueryRun(qryReqId, qry.originalSql(), space,
                h2.connectionForSpace(space), qry.mapQueries().size(), qry.pageSize(),
                U.currentTimeMillis(), cancel);

            AffinityTopologyVersion topVer = h2.readyTopologyVersion();

            List<Integer> extraSpaces = qry.extraCaches();

            Collection<ClusterNode> nodes;

            // Explicit partition mapping for unstable topology.
            Map<ClusterNode, IntArray> partsMap = null;

            if (qry.isLocal())
                nodes = Collections.singleton(ctx.discovery().localNode());
            else {
                if (isPreloadingActive(cctx, extraSpaces)) {
                    if (cctx.isReplicated())
                        nodes = replicatedUnstableDataNodes(cctx, extraSpaces);
                    else {
                        partsMap = partitionedUnstableDataNodes(cctx, extraSpaces);

                        nodes = partsMap == null ? null : partsMap.keySet();
                    }
                }
                else
                    nodes = stableDataNodes(topVer, cctx, extraSpaces);

                if (nodes == null)
                    continue; // Retry.

                assert !nodes.isEmpty();

                if (cctx.isReplicated() || qry.explain()) {
                    assert qry.explain() || !nodes.contains(ctx.discovery().localNode()) :
                        "We must be on a client node.";

                    // Select random data node to run query on a replicated data or get EXPLAIN PLAN from a single node.
                    nodes = Collections.singleton(F.rand(nodes));
                }
            }

            final Collection<ClusterNode> finalNodes = nodes;

            int tblIdx = 0;

            final boolean skipMergeTbl = !qry.explain() && qry.skipMergeTable();

            final int segmentsPerIndex = cctx.config().getQueryParallelism();

            for (GridCacheSqlQuery mapQry : qry.mapQueries()) {
                GridMergeIndex idx;

                if (!skipMergeTbl) {
                    GridMergeTable tbl;

                    try {
                        tbl = createMergeTable(r.conn, mapQry, qry.explain());
                    }
                    catch (IgniteCheckedException e) {
                        throw new IgniteException(e);
                    }

                    idx = tbl.getScanIndex(null);

                    fakeTable(r.conn, tblIdx++).innerTable(tbl);
                }
                else
                    idx = GridMergeIndexUnsorted.createDummy(ctx);

                idx.setSources(nodes, segmentsPerIndex);

                r.idxs.add(idx);
            }

            r.latch = new CountDownLatch(r.idxs.size() * nodes.size() * segmentsPerIndex);

            runs.put(qryReqId, r);

            try {
                cancel.checkCancelled();

                if (ctx.clientDisconnected()) {
                    throw new CacheException("Query was cancelled, client node disconnected.",
                        new IgniteClientDisconnectedException(ctx.cluster().clientReconnectFuture(),
                            "Client node disconnected."));
                }

                List<GridCacheSqlQuery> mapQrys = qry.mapQueries();

                if (qry.explain()) {
                    mapQrys = new ArrayList<>(qry.mapQueries().size());

                    for (GridCacheSqlQuery mapQry : qry.mapQueries())
                        mapQrys.add(new GridCacheSqlQuery("EXPLAIN " + mapQry.query())
                            .parameters(mapQry.parameters(), mapQry.parameterIndexes()));
                }

                IgniteProductVersion minNodeVer = cctx.shared().exchange().minimumNodeVersion(topVer);

                final boolean oldStyle = minNodeVer.compareToIgnoreTimestamp(DISTRIBUTED_JOIN_SINCE) < 0;
                final boolean distributedJoins = qry.distributedJoins();

                cancel.set(new Runnable() {
                    @Override public void run() {
                        send(finalNodes, new GridQueryCancelRequest(qryReqId), null, false);
                    }
                });

                boolean retry = false;

                if (oldStyle && distributedJoins)
                    throw new CacheException("Failed to enable distributed joins. Topology contains older data nodes.");

                // Always enforce join order on map side to have consistent behavior.
                int flags = GridH2QueryRequest.FLAG_ENFORCE_JOIN_ORDER;

                if (distributedJoins)
                    flags |= GridH2QueryRequest.FLAG_DISTRIBUTED_JOINS;

                if (send(nodes,
                    oldStyle ?
                        new GridQueryRequest(qryReqId,
                            r.pageSize,
                            space,
                            mapQrys,
                            topVer,
                            extraSpaces(space, qry.spaces()),
                            null,
                            timeoutMillis) :
                        new GridH2QueryRequest()
                            .requestId(qryReqId)
                            .topologyVersion(topVer)
                            .pageSize(r.pageSize)
                            .caches(qry.caches())
                            .tables(distributedJoins ? qry.tables() : null)
                            .partitions(convert(partsMap))
                            .queries(mapQrys)
<<<<<<< HEAD
                            .flags((qry.isLocal() ? GridH2QueryRequest.FLAG_IS_LOCAL : 0) |
                                (distributedJoins ? GridH2QueryRequest.FLAG_DISTRIBUTED_JOINS : 0))
=======
                            .flags(flags)
>>>>>>> 166e65c0
                            .timeout(timeoutMillis),
                    oldStyle && partsMap != null ? new ExplicitPartitionsSpecializer(partsMap) : null,
                    false)) {

                    awaitAllReplies(r, nodes, cancel);

                    Object state = r.state.get();

                    if (state != null) {
                        if (state instanceof CacheException) {
                            CacheException err = (CacheException)state;

                            if (err.getCause() instanceof IgniteClientDisconnectedException)
                                throw err;

                            if (wasCancelled(err))
                                throw new QueryCancelledException(); // Throw correct exception.

                            throw new CacheException("Failed to run map query remotely.", err);
                        }

                        if (state instanceof AffinityTopologyVersion) {
                            retry = true;

                            // If remote node asks us to retry then we have outdated full partition map.
                            h2.awaitForReadyTopologyVersion((AffinityTopologyVersion)state);
                        }
                    }
                }
                else // Send failed.
                    retry = true;

                Iterator<List<?>> resIter = null;

                if (!retry) {
                    if (skipMergeTbl) {
                        List<List<?>> res = new ArrayList<>();

                        // Simple UNION ALL can have multiple indexes.
                        for (GridMergeIndex idx : r.idxs) {
                            Cursor cur = idx.findInStream(null, null);

                            while (cur.next()) {
                                Row row = cur.get();

                                int cols = row.getColumnCount();

                                List<Object> resRow = new ArrayList<>(cols);

                                for (int c = 0; c < cols; c++)
                                    resRow.add(row.getValue(c).getObject());

                                res.add(resRow);
                            }
                        }

                        resIter = res.iterator();
                    }
                    else {
                        cancel.checkCancelled();

                        UUID locNodeId = ctx.localNodeId();

                        setupConnection(r.conn, false, enforceJoinOrder);

                        GridH2QueryContext.set(new GridH2QueryContext(locNodeId, locNodeId, qryReqId, REDUCE)
                            .pageSize(r.pageSize).distributedJoinMode(OFF));

                        try {
                            if (qry.explain())
                                return explainPlan(r.conn, space, qry);

                            GridCacheSqlQuery rdc = qry.reduceQuery();

                            ResultSet res = h2.executeSqlQueryWithTimer(space,
                                r.conn,
                                rdc.query(),
                                F.asList(rdc.parameters()),
                                false,
                                timeoutMillis,
                                cancel);

                            resIter = new IgniteH2Indexing.FieldsIterator(res);
                        }
                        finally {
                            GridH2QueryContext.clearThreadLocal();
                        }
                    }
                }

                if (retry) {
                    if (Thread.currentThread().isInterrupted())
                        throw new IgniteInterruptedCheckedException("Query was interrupted.");

                    continue;
                }

                return new GridQueryCacheObjectsIterator(resIter, cctx, keepPortable);
            }
            catch (IgniteCheckedException | RuntimeException e) {
                U.closeQuiet(r.conn);

                if (e instanceof CacheException) {
                    if (wasCancelled((CacheException)e))
                        throw new CacheException("Failed to run reduce query locally.", new QueryCancelledException());

                    throw (CacheException)e;
                }

                Throwable cause = e;

                if (e instanceof IgniteCheckedException) {
                    Throwable disconnectedErr =
                        ((IgniteCheckedException)e).getCause(IgniteClientDisconnectedException.class);

                    if (disconnectedErr != null)
                        cause = disconnectedErr;
                }

                throw new CacheException("Failed to run reduce query locally.", cause);
            }
            finally {
                // Make sure any activity related to current attempt is cancelled.
                cancelRemoteQueriesIfNeeded(nodes, r, qryReqId, qry.distributedJoins());

                if (!runs.remove(qryReqId, r))
                    U.warn(log, "Query run was already removed: " + qryReqId);

                if (!skipMergeTbl) {
                    for (int i = 0, mapQrys = qry.mapQueries().size(); i < mapQrys; i++)
                        fakeTable(null, i).innerTable(null); // Drop all merge tables.
                }
            }
        }
    }

    /**
     * @param idxs Merge indexes.
     * @return {@code true} If all remote data was fetched.
     */
    private static boolean allIndexesFetched(List<GridMergeIndex> idxs) {
        for (int i = 0; i <  idxs.size(); i++) {
            if (!idxs.get(i).fetchedAll())
                return false;
        }

        return true;
    }

    /**
     * Returns true if the exception is triggered by query cancel.
     *
     * @param e Exception.
     * @return {@code true} if exception is caused by cancel.
     */
    private boolean wasCancelled(CacheException e) {
        return X.hasSuppressed(e, QueryCancelledException.class);
    }

    /**
     * @param nodes Query nodes.
     * @param r Query run.
     * @param qryReqId Query id.
     * @param distributedJoins Distributed join flag.
     */
    private void cancelRemoteQueriesIfNeeded(Collection<ClusterNode> nodes,
        QueryRun r,
        long qryReqId,
        boolean distributedJoins)
    {
        // For distributedJoins need always send cancel request to cleanup resources.
        if (distributedJoins)
            send(nodes, new GridQueryCancelRequest(qryReqId), null, false);
        else {
            for (GridMergeIndex idx : r.idxs) {
                if (!idx.fetchedAll()) {
                    send(nodes, new GridQueryCancelRequest(qryReqId), null, false);

                    break;
                }
            }
        }
    }

    /**
     * @param r Query run.
     * @param nodes Nodes to check periodically if they alive.
     * @param cancel Query cancel.
     * @throws IgniteInterruptedCheckedException If interrupted.
     */
    private void awaitAllReplies(QueryRun r, Collection<ClusterNode> nodes, GridQueryCancel cancel)
        throws IgniteInterruptedCheckedException, QueryCancelledException {
        while (!U.await(r.latch, 500, TimeUnit.MILLISECONDS)) {

            cancel.checkCancelled();

            for (ClusterNode node : nodes) {
                if (!ctx.discovery().alive(node)) {
                    handleNodeLeft(r, node.id());

                    assert r.latch.getCount() == 0;

                    return;
                }
            }
        }
    }

    /**
     * Gets or creates new fake table for index.
     *
     * @param c Connection.
     * @param idx Index of table.
     * @return Table.
     */
    private GridThreadLocalTable fakeTable(Connection c, int idx) {
        List<GridThreadLocalTable> tbls = fakeTbls;

        assert tbls.size() >= idx;

        if (tbls.size() == idx) { // If table for such index does not exist, create one.
            fakeTblsLock.lock();

            try {
                if ((tbls = fakeTbls).size() == idx) { // Double check inside of lock.
                    try (Statement stmt = c.createStatement()) {
                        stmt.executeUpdate("CREATE TABLE " + mergeTableIdentifier(idx) +
                            "(fake BOOL) ENGINE \"" + GridThreadLocalTable.Engine.class.getName() + '"');
                    }
                    catch (SQLException e) {
                        throw new IllegalStateException(e);
                    }

                    List<GridThreadLocalTable> newTbls = new ArrayList<>(tbls.size() + 1);

                    newTbls.addAll(tbls);
                    newTbls.add(GridThreadLocalTable.Engine.getCreated());

                    fakeTbls = tbls = newTbls;
                }
            }
            finally {
                fakeTblsLock.unlock();
            }
        }

        return tbls.get(idx);
    }

    /**
     * Calculates data nodes for replicated caches on unstable topology.
     *
     * @param cctx Cache context for main space.
     * @param extraSpaces Extra spaces.
     * @return Collection of all data nodes owning all the caches or {@code null} for retry.
     */
    private Collection<ClusterNode> replicatedUnstableDataNodes(final GridCacheContext<?, ?> cctx,
        List<Integer> extraSpaces) {
        assert cctx.isReplicated() : cctx.name() + " must be replicated";

        Set<ClusterNode> nodes = replicatedUnstableDataNodes(cctx);

        if (F.isEmpty(nodes))
            return null; // Retry.

        if (!F.isEmpty(extraSpaces)) {
            for (int i = 0; i < extraSpaces.size(); i++) {
                GridCacheContext<?, ?> extraCctx = cacheContext(extraSpaces.get(i));

                if (extraCctx.isLocal())
                    continue;

                if (!extraCctx.isReplicated())
                    throw new CacheException("Queries running on replicated cache should not contain JOINs " +
                        "with tables in partitioned caches [rCache=" + cctx.name() + ", pCache=" + extraCctx.name() + "]");

                Set<ClusterNode> extraOwners = replicatedUnstableDataNodes(extraCctx);

                if (F.isEmpty(extraOwners))
                    return null; // Retry.

                nodes.retainAll(extraOwners);

                if (nodes.isEmpty())
                    return null; // Retry.
            }
        }

        return nodes;
    }

    /**
     * @param space Cache name.
     * @param topVer Topology version.
     * @return Collection of data nodes.
     */
    private Collection<ClusterNode> dataNodes(String space, AffinityTopologyVersion topVer) {
        Collection<ClusterNode> res = ctx.discovery().cacheAffinityNodes(space, topVer);

        return res != null ? res : Collections.<ClusterNode>emptySet();
    }

    /**
     * Collects all the nodes owning all the partitions for the given replicated cache.
     *
     * @param cctx Cache context.
     * @return Owning nodes or {@code null} if we can't find owners for some partitions.
     */
    private Set<ClusterNode> replicatedUnstableDataNodes(GridCacheContext<?,?> cctx) {
        assert cctx.isReplicated() : cctx.name() + " must be replicated";

        String space = cctx.name();

        Set<ClusterNode> dataNodes = new HashSet<>(dataNodes(space, NONE));

        if (dataNodes.isEmpty())
            throw new CacheException("Failed to find data nodes for cache: " + space);

        // Find all the nodes owning all the partitions for replicated cache.
        for (int p = 0, parts = cctx.affinity().partitions(); p < parts; p++) {
            List<ClusterNode> owners = cctx.topology().owners(p);

            if (F.isEmpty(owners))
                return null; // Retry.

            dataNodes.retainAll(owners);

            if (dataNodes.isEmpty())
                return null; // Retry.
        }

        return dataNodes;
    }

    /**
     * Calculates partition mapping for partitioned cache on unstable topology.
     *
     * @param cctx Cache context for main space.
     * @param extraSpaces Extra spaces.
     * @return Partition mapping or {@code null} if we can't calculate it due to repartitioning and we need to retry.
     */
    @SuppressWarnings("unchecked")
    private Map<ClusterNode, IntArray> partitionedUnstableDataNodes(final GridCacheContext<?,?> cctx,
        List<Integer> extraSpaces) {
        assert !cctx.isReplicated() && !cctx.isLocal() : cctx.name() + " must be partitioned";

        final int partsCnt = cctx.affinity().partitions();

        if (extraSpaces != null) { // Check correct number of partitions for partitioned caches.
            for (int i = 0; i < extraSpaces.size(); i++) {
                GridCacheContext<?, ?> extraCctx = cacheContext(extraSpaces.get(i));

                if (extraCctx.isReplicated() || extraCctx.isLocal())
                    continue;

                int parts = extraCctx.affinity().partitions();

                if (parts != partsCnt)
                    throw new CacheException("Number of partitions must be the same for correct collocation [cache1=" +
                        cctx.name() + ", parts1=" + partsCnt + ", cache2=" + extraCctx.name() + ", parts2=" + parts + "]");
            }
        }

        Set<ClusterNode>[] partLocs = new Set[partsCnt];

        // Fill partition locations for main cache.
        for (int p = 0, parts =  cctx.affinity().partitions(); p < parts; p++) {
            List<ClusterNode> owners = cctx.topology().owners(p);

            if (F.isEmpty(owners)) {
                if (!F.isEmpty(dataNodes(cctx.name(), NONE)))
                    return null; // Retry.

                throw new CacheException("Failed to find data nodes [cache=" + cctx.name() + ", part=" + p + "]");
            }

            partLocs[p] = new HashSet<>(owners);
        }

        if (extraSpaces != null) {
            // Find owner intersections for each participating partitioned cache partition.
            // We need this for logical collocation between different partitioned caches with the same affinity.
            for (int i = 0; i < extraSpaces.size(); i++) {
                GridCacheContext<?, ?> extraCctx = cacheContext(extraSpaces.get(i));

                if (extraCctx.isReplicated() || extraCctx.isLocal())
                    continue;

                for (int p = 0, parts =  extraCctx.affinity().partitions(); p < parts; p++) {
                    List<ClusterNode> owners = extraCctx.topology().owners(p);

                    if (F.isEmpty(owners)) {
                        if (!F.isEmpty(dataNodes(extraCctx.name(), NONE)))
                            return null; // Retry.

                        throw new CacheException("Failed to find data nodes [cache=" + extraCctx.name() + ", part=" + p + "]");
                    }

                    if (partLocs[p] == null)
                        partLocs[p] = new HashSet<>(owners);
                    else {
                        partLocs[p].retainAll(owners); // Intersection of owners.

                        if (partLocs[p].isEmpty())
                            return null; // Intersection is empty -> retry.
                    }
                }
            }

            // Filter nodes where not all the replicated caches loaded.
            for (int i = 0; i < extraSpaces.size(); i++) {
                GridCacheContext<?,?> extraCctx = cacheContext(extraSpaces.get(i));

                if (!extraCctx.isReplicated())
                    continue;

                Set<ClusterNode> dataNodes = replicatedUnstableDataNodes(extraCctx);

                if (F.isEmpty(dataNodes))
                    return null; // Retry.

                for (Set<ClusterNode> partLoc : partLocs) {
                    partLoc.retainAll(dataNodes);

                    if (partLoc.isEmpty())
                        return null; // Retry.
                }
            }
        }

        // Collect the final partitions mapping.
        Map<ClusterNode, IntArray> res = new HashMap<>();

        // Here partitions in all IntArray's will be sorted in ascending order, this is important.
        for (int p = 0; p < partLocs.length; p++) {
            Set<ClusterNode> pl = partLocs[p];

            assert !F.isEmpty(pl) : pl;

            ClusterNode n = pl.size() == 1 ? F.first(pl) : F.rand(pl);

            IntArray parts = res.get(n);

            if (parts == null)
                res.put(n, parts = new IntArray());

            parts.add(p);
        }

        return res;
    }

    /**
     * @param mainSpace Main space.
     * @param allSpaces All spaces.
     * @return List of all extra spaces or {@code null} if none.
     */
    private List<String> extraSpaces(String mainSpace, Collection<String> allSpaces) {
        if (F.isEmpty(allSpaces) || (allSpaces.size() == 1 && allSpaces.contains(mainSpace)))
            return null;

        ArrayList<String> res = new ArrayList<>(allSpaces.size());

        for (String space : allSpaces) {
            if (!F.eq(space, mainSpace))
                res.add(space);
        }

        return res;
    }

    /**
     * @param c Connection.
     * @param space Space.
     * @param qry Query.
     * @return Cursor for plans.
     * @throws IgniteCheckedException if failed.
     */
    private Iterator<List<?>> explainPlan(JdbcConnection c, String space, GridCacheTwoStepQuery qry)
        throws IgniteCheckedException {
        List<List<?>> lists = new ArrayList<>();

        for (int i = 0, mapQrys = qry.mapQueries().size(); i < mapQrys; i++) {
            ResultSet rs = h2.executeSqlQueryWithTimer(space, c,
                "SELECT PLAN FROM " + mergeTableIdentifier(i), null, false, 0, null);

            lists.add(F.asList(getPlan(rs)));
        }

        int tblIdx = 0;

        for (GridCacheSqlQuery mapQry : qry.mapQueries()) {
            GridMergeTable tbl = createMergeTable(c, mapQry, false);

            fakeTable(c, tblIdx++).innerTable(tbl);
        }

        GridCacheSqlQuery rdc = qry.reduceQuery();

        ResultSet rs = h2.executeSqlQueryWithTimer(space,
            c,
            "EXPLAIN " + rdc.query(),
            F.asList(rdc.parameters()),
            false,
            0,
            null);

        lists.add(F.asList(getPlan(rs)));

        return lists.iterator();
    }

    /**
     * @param rs Result set.
     * @return Plan.
     * @throws IgniteCheckedException If failed.
     */
    private String getPlan(ResultSet rs) throws IgniteCheckedException {
        try {
            if (!rs.next())
                throw new IllegalStateException();

            return rs.getString(1);
        }
        catch (SQLException e) {
            throw new IgniteCheckedException(e);
        }
    }

    /**
     * @param nodes Nodes.
     * @param msg Message.
     * @param specialize Optional closure to specialize message for each node.
     * @param runLocParallel Run local handler in parallel thread.
     * @return {@code true} If all messages sent successfully.
     */
    private boolean send(
        Collection<ClusterNode> nodes,
        Message msg,
        @Nullable IgniteBiClosure<ClusterNode, Message, Message> specialize,
        boolean runLocParallel
    ) {
        if (log.isDebugEnabled())
            log.debug("Sending: [msg=" + msg + ", nodes=" + nodes + ", specialize=" + specialize + "]");

        return h2.send(GridTopic.TOPIC_QUERY,
            GridTopic.TOPIC_QUERY.ordinal(),
            nodes,
            msg,
            specialize,
            locNodeHnd,
            QUERY_POOL,
            runLocParallel);
    }

    /**
     * @param msg Message to copy.
     * @param node Node.
     * @param partsMap Partitions map.
     * @return Copy of message with partitions set.
     */
    private Message copy(Message msg, ClusterNode node, Map<ClusterNode,IntArray> partsMap) {
        assert partsMap != null;

        GridQueryRequest res = new GridQueryRequest((GridQueryRequest)msg);

        IntArray parts = partsMap.get(node);

        assert parts != null : node;

        res.partitions(toArray(parts));

        return res;
    }

    /**
     * @param ints Ints.
     * @return Array.
     */
    public static int[] toArray(IntArray ints) {
        int[] res = new int[ints.size()];

        ints.toArray(res);

        return res;
    }

    /**
     * @param m Map.
     * @return Converted map.
     */
    private static Map<UUID, int[]> convert(Map<ClusterNode, IntArray> m) {
        if (m == null)
            return null;

        Map<UUID, int[]> res = U.newHashMap(m.size());

        for (Map.Entry<ClusterNode,IntArray> entry : m.entrySet())
            res.put(entry.getKey().id(), toArray(entry.getValue()));

        return res;
    }

    /**
     * @param conn Connection.
     * @param qry Query.
     * @param explain Explain.
     * @return Table.
     * @throws IgniteCheckedException If failed.
     */
    private GridMergeTable createMergeTable(JdbcConnection conn, GridCacheSqlQuery qry, boolean explain)
        throws IgniteCheckedException {
        try {
            Session ses = (Session)conn.getSession();

            CreateTableData data  = new CreateTableData();

            data.tableName = "T___";
            data.schema = ses.getDatabase().getSchema(ses.getCurrentSchemaName());
            data.create = true;

            if (!explain) {
                LinkedHashMap<String,?> colsMap = qry.columns();

                assert colsMap != null;

                ArrayList<Column> cols = new ArrayList<>(colsMap.size());

                for (Map.Entry<String,?> e : colsMap.entrySet()) {
                    String alias = e.getKey();
                    GridSqlType t = (GridSqlType)e.getValue();

                    assert !F.isEmpty(alias);

                    Column c = new Column(alias, t.type(), t.precision(), t.scale(), t.displaySize());

                    cols.add(c);
                }

                data.columns = cols;
            }
            else
                data.columns = planColumns();

            return new GridMergeTable(data, ctx);
        }
        catch (Exception e) {
            U.closeQuiet(conn);

            throw new IgniteCheckedException(e);
        }
    }

    /**
     * @return Columns.
     */
    private static ArrayList<Column> planColumns() {
        ArrayList<Column> res = new ArrayList<>(1);

        res.add(new Column("PLAN", Value.STRING));

        return res;
    }

    /**
     * @param reconnectFut Reconnect future.
     */
    public void onDisconnected(IgniteFuture<?> reconnectFut) {
        CacheException err = new CacheException("Query was cancelled, client node disconnected.",
            new IgniteClientDisconnectedException(reconnectFut, "Client node disconnected."));

        for (Map.Entry<Long, QueryRun> e : runs.entrySet())
            e.getValue().disconnected(err);
    }

    /**
     * Collect queries that already running more than specified duration.
     *
     * @param duration Duration to check.
     * @return Collection of IDs and statements of long running queries.
     */
    public Collection<GridRunningQueryInfo> longRunningQueries(long duration) {
        Collection<GridRunningQueryInfo> res = new ArrayList<>();

        long curTime = U.currentTimeMillis();

        for (QueryRun run : runs.values()) {
            if (run.qry.longQuery(curTime, duration))
                res.add(run.qry);
        }

        return res;
    }

    /**
     * Cancel specified queries.
     *
     * @param queries Queries IDs to cancel.
     */
    public void cancelQueries(Collection<Long> queries) {
        for (Long qryId : queries) {
            QueryRun run = runs.get(qryId);

            if (run != null)
                run.qry.cancel();
        }
    }

    /**
     * Query run.
     */
    private static class QueryRun {
        /** */
        private final GridRunningQueryInfo qry;

        /** */
        private final List<GridMergeIndex> idxs;

        /** */
        private CountDownLatch latch;

        /** */
        private final JdbcConnection conn;

        /** */
        private final int pageSize;

        /** Can be either CacheException in case of error or AffinityTopologyVersion to retry if needed. */
        private final AtomicReference<Object> state = new AtomicReference<>();

        /**
         * @param id Query ID.
         * @param qry Query text.
         * @param cache Cache where query was executed.
         * @param conn Connection.
         * @param idxsCnt Number of indexes.
         * @param pageSize Page size.
         * @param startTime Start time.
         * @param cancel Query cancel handler.
         */
        private QueryRun(Long id, String qry, String cache, Connection conn, int idxsCnt, int pageSize, long startTime, GridQueryCancel cancel) {
            this.qry = new GridRunningQueryInfo(id, qry, SQL_FIELDS, cache, startTime, cancel, false);
            this.conn = (JdbcConnection)conn;
            this.idxs = new ArrayList<>(idxsCnt);
            this.pageSize = pageSize > 0 ? pageSize : GridCacheTwoStepQuery.DFLT_PAGE_SIZE;
        }

        /**
         * @param o Fail state object.
         * @param nodeId Node ID.
         */
        void state(Object o, @Nullable UUID nodeId) {
            assert o != null;
            assert o instanceof CacheException || o instanceof AffinityTopologyVersion : o.getClass();

            if (!state.compareAndSet(null, o))
                return;

            while (latch.getCount() != 0) // We don't need to wait for all nodes to reply.
                latch.countDown();

            for (GridMergeIndex idx : idxs) // Fail all merge indexes.
                idx.fail(nodeId, o instanceof CacheException ? (CacheException) o : null);
        }

        /**
         * @param e Error.
         */
        void disconnected(CacheException e) {
            if (!state.compareAndSet(null, e))
                return;

            while (latch.getCount() != 0) // We don't need to wait for all nodes to reply.
                latch.countDown();

            for (GridMergeIndex idx : idxs) // Fail all merge indexes.
                idx.fail(e);
        }
    }

    /**
     *
     */
    private class ExplicitPartitionsSpecializer implements IgniteBiClosure<ClusterNode,Message,Message> {
        /** */
        private final Map<ClusterNode,IntArray> partsMap;

        /**
         * @param partsMap Partitions map.
         */
        private ExplicitPartitionsSpecializer(Map<ClusterNode,IntArray> partsMap) {
            this.partsMap = partsMap;
        }

        /** {@inheritDoc} */
        @Override public Message apply(ClusterNode n, Message msg) {
            return copy(msg, n, partsMap);
        }
    }
}<|MERGE_RESOLUTION|>--- conflicted
+++ resolved
@@ -99,11 +99,8 @@
 
 import static org.apache.ignite.internal.processors.affinity.AffinityTopologyVersion.NONE;
 import static org.apache.ignite.internal.processors.cache.query.GridCacheQueryType.SQL_FIELDS;
-<<<<<<< HEAD
+import static org.apache.ignite.internal.processors.query.h2.IgniteH2Indexing.setupConnection;
 import static org.apache.ignite.internal.processors.query.h2.opt.DistributedJoinMode.OFF;
-=======
-import static org.apache.ignite.internal.processors.query.h2.IgniteH2Indexing.setupConnection;
->>>>>>> 166e65c0
 import static org.apache.ignite.internal.processors.query.h2.opt.GridH2QueryType.REDUCE;
 import static org.apache.ignite.internal.processors.query.h2.sql.GridSqlQuerySplitter.mergeTableIdentifier;
 
@@ -626,6 +623,9 @@
 
                 if (distributedJoins)
                     flags |= GridH2QueryRequest.FLAG_DISTRIBUTED_JOINS;
+
+                if(qry.isLocal())
+                    flags |= GridH2QueryRequest.FLAG_IS_LOCAL;
 
                 if (send(nodes,
                     oldStyle ?
@@ -645,12 +645,7 @@
                             .tables(distributedJoins ? qry.tables() : null)
                             .partitions(convert(partsMap))
                             .queries(mapQrys)
-<<<<<<< HEAD
-                            .flags((qry.isLocal() ? GridH2QueryRequest.FLAG_IS_LOCAL : 0) |
-                                (distributedJoins ? GridH2QueryRequest.FLAG_DISTRIBUTED_JOINS : 0))
-=======
                             .flags(flags)
->>>>>>> 166e65c0
                             .timeout(timeoutMillis),
                     oldStyle && partsMap != null ? new ExplicitPartitionsSpecializer(partsMap) : null,
                     false)) {
