--- conflicted
+++ resolved
@@ -129,14 +129,8 @@
 import org.h2.api.ErrorCode;
 import org.h2.api.JavaObjectSerializer;
 import org.h2.command.CommandInterface;
-<<<<<<< HEAD
 import org.h2.engine.Session;
 import org.h2.engine.SysProperties;
-=======
-import org.h2.constant.ErrorCode;
-import org.h2.constant.SysProperties;
-import org.h2.engine.Session;
->>>>>>> a863eeed
 import org.h2.index.Index;
 import org.h2.index.SpatialIndex;
 import org.h2.jdbc.JdbcConnection;
@@ -400,7 +394,7 @@
 
             PreparedStatement stmt = cache.get(sql);
 
-            if (stmt != null && !((JdbcStatement)stmt).wasCancelled()) {
+            if (stmt != null && !stmt.isClosed() && !((JdbcStatement)stmt).wasCancelled()) {
                 assert stmt.getConnection() == c;
 
                 return stmt;
@@ -774,28 +768,16 @@
 
     /** {@inheritDoc} */
     @SuppressWarnings("unchecked")
-<<<<<<< HEAD
     @Override public GridQueryFieldsResult queryLocalSqlFields(@Nullable final String spaceName, final String qry,
-        @Nullable final Collection<Object> params, final IndexingQueryFilter filters, boolean enforceJoinOrder)
-=======
-    @Override public GridQueryFieldsResult execute(@Nullable final String spaceName, final String qry,
-        @Nullable final Collection<Object> params, final IndexingQueryFilter filters,
+        @Nullable final Collection<Object> params, final IndexingQueryFilter filters, boolean enforceJoinOrder,
         final int timeout, final GridQueryCancel cancel)
->>>>>>> a863eeed
         throws IgniteCheckedException {
-        Connection conn = connectionForSpace(spaceName);
-
-<<<<<<< HEAD
+        final Connection conn = connectionForSpace(spaceName);
+
         initLocalQueryContext(conn, enforceJoinOrder, filters);
 
         try {
-            ResultSet rs = executeSqlQueryWithTimer(spaceName, conn, qry, params, true);
-=======
-        try {
-            final Connection conn = connectionForThread(schema(spaceName));
-
             final PreparedStatement stmt = preparedStatementWithParams(conn, qry, params, true);
->>>>>>> a863eeed
 
             List<GridQueryFieldMetadata> meta;
 
@@ -928,7 +910,8 @@
                 @Override public void run() {
                     try {
                         stmt.cancel();
-                    } catch (SQLException ignored) {
+                    }
+                    catch (SQLException ignored) {
                         // No-op.
                     }
                 }
@@ -946,9 +929,6 @@
             throw new IgniteCheckedException("Failed to execute SQL query.", e);
         }
         finally {
-            if(cancel != null)
-                cancel.setCompleted();
-
             if (timeoutMillis > 0)
                 ((Session)((JdbcConnection)conn).getSession()).setQueryTimeout(0);
         }
@@ -1029,32 +1009,6 @@
     }
 
     /**
-<<<<<<< HEAD
-=======
-     * Executes query.
-     *
-     * @param space Space.
-     * @param qry Query.
-     * @param params Query parameters.
-     * @param tbl Target table of query to generate select.
-     * @param cancel Query cancel.
-     * @return Result set.
-     * @throws IgniteCheckedException If failed.
-     */
-    private ResultSet executeQuery(String space, String qry, @Nullable Collection<Object> params, TableDescriptor tbl,
-        @Nullable GridQueryCancel cancel)
-            throws IgniteCheckedException {
-        Connection conn = connectionForThread(tbl.schemaName());
-
-        String sql = generateQuery(qry, tbl);
-
-        return executeSqlQueryWithTimer(space,
-            preparedStatementWithParams(conn, sql, params, true),
-            conn, sql, params, 0, cancel);
-    }
-
-    /**
->>>>>>> a863eeed
      * Binds parameters to prepared statement.
      *
      * @param stmt Prepared statement.
@@ -1110,11 +1064,7 @@
         initLocalQueryContext(conn, false, filter);
 
         try {
-<<<<<<< HEAD
-            ResultSet rs = executeSqlQueryWithTimer(spaceName, conn, sql, params, true);
-=======
-            ResultSet rs = executeQuery(spaceName, qry, params, tbl, null);
->>>>>>> a863eeed
+            ResultSet rs = executeSqlQueryWithTimer(spaceName, conn, sql, params, true, 0, null);
 
             return new KeyValIterator(rs);
         }
@@ -1123,7 +1073,6 @@
         }
     }
 
-<<<<<<< HEAD
     /**
      * @param cctx Cache context.
      * @param qry Query.
@@ -1132,26 +1081,12 @@
      * @return Iterable result.
      */
     private Iterable<List<?>> runQueryTwoStep(final GridCacheContext<?,?> cctx, final GridCacheTwoStepQuery qry,
-        final boolean keepCacheObj, final boolean enforceJoinOrder) {
-        return new Iterable<List<?>>() {
-            @Override public Iterator<List<?>> iterator() {
-                return rdcQryExec.query(cctx, qry, keepCacheObj, enforceJoinOrder);
-=======
-    /** {@inheritDoc} */
-    private Iterable<List<?>> doQueryTwoStep(final GridCacheContext<?, ?> cctx, final GridCacheTwoStepQuery qry,
-        final boolean keepCacheObj,
+        final boolean keepCacheObj, final boolean enforceJoinOrder,
         final int timeoutMillis,
         final GridQueryCancel cancel) {
         return new Iterable<List<?>>() {
             @Override public Iterator<List<?>> iterator() {
-                try {
-                    return rdcQryExec.query(cctx, qry, keepCacheObj, timeoutMillis, cancel);
-                }
-                finally {
-                    if (cancel != null)
-                        cancel.setCompleted();
-                }
->>>>>>> a863eeed
+                return rdcQryExec.query(cctx, qry, keepCacheObj, enforceJoinOrder, timeoutMillis, cancel);
             }
         };
     }
@@ -1265,7 +1200,6 @@
                         // Do not cache this statement because the whole two step query object will be cached later on.
                         stmt = prepareStatement(c, sqlQry, false);
 
-<<<<<<< HEAD
                         break;
                     }
                     catch (SQLException e) {
@@ -1276,18 +1210,6 @@
                             catch (IgniteCheckedException e1) {
                                 throw new CacheException("Failed to create missing caches.", e);
                             }
-=======
-                    break;
-                }
-                catch (SQLException e) {
-                    if (!cachesCreated && e.getErrorCode() == ErrorCode.SCHEMA_NOT_FOUND_1) {
-                        try {
-                            ctx.cache().createMissingCaches();
-                        }
-                        catch (IgniteCheckedException ignored) {
-                            throw new CacheException("Failed to create missing caches.", e);
-                        }
->>>>>>> a863eeed
 
                             cachesCreated = true;
                         }
@@ -1361,15 +1283,10 @@
 
         twoStepQry.pageSize(qry.getPageSize());
 
-<<<<<<< HEAD
+        GridQueryCancel cancel = new GridQueryCancel();
+
         QueryCursorImpl<List<?>> cursor = new QueryCursorImpl<>(
-            runQueryTwoStep(cctx, twoStepQry, cctx.keepBinary(), enforceJoinOrder));
-=======
-        GridQueryCancel cancel = new GridQueryCancel();
-
-        QueryCursorImpl<List<?>> cursor = new QueryCursorImpl<>(
-            doQueryTwoStep(cctx, twoStepQry, cctx.keepBinary(), qry.getTimeout(), cancel), cancel);
->>>>>>> a863eeed
+            runQueryTwoStep(cctx, twoStepQry, cctx.keepBinary(), enforceJoinOrder, qry.getTimeout(), cancel), cancel);
 
         cursor.fieldsMeta(meta);
 
@@ -1428,7 +1345,7 @@
         if (!upper.startsWith("FROM"))
             from = " FROM " + t +
                 (upper.startsWith("WHERE") || upper.startsWith("ORDER") || upper.startsWith("LIMIT") ?
-                " " : " WHERE ");
+                    " " : " WHERE ");
 
         qry = "SELECT " + t + "." + KEY_FIELD_NAME + ", " + t + "." + VAL_FIELD_NAME + from + qry;
 
@@ -1726,19 +1643,14 @@
         if (tbl == null)
             return -1;
 
-<<<<<<< HEAD
         Connection conn = connectionForSpace(spaceName);
 
         setupConnection(conn, false, false);
-=======
-        IgniteSpiCloseableIterator<List<?>> iter = execute(spaceName,
-                "SELECT COUNT(*) FROM " + tbl.fullTableName(), null, null, 0, null).iterator();
->>>>>>> a863eeed
-
-        ResultSet rs = executeSqlQuery(conn,
-            "SELECT COUNT(*) FROM " + tbl.fullTableName(), null, false);
 
         try {
+            ResultSet rs = executeSqlQuery(conn, prepareStatement(conn, "SELECT COUNT(*) FROM " + tbl.fullTableName(), false),
+                0, null);
+
             if (!rs.next())
                 throw new IllegalStateException();
 
@@ -2046,7 +1958,7 @@
             }
 
             for (Iterator<Map.Entry<TwoStepCachedQueryKey, TwoStepCachedQuery>> it = twoStepCache.entrySet().iterator();
-                 it.hasNext();) {
+                it.hasNext();) {
                 Map.Entry<TwoStepCachedQueryKey, TwoStepCachedQuery> e = it.next();
 
                 if (F.eq(e.getKey().space, ccfg.getName()))
