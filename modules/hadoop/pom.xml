--- conflicted
+++ resolved
@@ -31,11 +31,7 @@
     </parent>
 
     <artifactId>ignite-hadoop</artifactId>
-<<<<<<< HEAD
-    <version>1.5.0-b1-SNAPSHOT</version>
-=======
     <version>1.5.1-b2-SNAPSHOT</version>
->>>>>>> 250aa4f9
     <url>http://ignite.apache.org</url>
 
     <dependencies>
@@ -108,7 +104,7 @@
         <dependency>
             <groupId>commons-beanutils</groupId>
             <artifactId>commons-beanutils</artifactId>
-            <version>${commons.beanutils.version}</version>
+            <version>1.8.3</version>
             <scope>test</scope>
         </dependency>
 
