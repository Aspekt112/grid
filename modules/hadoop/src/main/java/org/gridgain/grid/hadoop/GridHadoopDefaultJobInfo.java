/* @java.file.header */

/*  _________        _____ __________________        _____
 *  __  ____/___________(_)______  /__  ____/______ ____(_)_______
 *  _  / __  __  ___/__  / _  __  / _  / __  _  __ `/__  / __  __ \
 *  / /_/ /  _  /    _  /  / /_/ /  / /_/ /  / /_/ / _  /  _  / / /
 *  \____/   /_/     /_/   \_,__/   \____/   \__,_/  /_/   /_/ /_/
 */

package org.gridgain.grid.hadoop;

import org.gridgain.grid.*;
<<<<<<< HEAD
import org.gridgain.grid.kernal.processors.hadoop.GridHadoopClassLoader;
=======
import org.gridgain.grid.kernal.processors.hadoop.*;
>>>>>>> e717a517
import org.gridgain.grid.kernal.processors.hadoop.v2.*;
import org.gridgain.grid.logger.*;
import org.gridgain.grid.util.typedef.internal.*;
import org.jetbrains.annotations.*;

import java.io.*;
import java.lang.reflect.*;
import java.util.*;

/**
 * Hadoop job info based on default Hadoop configuration.
 */
public class GridHadoopDefaultJobInfo implements GridHadoopJobInfo, Externalizable {
    /** {@code true} If job has combiner. */
    private boolean hasCombiner;

    /** Number of reducers configured for job. */
    private int numReduces;

    /** Configuration. */
    private Map<String,String> props = new HashMap<>();

    /** Job name. */
    private String jobName;

    /** User name. */
    private String user;

    /**
     * Default constructor required by {@link Externalizable}.
     */
    public GridHadoopDefaultJobInfo() {
        // No-op.
    }

    /**
     * Constructor.
     *
     * @param jobName Job name.
     * @param user User name.
     * @param hasCombiner {@code true} If job has combiner.
     * @param numReduces Number of reducers configured for job.
     * @param props All other properties of the job.
     */
    public GridHadoopDefaultJobInfo(String jobName, String user, boolean hasCombiner, int numReduces,
        Map<String, String> props) {
        this.jobName = jobName;
        this.user = user;
        this.hasCombiner = hasCombiner;
        this.numReduces = numReduces;
        this.props = props;
    }

    /** {@inheritDoc} */
    @Nullable @Override public String property(String name) {
        return props.get(name);
    }

    /** {@inheritDoc} */
    @Override public GridHadoopJob createJob(GridHadoopJobId jobId, GridLogger log) throws GridException {
        try {
            GridHadoopClassLoader ldr = new GridHadoopClassLoader(null);

            Class<?> jobCls = ldr.loadClassExplicitly(GridHadoopV2Job.class.getName());

            Constructor<?> constructor = jobCls.getConstructor(GridHadoopJobId.class, GridHadoopDefaultJobInfo.class,
                GridLogger.class);

            return (GridHadoopJob)constructor.newInstance(jobId, this, log);
        }
        catch (Exception e) {
            throw new GridException(e);
        }
    }

    /** {@inheritDoc} */
    @Override public boolean hasCombiner() {
        return hasCombiner;
    }

    /** {@inheritDoc} */
<<<<<<< HEAD
    @Override public GridHadoopJob createJob(GridHadoopJobId jobId, GridLogger log) throws GridException {
        ByteArrayOutputStream buf = new ByteArrayOutputStream();

        try {
            cfg.write(new DataOutputStream(buf));

            DataInput cfgSrc = new DataInputStream(new ByteArrayInputStream(buf.toByteArray()));

            return new GridHadoopV2Job(jobId, this, cfgSrc, log);

//            GridHadoopClassLoader ldr = new GridHadoopClassLoader();
//
//            Class<?> jobCls = ldr.loadClassExplicitly(GridHadoopV2Job.class.getName());
        }
        catch (Exception e) {
            throw new GridException(e);
        }
=======
    @Override public boolean hasReducer() {
        return reducers() > 0;
>>>>>>> e717a517
    }

    /** {@inheritDoc} */
    @Override public int reducers() {
        return numReduces;
    }

    /** {@inheritDoc} */
<<<<<<< HEAD
    @Override public boolean hasReducer() {
        return reducers() > 0;
    }

    /** {@inheritDoc} */
    @Override public int reducers() {
        return cfg.getNumReduceTasks();
=======
    @Override public String jobName() {
        return jobName;
>>>>>>> e717a517
    }

    /** {@inheritDoc} */
    @Override public String user() {
        return user;
    }

    /** {@inheritDoc} */
    @Override public void writeExternal(ObjectOutput out) throws IOException {
        U.writeString(out, jobName);
        U.writeString(out, user);

        out.writeBoolean(hasCombiner);
        out.writeInt(numReduces);

        U.writeStringMap(out, props);
    }

    /** {@inheritDoc} */
    @Override public void readExternal(ObjectInput in) throws IOException, ClassNotFoundException {
        jobName = U.readString(in);
        user = U.readString(in);

        hasCombiner = in.readBoolean();
        numReduces = in.readInt();

        props = U.readStringMap(in);
    }

    /**
     * @return Properties of the job.
     */
    public Map<String, String> properties() {
        return props;
    }
}<|MERGE_RESOLUTION|>--- conflicted
+++ resolved
@@ -10,11 +10,7 @@
 package org.gridgain.grid.hadoop;
 
 import org.gridgain.grid.*;
-<<<<<<< HEAD
-import org.gridgain.grid.kernal.processors.hadoop.GridHadoopClassLoader;
-=======
 import org.gridgain.grid.kernal.processors.hadoop.*;
->>>>>>> e717a517
 import org.gridgain.grid.kernal.processors.hadoop.v2.*;
 import org.gridgain.grid.logger.*;
 import org.gridgain.grid.util.typedef.internal.*;
@@ -96,28 +92,8 @@
     }
 
     /** {@inheritDoc} */
-<<<<<<< HEAD
-    @Override public GridHadoopJob createJob(GridHadoopJobId jobId, GridLogger log) throws GridException {
-        ByteArrayOutputStream buf = new ByteArrayOutputStream();
-
-        try {
-            cfg.write(new DataOutputStream(buf));
-
-            DataInput cfgSrc = new DataInputStream(new ByteArrayInputStream(buf.toByteArray()));
-
-            return new GridHadoopV2Job(jobId, this, cfgSrc, log);
-
-//            GridHadoopClassLoader ldr = new GridHadoopClassLoader();
-//
-//            Class<?> jobCls = ldr.loadClassExplicitly(GridHadoopV2Job.class.getName());
-        }
-        catch (Exception e) {
-            throw new GridException(e);
-        }
-=======
     @Override public boolean hasReducer() {
         return reducers() > 0;
->>>>>>> e717a517
     }
 
     /** {@inheritDoc} */
@@ -126,18 +102,8 @@
     }
 
     /** {@inheritDoc} */
-<<<<<<< HEAD
-    @Override public boolean hasReducer() {
-        return reducers() > 0;
-    }
-
-    /** {@inheritDoc} */
-    @Override public int reducers() {
-        return cfg.getNumReduceTasks();
-=======
     @Override public String jobName() {
         return jobName;
->>>>>>> e717a517
     }
 
     /** {@inheritDoc} */
