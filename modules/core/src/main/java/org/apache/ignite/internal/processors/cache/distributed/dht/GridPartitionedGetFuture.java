--- conflicted
+++ resolved
@@ -549,13 +549,7 @@
          * @param keys Keys.
          * @param topVer Topology version.
          */
-<<<<<<< HEAD
         MiniFuture(ClusterNode node, LinkedHashMap<KeyCacheObject, Boolean> keys, long topVer) {
-            super(cctx.kernalContext());
-
-=======
-        MiniFuture(ClusterNode node, LinkedHashMap<K, Boolean> keys, long topVer) {
->>>>>>> 1ef545a5
             this.node = node;
             this.keys = keys;
             this.topVer = topVer;
@@ -655,13 +649,8 @@
                         long topVer = fut.get();
 
                         // This will append new futures to compound list.
-<<<<<<< HEAD
                         map(F.view(keys.keySet(),  new P1<KeyCacheObject>() {
                             @Override public boolean apply(KeyCacheObject key) {
-=======
-                        map(F.view(keys.keySet(), new P1<K>() {
-                            @Override public boolean apply(K key) {
->>>>>>> 1ef545a5
                                 return invalidParts.contains(cctx.affinity().partition(key));
                             }
                         }), F.t(node, keys), topVer);
