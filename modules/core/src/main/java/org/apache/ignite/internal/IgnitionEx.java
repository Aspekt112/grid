/*
 * Licensed to the Apache Software Foundation (ASF) under one or more
 * contributor license agreements.  See the NOTICE file distributed with
 * this work for additional information regarding copyright ownership.
 * The ASF licenses this file to You under the Apache License, Version 2.0
 * (the "License"); you may not use this file except in compliance with
 * the License.  You may obtain a copy of the License at
 *
 *      http://www.apache.org/licenses/LICENSE-2.0
 *
 * Unless required by applicable law or agreed to in writing, software
 * distributed under the License is distributed on an "AS IS" BASIS,
 * WITHOUT WARRANTIES OR CONDITIONS OF ANY KIND, either express or implied.
 * See the License for the specific language governing permissions and
 * limitations under the License.
 */

package org.apache.ignite.internal;

import java.io.File;
import java.io.IOException;
import java.io.InputStream;
import java.lang.management.ManagementFactory;
import java.lang.reflect.Constructor;
import java.net.MalformedURLException;
import java.net.URL;
import java.util.ArrayList;
import java.util.Collection;
import java.util.Collections;
import java.util.HashMap;
import java.util.HashSet;
import java.util.Iterator;
import java.util.List;
import java.util.Map;
import java.util.Map.Entry;
import java.util.UUID;
import java.util.concurrent.ConcurrentMap;
import java.util.concurrent.CountDownLatch;
import java.util.concurrent.LinkedBlockingQueue;
import java.util.concurrent.ThreadPoolExecutor;
import java.util.concurrent.atomic.AtomicBoolean;
import java.util.logging.Handler;
import javax.management.JMException;
import javax.management.MBeanServer;
import javax.management.ObjectName;
import org.apache.ignite.Ignite;
import org.apache.ignite.IgniteCheckedException;
import org.apache.ignite.IgniteException;
import org.apache.ignite.IgniteIllegalStateException;
import org.apache.ignite.IgniteLogger;
import org.apache.ignite.IgniteState;
import org.apache.ignite.IgniteSystemProperties;
import org.apache.ignite.Ignition;
import org.apache.ignite.IgnitionListener;
import org.apache.ignite.cache.affinity.rendezvous.RendezvousAffinityFunction;
import org.apache.ignite.compute.ComputeJob;
import org.apache.ignite.configuration.AtomicConfiguration;
import org.apache.ignite.configuration.CacheConfiguration;
import org.apache.ignite.configuration.ConnectorConfiguration;
import org.apache.ignite.configuration.DeploymentMode;
import org.apache.ignite.configuration.FileSystemConfiguration;
import org.apache.ignite.configuration.IgniteConfiguration;
import org.apache.ignite.configuration.TransactionConfiguration;
import org.apache.ignite.internal.binary.BinaryMarshaller;
import org.apache.ignite.internal.processors.igfs.IgfsThreadFactory;
import org.apache.ignite.internal.processors.igfs.IgfsUtils;
import org.apache.ignite.internal.processors.resource.GridSpringResourceContext;
import org.apache.ignite.internal.util.GridConcurrentHashSet;
import org.apache.ignite.internal.util.IgniteUtils;
import org.apache.ignite.internal.util.StripedExecutor;
import org.apache.ignite.internal.util.spring.IgniteSpringHelper;
import org.apache.ignite.internal.util.typedef.CA;
import org.apache.ignite.internal.util.typedef.F;
import org.apache.ignite.internal.util.typedef.G;
import org.apache.ignite.internal.util.typedef.T2;
import org.apache.ignite.internal.util.typedef.internal.A;
import org.apache.ignite.internal.util.typedef.internal.CU;
import org.apache.ignite.internal.util.typedef.internal.U;
import org.apache.ignite.lang.IgniteBiTuple;
import org.apache.ignite.logger.LoggerNodeIdAware;
import org.apache.ignite.logger.java.JavaLogger;
import org.apache.ignite.marshaller.Marshaller;
import org.apache.ignite.marshaller.MarshallerUtils;
import org.apache.ignite.marshaller.jdk.JdkMarshaller;
import org.apache.ignite.mxbean.IgnitionMXBean;
import org.apache.ignite.plugin.segmentation.SegmentationPolicy;
import org.apache.ignite.resources.SpringApplicationContextResource;
import org.apache.ignite.spi.IgniteSpi;
import org.apache.ignite.spi.IgniteSpiMultipleInstancesSupport;
import org.apache.ignite.spi.checkpoint.noop.NoopCheckpointSpi;
import org.apache.ignite.spi.collision.noop.NoopCollisionSpi;
import org.apache.ignite.spi.communication.tcp.TcpCommunicationSpi;
import org.apache.ignite.spi.deployment.local.LocalDeploymentSpi;
import org.apache.ignite.spi.discovery.tcp.TcpDiscoverySpi;
import org.apache.ignite.spi.discovery.tcp.ipfinder.multicast.TcpDiscoveryMulticastIpFinder;
import org.apache.ignite.spi.eventstorage.memory.MemoryEventStorageSpi;
import org.apache.ignite.spi.failover.always.AlwaysFailoverSpi;
import org.apache.ignite.spi.indexing.noop.NoopIndexingSpi;
import org.apache.ignite.spi.loadbalancing.LoadBalancingSpi;
import org.apache.ignite.spi.loadbalancing.roundrobin.RoundRobinLoadBalancingSpi;
import org.apache.ignite.spi.swapspace.file.FileSwapSpaceSpi;
import org.apache.ignite.spi.swapspace.noop.NoopSwapSpaceSpi;
import org.apache.ignite.thread.IgniteStripedThreadPoolExecutor;
import org.apache.ignite.thread.IgniteThread;
import org.apache.ignite.thread.IgniteThreadPoolExecutor;
import org.jetbrains.annotations.Nullable;
import org.jsr166.ConcurrentHashMap8;

import static org.apache.ignite.IgniteState.STARTED;
import static org.apache.ignite.IgniteState.STOPPED;
import static org.apache.ignite.IgniteState.STOPPED_ON_SEGMENTATION;
import static org.apache.ignite.IgniteSystemProperties.IGNITE_CACHE_CLIENT;
import static org.apache.ignite.IgniteSystemProperties.IGNITE_CONFIG_URL;
import static org.apache.ignite.IgniteSystemProperties.IGNITE_DEP_MODE_OVERRIDE;
import static org.apache.ignite.IgniteSystemProperties.IGNITE_LOCAL_HOST;
import static org.apache.ignite.IgniteSystemProperties.IGNITE_NO_SHUTDOWN_HOOK;
import static org.apache.ignite.IgniteSystemProperties.IGNITE_RESTART_CODE;
import static org.apache.ignite.IgniteSystemProperties.IGNITE_SUCCESS_FILE;
import static org.apache.ignite.cache.CacheAtomicityMode.TRANSACTIONAL;
import static org.apache.ignite.cache.CacheMode.PARTITIONED;
import static org.apache.ignite.cache.CacheMode.REPLICATED;
import static org.apache.ignite.cache.CacheRebalanceMode.SYNC;
import static org.apache.ignite.cache.CacheWriteSynchronizationMode.FULL_SYNC;
import static org.apache.ignite.configuration.IgniteConfiguration.DFLT_THREAD_KEEP_ALIVE_TIME;
import static org.apache.ignite.internal.IgniteComponentType.SPRING;
import static org.apache.ignite.plugin.segmentation.SegmentationPolicy.RESTART_JVM;

/**
 * This class defines a factory for the main Ignite API. It controls Grid life cycle
 * and allows listening for grid events.
 * <h1 class="header">Grid Loaders</h1>
 * Although user can apply grid factory directly to start and stop grid, grid is
 * often started and stopped by grid loaders. Grid loaders can be found in
 * {@link org.apache.ignite.startup} package, for example:
 * <ul>
 * <li>{@code CommandLineStartup}</li>
 * <li>{@code ServletStartup}</li>
 * </ul>
 * <h1 class="header">Examples</h1>
 * Use {@link #start()} method to start grid with default configuration. You can also use
 * {@link IgniteConfiguration} to override some default configuration. Below is an
 * example on how to start grid with <strong>URI deployment</strong>.
 * <pre name="code" class="java">
 * GridConfiguration cfg = new GridConfiguration();
 */
public class IgnitionEx {
    /** Default configuration path relative to Ignite home. */
    public static final String DFLT_CFG = "config/default-config.xml";

    /** Map of named Ignite instances. */
    private static final ConcurrentMap<Object, IgniteNamedInstance> grids = new ConcurrentHashMap8<>();

    /** Map of grid states ever started in this JVM. */
    private static final Map<Object, IgniteState> gridStates = new ConcurrentHashMap8<>();

    /** Mutex to synchronize updates of default grid reference. */
    private static final Object dfltGridMux = new Object();

    /** Default grid. */
    private static volatile IgniteNamedInstance dfltGrid;

    /** Default grid state. */
    private static volatile IgniteState dfltGridState;

    /** List of state listeners. */
    private static final Collection<IgnitionListener> lsnrs = new GridConcurrentHashSet<>(4);

    /** */
    private static ThreadLocal<Boolean> daemon = new ThreadLocal<Boolean>() {
        @Override protected Boolean initialValue() {
            return false;
        }
    };

    /** */
    private static ThreadLocal<Boolean> clientMode = new ThreadLocal<>();

    /*
     * Checks runtime version to be 1.7.x or 1.8.x.
     * This will load pretty much first so we must do these checks here.
     */
    static {
        // Check 1.8 just in case for forward compatibility.
        if (!U.jdkVersion().contains("1.7") &&
            !U.jdkVersion().contains("1.8"))
            throw new IllegalStateException("Ignite requires Java 7 or above. Current Java version " +
                "is not supported: " + U.jdkVersion());

        // To avoid nasty race condition in UUID.randomUUID() in JDK prior to 6u34.
        // For details please see:
        // http://bugs.sun.com/bugdatabase/view_bug.do?bug_id=7071826
        // http://www.oracle.com/technetwork/java/javase/2col/6u34-bugfixes-1733379.html
        // http://hg.openjdk.java.net/jdk6/jdk6/jdk/rev/563d392b3e5c
        UUID.randomUUID();
    }

    /**
     * Enforces singleton.
     */
    private IgnitionEx() {
        // No-op.
    }

    /**
     * Sets daemon flag.
     * <p>
     * If daemon flag is set then all grid instances created by the factory will be
     * daemon, i.e. the local node for these instances will be a daemon node. Note that
     * if daemon flag is set - it will override the same settings in {@link IgniteConfiguration#isDaemon()}.
     * Note that you can set on and off daemon flag at will.
     *
     * @param daemon Daemon flag to set.
     */
    public static void setDaemon(boolean daemon) {
        IgnitionEx.daemon.set(daemon);
    }

    /**
     * Gets daemon flag.
     * <p>
     * If daemon flag it set then all grid instances created by the factory will be
     * daemon, i.e. the local node for these instances will be a daemon node. Note that
     * if daemon flag is set - it will override the same settings in {@link IgniteConfiguration#isDaemon()}.
     * Note that you can set on and off daemon flag at will.
     *
     * @return Daemon flag.
     */
    public static boolean isDaemon() {
        return daemon.get();
    }

    /**
     * Sets client mode flag.
     *
     * @param clientMode Client mode flag.
     */
    public static void setClientMode(boolean clientMode) {
        IgnitionEx.clientMode.set(clientMode);
    }

    /**
     * Gets client mode flag.
     *
     * @return Client mode flag.
     */
    public static boolean isClientMode() {
        return clientMode.get() == null ? false : clientMode.get();
    }

    /**
     * Gets state of grid default grid.
     *
     * @return Default grid state.
     */
    public static IgniteState state() {
        return state(null);
    }

    /**
     * Gets states of named Ignite instance. If name is {@code null}, then state of
     * default no-name Ignite instance is returned.
     *
     * @param name Ignite instance name. If name is {@code null}, then state of
     *      default no-name Ignite instance is returned.
     * @return Grid state.
     */
    public static IgniteState state(@Nullable String name) {
        IgniteNamedInstance grid = name != null ? grids.get(name) : dfltGrid;

        if (grid == null) {
            IgniteState state = name != null ? gridStates.get(name) : dfltGridState;

            return state != null ? state : STOPPED;
        }

        return grid.state();
    }

    /**
     * Stops default grid. This method is identical to {@code G.stop(null, cancel)} apply.
     * Note that method does not wait for all tasks to be completed.
     *
     * @param cancel If {@code true} then all jobs currently executing on
     *      default grid will be cancelled by calling {@link ComputeJob#cancel()}
     *      method. Note that just like with {@link Thread#interrupt()}, it is
     *      up to the actual job to exit from execution
     * @return {@code true} if default grid instance was indeed stopped,
     *      {@code false} otherwise (if it was not started).
     */
    public static boolean stop(boolean cancel) {
        return stop(null, cancel, false);
    }

    /**
     * Stops named Ignite instance. If {@code cancel} flag is set to {@code true} then
     * all jobs currently executing on local node will be interrupted. If
     * Ignite instance name is {@code null}, then default no-name Ignite instance will be stopped.
     * If wait parameter is set to {@code true} then Ignite instance will wait for all
     * tasks to be finished.
     *
     * @param name Ignite instance name. If {@code null}, then default no-name
     *      Ignite instance will be stopped.
     * @param cancel If {@code true} then all jobs currently will be cancelled
     *      by calling {@link ComputeJob#cancel()} method. Note that just like with
     *      {@link Thread#interrupt()}, it is up to the actual job to exit from
     *      execution. If {@code false}, then jobs currently running will not be
     *      canceled. In either case, grid node will wait for completion of all
     *      jobs running on it before stopping.
     * @param stopNotStarted If {@code true} and node start did not finish then interrupts starting thread.
     * @return {@code true} if named Ignite instance was indeed found and stopped,
     *      {@code false} otherwise (the instance with given {@code name} was
     *      not found).
     */
    public static boolean stop(@Nullable String name, boolean cancel, boolean stopNotStarted) {
        IgniteNamedInstance grid = name != null ? grids.get(name) : dfltGrid;

        if (grid != null && stopNotStarted && grid.startLatch.getCount() != 0) {
            grid.starterThreadInterrupted = true;

            grid.starterThread.interrupt();
        }

        if (grid != null && grid.state() == STARTED) {
            grid.stop(cancel);

            boolean fireEvt;

            if (name != null)
                fireEvt = grids.remove(name, grid);
            else {
                synchronized (dfltGridMux) {
                    fireEvt = dfltGrid == grid;

                    if (fireEvt)
                        dfltGrid = null;
                }
            }

            if (fireEvt)
                notifyStateChange(grid.getName(), grid.state());

            return true;
        }

        // We don't have log at this point...
        U.warn(null, "Ignoring stopping Ignite instance that was already stopped or never started: " + name);

        return false;
    }

    /**
     * Stops <b>all</b> started grids. If {@code cancel} flag is set to {@code true} then
     * all jobs currently executing on local node will be interrupted.
     * If wait parameter is set to {@code true} then grid will wait for all
     * tasks to be finished.
     * <p>
     * <b>Note:</b> it is usually safer and more appropriate to stop grid instances individually
     * instead of blanket operation. In most cases, the party that started the grid instance
     * should be responsible for stopping it.
     *
     * @param cancel If {@code true} then all jobs currently executing on
     *      all grids will be cancelled by calling {@link ComputeJob#cancel()}
     *      method. Note that just like with {@link Thread#interrupt()}, it is
     *      up to the actual job to exit from execution
     */
    public static void stopAll(boolean cancel) {
        IgniteNamedInstance dfltGrid0 = dfltGrid;

        if (dfltGrid0 != null) {
            dfltGrid0.stop(cancel);

            boolean fireEvt;

            synchronized (dfltGridMux) {
                fireEvt = dfltGrid == dfltGrid0;

                if (fireEvt)
                    dfltGrid = null;
            }

            if (fireEvt)
                notifyStateChange(dfltGrid0.getName(), dfltGrid0.state());
        }

        // Stop the rest and clear grids map.
        for (IgniteNamedInstance grid : grids.values()) {
            grid.stop(cancel);

            boolean fireEvt = grids.remove(grid.getName(), grid);

            if (fireEvt)
                notifyStateChange(grid.getName(), grid.state());
        }
    }

    /**
     * Restarts <b>all</b> started grids. If {@code cancel} flag is set to {@code true} then
     * all jobs currently executing on the local node will be interrupted.
     * If {@code wait} parameter is set to {@code true} then grid will wait for all
     * tasks to be finished.
     * <p>
     * <b>Note:</b> it is usually safer and more appropriate to stop grid instances individually
     * instead of blanket operation. In most cases, the party that started the grid instance
     * should be responsible for stopping it.
     * <p>
     * Note also that restarting functionality only works with the tools that specifically
     * support Ignite's protocol for restarting. Currently only standard <tt>ignite.{sh|bat}</tt>
     * scripts support restarting of JVM Ignite's process.
     *
     * @param cancel If {@code true} then all jobs currently executing on
     *      all grids will be cancelled by calling {@link ComputeJob#cancel()}
     *      method. Note that just like with {@link Thread#interrupt()}, it is
     *      up to the actual job to exit from execution.
     * @see Ignition#RESTART_EXIT_CODE
     */
    public static void restart(boolean cancel) {
        String file = System.getProperty(IGNITE_SUCCESS_FILE);

        if (file == null)
            U.warn(null, "Cannot restart node when restart not enabled.");
        else {
            try {
                new File(file).createNewFile();
            }
            catch (IOException e) {
                U.error(null, "Failed to create restart marker file (restart aborted): " + e.getMessage());

                return;
            }

            U.log(null, "Restarting node. Will exit (" + Ignition.RESTART_EXIT_CODE + ").");

            // Set the exit code so that shell process can recognize it and loop
            // the start up sequence again.
            System.setProperty(IGNITE_RESTART_CODE, Integer.toString(Ignition.RESTART_EXIT_CODE));

            stopAll(cancel);

            // This basically leaves loaders hang - we accept it.
            System.exit(Ignition.RESTART_EXIT_CODE);
        }
    }

    /**
     * Stops <b>all</b> started grids. If {@code cancel} flag is set to {@code true} then
     * all jobs currently executing on the local node will be interrupted.
     * If {@code wait} parameter is set to {@code true} then grid will wait for all
     * tasks to be finished.
     * <p>
     * <b>Note:</b> it is usually safer and more appropriate to stop grid instances individually
     * instead of blanket operation. In most cases, the party that started the grid instance
     * should be responsible for stopping it.
     * <p>
     * Note that upon completion of this method, the JVM with forcefully exist with
     * exit code {@link Ignition#KILL_EXIT_CODE}.
     *
     * @param cancel If {@code true} then all jobs currently executing on
     *      all grids will be cancelled by calling {@link ComputeJob#cancel()}
     *      method. Note that just like with {@link Thread#interrupt()}, it is
     *      up to the actual job to exit from execution.
     * @see Ignition#KILL_EXIT_CODE
     */
    public static void kill(boolean cancel) {
        stopAll(cancel);

        // This basically leaves loaders hang - we accept it.
        System.exit(Ignition.KILL_EXIT_CODE);
    }

    /**
     * Starts grid with default configuration. By default this method will
     * use grid configuration defined in {@code IGNITE_HOME/config/default-config.xml}
     * configuration file. If such file is not found, then all system defaults will be used.
     *
     * @return Started grid.
     * @throws IgniteCheckedException If default grid could not be started. This exception will be thrown
     *      also if default grid has already been started.
     */
    public static Ignite start() throws IgniteCheckedException {
        return start((GridSpringResourceContext)null);
    }

    /**
     * Starts grid with default configuration. By default this method will
     * use grid configuration defined in {@code IGNITE_HOME/config/default-config.xml}
     * configuration file. If such file is not found, then all system defaults will be used.
     *
     * @param springCtx Optional Spring application context, possibly {@code null}.
     *      Spring bean definitions for bean injection are taken from this context.
     *      If provided, this context can be injected into grid tasks and grid jobs using
     *      {@link SpringApplicationContextResource @SpringApplicationContextResource} annotation.
     * @return Started grid.
     * @throws IgniteCheckedException If default grid could not be started. This exception will be thrown
     *      also if default grid has already been started.
     */
    public static Ignite start(@Nullable GridSpringResourceContext springCtx) throws IgniteCheckedException {
        URL url = U.resolveIgniteUrl(DFLT_CFG);

        if (url != null)
            return start(DFLT_CFG, null, springCtx, null);

        U.warn(null, "Default Spring XML file not found (is IGNITE_HOME set?): " + DFLT_CFG);

        return start0(new GridStartContext(new IgniteConfiguration(), null, springCtx), true)
            .get1().grid();
    }

    /**
     * Starts grid with given configuration. Note that this method is no-op if grid with the name
     * provided in given configuration is already started.
     *
     * @param cfg Grid configuration. This cannot be {@code null}.
     * @return Started grid.
     * @throws IgniteCheckedException If grid could not be started. This exception will be thrown
     *      also if named grid has already been started.
     */
    public static Ignite start(IgniteConfiguration cfg) throws IgniteCheckedException {
        return start(cfg, null, true).get1();
    }

    /**
     * Starts a grid with given configuration. If the grid is already started and failIfStarted set to TRUE
     * an exception will be thrown.
     *
     * @param cfg Grid configuration. This cannot be {@code null}.
     * failIfStarted Throw or not an exception if grid is already started.
     * @param failIfStarted When flag is {@code true} and grid with specified name has been already started
     *      the exception is thrown. Otherwise the existing instance of the grid is returned.
     * @return Started grid or existing grid.
     * @throws IgniteCheckedException If grid could not be started. This exception will be thrown
     *      also if named grid has already been started.
     */
    public static Ignite start(IgniteConfiguration cfg, boolean failIfStarted) throws IgniteCheckedException {
        return start(cfg, null, failIfStarted).get1();
    }

    /**
     * Gets or starts new grid instance if it hasn't been started yet.
     *
     * @param cfg Grid configuration. This cannot be {@code null}.
     * @return Tuple with: grid instance and flag to indicate the instance is started by this call.
     *      So, when the new ignite instance is started the flag is {@code true}. If an existing instance is returned
     *      the flag is {@code false}.
     * @throws IgniteException If grid could not be started.
     */
    public static T2<Ignite, Boolean> getOrStart(IgniteConfiguration cfg) throws IgniteException {
        try {
            return start(cfg, null, false);
        }
        catch (IgniteCheckedException e) {
            throw U.convertException(e);
        }
    }


    /**
     * Starts grid with given configuration. Note that this method will throw and exception if grid with the name
     * provided in given configuration is already started.
     *
     * @param cfg Grid configuration. This cannot be {@code null}.
     * @param springCtx Optional Spring application context, possibly {@code null}.
     *      Spring bean definitions for bean injection are taken from this context.
     *      If provided, this context can be injected into grid tasks and grid jobs using
     *      {@link SpringApplicationContextResource @SpringApplicationContextResource} annotation.
     * @return Started grid.
     * @throws IgniteCheckedException If grid could not be started. This exception will be thrown
     *      also if named grid has already been started.
     */
    public static Ignite start(IgniteConfiguration cfg, @Nullable GridSpringResourceContext springCtx) throws IgniteCheckedException {
        A.notNull(cfg, "cfg");

        return start0(new GridStartContext(cfg, null, springCtx), true).get1().grid();
    }

    /**
     * Starts grid with given configuration. If the grid is already started and failIfStarted set to TRUE
     * an exception will be thrown.
     *
     * @param cfg Grid configuration. This cannot be {@code null}.
     * @param springCtx Optional Spring application context, possibly {@code null}.
     *      Spring bean definitions for bean injection are taken from this context.
     *      If provided, this context can be injected into grid tasks and grid jobs using
     *      {@link SpringApplicationContextResource @SpringApplicationContextResource} annotation.
     * @param failIfStarted Throw or not an exception if grid is already started.
     * @return Tuple with: grid instance and flag to indicate the instance is started by this call.
     *      So, when the new ignite instance is started the flag is {@code true}. If an existing instance is returned
     *      the flag is {@code false}.
     * @throws IgniteCheckedException If grid could not be started. This exception will be thrown
     *      also if named grid has already been started.
     */
    public static T2<Ignite, Boolean> start(IgniteConfiguration cfg, @Nullable GridSpringResourceContext springCtx, boolean failIfStarted) throws IgniteCheckedException {
        A.notNull(cfg, "cfg");

        T2<IgniteNamedInstance, Boolean> res = start0(new GridStartContext(cfg, null, springCtx), failIfStarted);

        return new T2<>((Ignite)res.get1().grid(), res.get2());
    }

    /**
     * Starts all grids specified within given Spring XML configuration file. If grid with given name
     * is already started, then exception is thrown. In this case all instances that may
     * have been started so far will be stopped too.
     * <p>
     * Usually Spring XML configuration file will contain only one Grid definition. Note that
     * Grid configuration bean(s) is retrieved form configuration file by type, so the name of
     * the Grid configuration bean is ignored.
     *
     * @param springCfgPath Spring XML configuration file path or URL.
     * @return Started grid. If Spring configuration contains multiple grid instances,
     *      then the 1st found instance is returned.
     * @throws IgniteCheckedException If grid could not be started or configuration
     *      read. This exception will be thrown also if grid with given name has already
     *      been started or Spring XML configuration file is invalid.
     */
    public static Ignite start(@Nullable String springCfgPath) throws IgniteCheckedException {
        return springCfgPath == null ? start() : start(springCfgPath, null);
    }

    /**
     * Starts all grids specified within given Spring XML configuration file. If grid with given name
     * is already started, then exception is thrown. In this case all instances that may
     * have been started so far will be stopped too.
     * <p>
     * Usually Spring XML configuration file will contain only one Grid definition. Note that
     * Grid configuration bean(s) is retrieved form configuration file by type, so the name of
     * the Grid configuration bean is ignored.
     *
     * @param springCfgPath Spring XML configuration file path or URL.
     * @param igniteInstanceName Ignite instance name that will override default.
     * @return Started grid. If Spring configuration contains multiple grid instances,
     *      then the 1st found instance is returned.
     * @throws IgniteCheckedException If grid could not be started or configuration
     *      read. This exception will be thrown also if grid with given name has already
     *      been started or Spring XML configuration file is invalid.
     */
    public static Ignite start(@Nullable String springCfgPath, @Nullable String igniteInstanceName)
        throws IgniteCheckedException {
        if (springCfgPath == null) {
            IgniteConfiguration cfg = new IgniteConfiguration();

            if (cfg.getIgniteInstanceName() == null && !F.isEmpty(igniteInstanceName))
                cfg.setIgniteInstanceName(igniteInstanceName);

            return start(cfg);
        }
        else
            return start(springCfgPath, igniteInstanceName, null, null);
    }

    /**
     * Loads all grid configurations specified within given Spring XML configuration file.
     * <p>
     * Usually Spring XML configuration file will contain only one Grid definition. Note that
     * Grid configuration bean(s) is retrieved form configuration file by type, so the name of
     * the Grid configuration bean is ignored.
     *
     * @param springCfgUrl Spring XML configuration file path or URL. This cannot be {@code null}.
     * @return Tuple containing all loaded configurations and Spring context used to load them.
     * @throws IgniteCheckedException If grid could not be started or configuration
     *      read. This exception will be thrown also if grid with given name has already
     *      been started or Spring XML configuration file is invalid.
     */
    public static IgniteBiTuple<Collection<IgniteConfiguration>, ? extends GridSpringResourceContext>
    loadConfigurations(URL springCfgUrl) throws IgniteCheckedException {
        IgniteSpringHelper spring = SPRING.create(false);

        return spring.loadConfigurations(springCfgUrl);
    }

    /**
     * Loads all grid configurations specified within given input stream.
     * <p>
     * Usually Spring XML input stream will contain only one Grid definition. Note that
     * Grid configuration bean(s) is retrieved form configuration input stream by type, so the name of
     * the Grid configuration bean is ignored.
     *
     * @param springCfgStream Input stream contained Spring XML configuration. This cannot be {@code null}.
     * @return Tuple containing all loaded configurations and Spring context used to load them.
     * @throws IgniteCheckedException If grid could not be started or configuration
     *      read. This exception will be thrown also if grid with given name has already
     *      been started or Spring XML configuration file is invalid.
     */
    public static IgniteBiTuple<Collection<IgniteConfiguration>, ? extends GridSpringResourceContext>
    loadConfigurations(InputStream springCfgStream) throws IgniteCheckedException {
        IgniteSpringHelper spring = SPRING.create(false);

        return spring.loadConfigurations(springCfgStream);
    }

    /**
     * Loads all grid configurations specified within given Spring XML configuration file.
     * <p>
     * Usually Spring XML configuration file will contain only one Grid definition. Note that
     * Grid configuration bean(s) is retrieved form configuration file by type, so the name of
     * the Grid configuration bean is ignored.
     *
     * @param springCfgPath Spring XML configuration file path. This cannot be {@code null}.
     * @return Tuple containing all loaded configurations and Spring context used to load them.
     * @throws IgniteCheckedException If grid could not be started or configuration
     *      read. This exception will be thrown also if grid with given name has already
     *      been started or Spring XML configuration file is invalid.
     */
    public static IgniteBiTuple<Collection<IgniteConfiguration>, ? extends GridSpringResourceContext>
    loadConfigurations(String springCfgPath) throws IgniteCheckedException {
        A.notNull(springCfgPath, "springCfgPath");
        return loadConfigurations(IgniteUtils.resolveSpringUrl(springCfgPath));
    }

    /**
     * Loads first found grid configuration specified within given Spring XML configuration file.
     * <p>
     * Usually Spring XML configuration file will contain only one Grid definition. Note that
     * Grid configuration bean(s) is retrieved form configuration file by type, so the name of
     * the Grid configuration bean is ignored.
     *
     * @param springCfgUrl Spring XML configuration file path or URL. This cannot be {@code null}.
     * @return First found configuration and Spring context used to load it.
     * @throws IgniteCheckedException If grid could not be started or configuration
     *      read. This exception will be thrown also if grid with given name has already
     *      been started or Spring XML configuration file is invalid.
     */
    public static IgniteBiTuple<IgniteConfiguration, GridSpringResourceContext> loadConfiguration(URL springCfgUrl)
        throws IgniteCheckedException {
        IgniteBiTuple<Collection<IgniteConfiguration>, ? extends GridSpringResourceContext> t =
            loadConfigurations(springCfgUrl);

        return F.t(F.first(t.get1()), t.get2());
    }

    /**
     * Loads first found grid configuration specified within given Spring XML configuration file.
     * <p>
     * Usually Spring XML configuration file will contain only one Grid definition. Note that
     * Grid configuration bean(s) is retrieved form configuration file by type, so the name of
     * the Grid configuration bean is ignored.
     *
     * @param springCfgPath Spring XML configuration file path. This cannot be {@code null}.
     * @return First found configuration and Spring context used to load it.
     * @throws IgniteCheckedException If grid could not be started or configuration
     *      read. This exception will be thrown also if grid with given name has already
     *      been started or Spring XML configuration file is invalid.
     */
    public static IgniteBiTuple<IgniteConfiguration, GridSpringResourceContext> loadConfiguration(String springCfgPath)
        throws IgniteCheckedException {
        IgniteBiTuple<Collection<IgniteConfiguration>, ? extends GridSpringResourceContext> t =
            loadConfigurations(springCfgPath);

        return F.t(F.first(t.get1()), t.get2());
    }

    /**
     * Starts all grids specified within given Spring XML configuration file. If grid with given name
     * is already started, then exception is thrown. In this case all instances that may
     * have been started so far will be stopped too.
     * <p>
     * Usually Spring XML configuration file will contain only one Grid definition. Note that
     * Grid configuration bean(s) is retrieved form configuration file by type, so the name of
     * the Grid configuration bean is ignored.
     *
     * @param springCfgPath Spring XML configuration file path or URL. This cannot be {@code null}.
     * @param igniteInstanceName Ignite instance name that will override default.
     * @param springCtx Optional Spring application context, possibly {@code null}.
     * @param ldr Optional class loader that will be used by default.
     *      Spring bean definitions for bean injection are taken from this context.
     *      If provided, this context can be injected into grid tasks and grid jobs using
     *      {@link SpringApplicationContextResource @SpringApplicationContextResource} annotation.
     * @return Started grid. If Spring configuration contains multiple grid instances,
     *      then the 1st found instance is returned.
     * @throws IgniteCheckedException If grid could not be started or configuration
     *      read. This exception will be thrown also if grid with given name has already
     *      been started or Spring XML configuration file is invalid.
     */
    public static Ignite start(String springCfgPath, @Nullable String igniteInstanceName,
        @Nullable GridSpringResourceContext springCtx, @Nullable ClassLoader ldr) throws IgniteCheckedException {
        URL url = U.resolveSpringUrl(springCfgPath);

        return start(url, igniteInstanceName, springCtx, ldr);
    }

    /**
     * Starts all grids specified within given Spring XML configuration file URL. If grid with given name
     * is already started, then exception is thrown. In this case all instances that may
     * have been started so far will be stopped too.
     * <p>
     * Usually Spring XML configuration file will contain only one Grid definition. Note that
     * Grid configuration bean(s) is retrieved form configuration file by type, so the name of
     * the Grid configuration bean is ignored.
     *
     * @param springCfgUrl Spring XML configuration file URL. This cannot be {@code null}.
     * @return Started grid. If Spring configuration contains multiple grid instances,
     *      then the 1st found instance is returned.
     * @throws IgniteCheckedException If grid could not be started or configuration
     *      read. This exception will be thrown also if grid with given name has already
     *      been started or Spring XML configuration file is invalid.
     */
    public static Ignite start(URL springCfgUrl) throws IgniteCheckedException {
        return start(springCfgUrl, null, null, null);
    }

    /**
     * Starts all grids specified within given Spring XML configuration file URL. If grid with given name
     * is already started, then exception is thrown. In this case all instances that may
     * have been started so far will be stopped too.
     * <p>
     * Usually Spring XML configuration file will contain only one Grid definition. Note that
     * Grid configuration bean(s) is retrieved form configuration file by type, so the name of
     * the Grid configuration bean is ignored.
     *
     * @param springCfgUrl Spring XML configuration file URL. This cannot be {@code null}.
     * @param ldr Optional class loader that will be used by default.
     * @return Started grid. If Spring configuration contains multiple grid instances,
     *      then the 1st found instance is returned.
     * @throws IgniteCheckedException If grid could not be started or configuration
     *      read. This exception will be thrown also if grid with given name has already
     *      been started or Spring XML configuration file is invalid.
     */
    public static Ignite start(URL springCfgUrl, @Nullable ClassLoader ldr) throws IgniteCheckedException {
        return start(springCfgUrl, null, null, ldr);
    }

    /**
     * Starts all grids specified within given Spring XML configuration file URL. If grid with given name
     * is already started, then exception is thrown. In this case all instances that may
     * have been started so far will be stopped too.
     * <p>
     * Usually Spring XML configuration file will contain only one Grid definition. Note that
     * Grid configuration bean(s) is retrieved form configuration file by type, so the name of
     * the Grid configuration bean is ignored.
     *
     * @param springCfgUrl Spring XML configuration file URL. This cannot be {@code null}.
     * @param igniteInstanceName Ignite instance name that will override default.
     * @param springCtx Optional Spring application context, possibly {@code null}.
     * @param ldr Optional class loader that will be used by default.
     *      Spring bean definitions for bean injection are taken from this context.
     *      If provided, this context can be injected into grid tasks and grid jobs using
     *      {@link SpringApplicationContextResource @SpringApplicationContextResource} annotation.
     * @return Started grid. If Spring configuration contains multiple grid instances,
     *      then the 1st found instance is returned.
     * @throws IgniteCheckedException If grid could not be started or configuration
     *      read. This exception will be thrown also if grid with given name has already
     *      been started or Spring XML configuration file is invalid.
     */
    public static Ignite start(URL springCfgUrl, @Nullable String igniteInstanceName,
        @Nullable GridSpringResourceContext springCtx, @Nullable ClassLoader ldr) throws IgniteCheckedException {
        A.notNull(springCfgUrl, "springCfgUrl");

        boolean isLog4jUsed = U.gridClassLoader().getResource("org/apache/log4j/Appender.class") != null;

        IgniteBiTuple<Object, Object> t = null;

        if (isLog4jUsed) {
            try {
                t = U.addLog4jNoOpLogger();
            }
            catch (IgniteCheckedException ignore) {
                isLog4jUsed = false;
            }
        }

        Collection<Handler> savedHnds = null;

        if (!isLog4jUsed)
            savedHnds = U.addJavaNoOpLogger();

        IgniteBiTuple<Collection<IgniteConfiguration>, ? extends GridSpringResourceContext> cfgMap;

        try {
            cfgMap = loadConfigurations(springCfgUrl);
        }
        finally {
            if (isLog4jUsed && t != null)
                U.removeLog4jNoOpLogger(t);

            if (!isLog4jUsed)
                U.removeJavaNoOpLogger(savedHnds);
        }

        return startConfigurations(cfgMap, springCfgUrl, igniteInstanceName, springCtx, ldr);
    }

    /**
     * Starts all grids specified within given Spring XML configuration input stream. If grid with given name
     * is already started, then exception is thrown. In this case all instances that may
     * have been started so far will be stopped too.
     * <p>
     * Usually Spring XML configuration input stream will contain only one Grid definition. Note that
     * Grid configuration bean(s) is retrieved form configuration input stream by type, so the name of
     * the Grid configuration bean is ignored.
     *
     * @param springCfgStream Input stream containing Spring XML configuration. This cannot be {@code null}.
     * @return Started grid. If Spring configuration contains multiple grid instances,
     *      then the 1st found instance is returned.
     * @throws IgniteCheckedException If grid could not be started or configuration
     *      read. This exception will be thrown also if grid with given name has already
     *      been started or Spring XML configuration file is invalid.
     */
    public static Ignite start(InputStream springCfgStream) throws IgniteCheckedException {
        return start(springCfgStream, null, null, null);
    }

    /**
     * Starts all grids specified within given Spring XML configuration input stream. If grid with given name
     * is already started, then exception is thrown. In this case all instances that may
     * have been started so far will be stopped too.
     * <p>
     * Usually Spring XML configuration input stream will contain only one Grid definition. Note that
     * Grid configuration bean(s) is retrieved form configuration input stream by type, so the name of
     * the Grid configuration bean is ignored.
     *
     * @param springCfgStream Input stream containing Spring XML configuration. This cannot be {@code null}.
     * @param igniteInstanceName Ignite instance name that will override default.
     * @param springCtx Optional Spring application context, possibly {@code null}.
     * @param ldr Optional class loader that will be used by default.
     *      Spring bean definitions for bean injection are taken from this context.
     *      If provided, this context can be injected into grid tasks and grid jobs using
     *      {@link SpringApplicationContextResource @SpringApplicationContextResource} annotation.
     * @return Started grid. If Spring configuration contains multiple grid instances,
     *      then the 1st found instance is returned.
     * @throws IgniteCheckedException If grid could not be started or configuration
     *      read. This exception will be thrown also if grid with given name has already
     *      been started or Spring XML configuration file is invalid.
     */
    public static Ignite start(InputStream springCfgStream, @Nullable String igniteInstanceName,
        @Nullable GridSpringResourceContext springCtx, @Nullable ClassLoader ldr) throws IgniteCheckedException {
        A.notNull(springCfgStream, "springCfgUrl");

        boolean isLog4jUsed = U.gridClassLoader().getResource("org/apache/log4j/Appender.class") != null;

        IgniteBiTuple<Object, Object> t = null;

        if (isLog4jUsed) {
            try {
                t = U.addLog4jNoOpLogger();
            }
            catch (IgniteCheckedException ignore) {
                isLog4jUsed = false;
            }
        }

        Collection<Handler> savedHnds = null;

        if (!isLog4jUsed)
            savedHnds = U.addJavaNoOpLogger();

        IgniteBiTuple<Collection<IgniteConfiguration>, ? extends GridSpringResourceContext> cfgMap;

        try {
            cfgMap = loadConfigurations(springCfgStream);
        }
        finally {
            if (isLog4jUsed && t != null)
                U.removeLog4jNoOpLogger(t);

            if (!isLog4jUsed)
                U.removeJavaNoOpLogger(savedHnds);
        }

        return startConfigurations(cfgMap, null, igniteInstanceName, springCtx, ldr);
    }

    /**
     * Internal Spring-based start routine. Starts loaded configurations.
     *
     * @param cfgMap Configuration map.
     * @param springCfgUrl Spring XML configuration file URL.
     * @param igniteInstanceName Ignite instance name that will override default.
     * @param springCtx Optional Spring application context.
     * @param ldr Optional class loader that will be used by default.
     * @return Started grid.
     * @throws IgniteCheckedException If failed.
     */
    private static Ignite startConfigurations(
        IgniteBiTuple<Collection<IgniteConfiguration>, ? extends GridSpringResourceContext> cfgMap,
        URL springCfgUrl,
        @Nullable String igniteInstanceName,
        @Nullable GridSpringResourceContext springCtx,
        @Nullable ClassLoader ldr)
        throws IgniteCheckedException {
        List<IgniteNamedInstance> grids = new ArrayList<>(cfgMap.size());

        try {
            for (IgniteConfiguration cfg : cfgMap.get1()) {
                assert cfg != null;

                if (cfg.getIgniteInstanceName() == null && !F.isEmpty(igniteInstanceName))
                    cfg.setIgniteInstanceName(igniteInstanceName);

                if (ldr != null && cfg.getClassLoader() == null)
                    cfg.setClassLoader(ldr);

                // Use either user defined context or our one.
                IgniteNamedInstance grid = start0(
                    new GridStartContext(cfg, springCfgUrl, springCtx == null
                        ? cfgMap.get2() : springCtx), true).get1();

                // Add it if it was not stopped during startup.
                if (grid != null)
                    grids.add(grid);
            }
        }
        catch (IgniteCheckedException e) {
            // Stop all instances started so far.
            for (IgniteNamedInstance grid : grids) {
                try {
                    grid.stop(true);
                }
                catch (Exception e1) {
                    U.error(grid.log, "Error when stopping grid: " + grid, e1);
                }
            }

            throw e;
        }

        // Return the first grid started.
        IgniteNamedInstance res = !grids.isEmpty() ? grids.get(0) : null;

        return res != null ? res.grid() : null;
    }

    /**
     * Starts grid with given configuration.
     *
     * @param startCtx Start context.
     * @param failIfStarted Throw or not an exception if grid is already started.
     * @return Tuple with: grid instance and flag to indicate the instance is started by this call.
     *      So, when the new ignite instance is started the flag is {@code true}. If an existing instance is returned
     *      the flag is {@code false}.
     * @throws IgniteCheckedException If grid could not be started.
     */
    private static T2<IgniteNamedInstance, Boolean> start0(GridStartContext startCtx, boolean failIfStarted ) throws IgniteCheckedException {
        assert startCtx != null;

        String name = startCtx.config().getIgniteInstanceName();

        if (name != null && name.isEmpty())
            throw new IgniteCheckedException("Non default Ignite instances cannot have empty string name.");

        IgniteNamedInstance grid = new IgniteNamedInstance(name);

        IgniteNamedInstance old;

        if (name != null)
            old = grids.putIfAbsent(name, grid);
        else {
            synchronized (dfltGridMux) {
                old = dfltGrid;

                if (old == null)
                    dfltGrid = grid;
            }
        }

        if (old != null)
            if (failIfStarted) {
                if (name == null)
                    throw new IgniteCheckedException("Default Ignite instance has already been started.");
                else
                    throw new IgniteCheckedException("Ignite instance with this name has already been started: " +
                        name);
            }
            else
                return new T2<>(old, false);

        if (startCtx.config().getWarmupClosure() != null)
            startCtx.config().getWarmupClosure().apply(startCtx.config());

        startCtx.single(grids.size() == 1);

        boolean success = false;

        try {
            try {
                grid.start(startCtx);
            }
            catch (IgniteInterruptedCheckedException e) {
                if (grid.starterThreadInterrupted)
                    Thread.interrupted();

                throw e;
            }

            notifyStateChange(name, STARTED);

            success = true;
        }
        finally {
            if (!success) {
                if (name != null)
                    grids.remove(name, grid);
                else {
                    synchronized (dfltGridMux) {
                        if (dfltGrid == grid)
                            dfltGrid = null;
                    }
                }

                grid = null;
            }
        }

        if (grid == null)
            throw new IgniteCheckedException("Failed to start grid with provided configuration.");

        return new T2<>(grid, true);
    }

    /**
     * Loads spring bean by name.
     *
     * @param springXmlPath Spring XML file path.
     * @param beanName Bean name.
     * @return Bean instance.
     * @throws IgniteCheckedException In case of error.
     */
    public static <T> T loadSpringBean(String springXmlPath, String beanName) throws IgniteCheckedException {
        A.notNull(springXmlPath, "springXmlPath");
        A.notNull(beanName, "beanName");

        URL url = U.resolveSpringUrl(springXmlPath);

        assert url != null;

        return loadSpringBean(url, beanName);
    }

    /**
     * Loads spring bean by name.
     *
     * @param springXmlUrl Spring XML file URL.
     * @param beanName Bean name.
     * @return Bean instance.
     * @throws IgniteCheckedException In case of error.
     */
    public static <T> T loadSpringBean(URL springXmlUrl, String beanName) throws IgniteCheckedException {
        A.notNull(springXmlUrl, "springXmlUrl");
        A.notNull(beanName, "beanName");

        IgniteSpringHelper spring = SPRING.create(false);

        return spring.loadBean(springXmlUrl, beanName);
    }

    /**
     * Loads spring bean by name.
     *
     * @param springXmlStream Input stream containing Spring XML configuration.
     * @param beanName Bean name.
     * @return Bean instance.
     * @throws IgniteCheckedException In case of error.
     */
    public static <T> T loadSpringBean(InputStream springXmlStream, String beanName) throws IgniteCheckedException {
        A.notNull(springXmlStream, "springXmlPath");
        A.notNull(beanName, "beanName");

        IgniteSpringHelper spring = SPRING.create(false);

        return spring.loadBean(springXmlStream, beanName);
    }

    /**
     * Gets an instance of default no-name grid. Note that
     * caller of this method should not assume that it will return the same
     * instance every time.
     * <p>
     * This method is identical to {@code G.grid(null)} apply.
     *
     * @return An instance of default no-name grid. This method never returns
     *      {@code null}.
     * @throws IgniteIllegalStateException Thrown if default grid was not properly
     *      initialized or grid instance was stopped or was not started.
     */
    public static Ignite grid() throws IgniteIllegalStateException {
        return grid((String)null);
    }

    /**
     * Gets a list of all grids started so far.
     *
     * @return List of all grids started so far.
     */
    public static List<Ignite> allGrids() {
        return allGrids(true);
    }

    /**
     * Gets a list of all grids started so far.
     *
     * @return List of all grids started so far.
     */
    public static List<Ignite> allGridsx() {
        return allGrids(false);
    }

    /**
     * Gets a list of all grids started so far.
     *
     * @param wait If {@code true} wait for node start finish.
     * @return List of all grids started so far.
     */
    private static List<Ignite> allGrids(boolean wait) {
        List<Ignite> allIgnites = new ArrayList<>(grids.size() + 1);

        for (IgniteNamedInstance grid : grids.values()) {
            Ignite g = wait ? grid.grid() : grid.gridx();

            if (g != null)
                allIgnites.add(g);
        }

        IgniteNamedInstance dfltGrid0 = dfltGrid;

        if (dfltGrid0 != null) {
            IgniteKernal g = wait ? dfltGrid0.grid() : dfltGrid0.gridx();

            if (g != null)
                allIgnites.add(g);
        }

        return allIgnites;
    }

    /**
     * Gets a grid instance for given local node ID. Note that grid instance and local node have
     * one-to-one relationship where node has ID and instance has name of the grid to which
     * both grid instance and its node belong. Note also that caller of this method
     * should not assume that it will return the same instance every time.
     *
     * @param locNodeId ID of local node the requested grid instance is managing.
     * @return An instance of named grid. This method never returns
     *      {@code null}.
     * @throws IgniteIllegalStateException Thrown if grid was not properly
     *      initialized or grid instance was stopped or was not started.
     */
    public static Ignite grid(UUID locNodeId) throws IgniteIllegalStateException {
        A.notNull(locNodeId, "locNodeId");

        IgniteNamedInstance dfltGrid0 = dfltGrid;

        if (dfltGrid0 != null) {
            IgniteKernal g = dfltGrid0.grid();

            if (g != null && g.getLocalNodeId().equals(locNodeId))
                return g;
        }

        for (IgniteNamedInstance grid : grids.values()) {
            IgniteKernal g = grid.grid();

            if (g != null && g.getLocalNodeId().equals(locNodeId))
                return g;
        }

        throw new IgniteIllegalStateException("Grid instance with given local node ID was not properly " +
            "started or was stopped: " + locNodeId);
    }

    /**
     * Gets grid instance without waiting its initialization and not throwing any exception.
     *
     * @param locNodeId ID of local node the requested grid instance is managing.
     * @return Grid instance or {@code null}.
     */
    public static IgniteKernal gridxx(UUID locNodeId) {
        IgniteNamedInstance dfltGrid0 = dfltGrid;

        if (dfltGrid0 != null) {
            IgniteKernal g = dfltGrid0.grid();

            if (g != null && g.getLocalNodeId().equals(locNodeId))
                return g;
        }

        for (IgniteNamedInstance grid : grids.values()) {
            IgniteKernal g = grid.grid();

            if (g != null && g.getLocalNodeId().equals(locNodeId))
                return g;
        }

        return null;
    }

    /**
     * Gets an named grid instance. If grid name is {@code null} or empty string,
     * then default no-name grid will be returned. Note that caller of this method
     * should not assume that it will return the same instance every time.
     * <p>
     * Note that Java VM can run multiple grid instances and every grid instance (and its
     * node) can belong to a different grid. Grid name defines what grid a particular grid
     * instance (and correspondingly its node) belongs to.
     *
     * @param name Grid name to which requested grid instance belongs to. If {@code null},
     *      then grid instance belonging to a default no-name grid will be returned.
     * @return An instance of named grid. This method never returns
     *      {@code null}.
     * @throws IgniteIllegalStateException Thrown if default grid was not properly
     *      initialized or grid instance was stopped or was not started.
     */
    public static Ignite grid(@Nullable String name) throws IgniteIllegalStateException {
        IgniteNamedInstance grid = name != null ? grids.get(name) : dfltGrid;

        Ignite res;

        if (grid == null || (res = grid.grid()) == null)
            throw new IgniteIllegalStateException("Ignite instance with provided name doesn't exist. " +
                "Did you call Ignition.start(..) to start an Ignite instance? [name=" + name + ']');

        return res;
    }

    /**
     * Gets a name of the grid from thread local config, which is owner of current thread.
     *
     * @return Grid instance related to current thread
     * @throws IllegalArgumentException Thrown to indicate, that current thread is not an {@link IgniteThread}.
     */
    public static IgniteKernal localIgnite() throws IllegalArgumentException {
        String name = U.getCurrentIgniteName();

        if (U.isCurrentIgniteNameSet(name))
            return gridx(name);
        else if (Thread.currentThread() instanceof IgniteThread)
            return gridx(((IgniteThread)Thread.currentThread()).getIgniteInstanceName());
        else
            throw new IllegalArgumentException("Ignite instance name thread local must be set or" +
                " this method should be accessed under " + IgniteThread.class.getName());
    }

    /**
     * Gets grid instance without waiting its initialization.
     *
     * @param name Grid name.
     * @return Grid instance.
     */
    private static IgniteKernal gridx(@Nullable String name) {
        IgniteNamedInstance grid = name != null ? grids.get(name) : dfltGrid;

        IgniteKernal res;

        if (grid == null || (res = grid.gridx()) == null)
            throw new IgniteIllegalStateException("Ignite instance with provided name doesn't exist. " +
                "Did you call Ignition.start(..) to start an Ignite instance? [name=" + name + ']');

        return res;
    }

    /**
     * Adds a lsnr for grid life cycle events.
     * <p>
     * Note that unlike other listeners in Ignite this listener will be
     * notified from the same thread that triggers the state change. Because of
     * that it is the responsibility of the user to make sure that listener logic
     * is light-weight and properly handles (catches) any runtime exceptions, if any
     * are expected.
     *
     * @param lsnr Listener for grid life cycle events. If this listener was already added
     *      this method is no-op.
     */
    public static void addListener(IgnitionListener lsnr) {
        A.notNull(lsnr, "lsnr");

        lsnrs.add(lsnr);
    }

    /**
     * Removes lsnr added by {@link #addListener(IgnitionListener)} method.
     *
     * @param lsnr Listener to remove.
     * @return {@code true} if lsnr was added before, {@code false} otherwise.
     */
    public static boolean removeListener(IgnitionListener lsnr) {
        A.notNull(lsnr, "lsnr");

        return lsnrs.remove(lsnr);
    }

    /**
     * @param igniteInstanceName Ignite instance name.
     * @param state Factory state.
     */
    private static void notifyStateChange(@Nullable String igniteInstanceName, IgniteState state) {
        if (igniteInstanceName != null)
            gridStates.put(igniteInstanceName, state);
        else
            dfltGridState = state;

        for (IgnitionListener lsnr : lsnrs)
            lsnr.onStateChange(igniteInstanceName, state);
    }

    /**
     * Start context encapsulates all starting parameters.
     */
    private static final class GridStartContext {
        /** User-defined configuration. */
        private IgniteConfiguration cfg;

        /** Optional configuration path. */
        private URL cfgUrl;

        /** Optional Spring application context. */
        private GridSpringResourceContext springCtx;

        /** Whether or not this is a single grid instance in current VM. */
        private boolean single;

        /**
         *
         * @param cfg User-defined configuration.
         * @param cfgUrl Optional configuration path.
         * @param springCtx Optional Spring application context.
         */
        GridStartContext(IgniteConfiguration cfg, @Nullable URL cfgUrl, @Nullable GridSpringResourceContext springCtx) {
            assert(cfg != null);

            this.cfg = cfg;
            this.cfgUrl = cfgUrl;
            this.springCtx = springCtx;
        }

        /**
         * @return Whether or not this is a single grid instance in current VM.
         */
        public boolean single() {
            return single;
        }

        /**
         * @param single Whether or not this is a single grid instance in current VM.
         */
        public void single(boolean single) {
            this.single = single;
        }

        /**
         * @return User-defined configuration.
         */
        IgniteConfiguration config() {
            return cfg;
        }

        /**
         * @param cfg User-defined configuration.
         */
        void config(IgniteConfiguration cfg) {
            this.cfg = cfg;
        }

        /**
         * @return Optional configuration path.
         */
        URL configUrl() {
            return cfgUrl;
        }

        /**
         * @param cfgUrl Optional configuration path.
         */
        void configUrl(URL cfgUrl) {
            this.cfgUrl = cfgUrl;
        }

        /**
         * @return Optional Spring application context.
         */
        public GridSpringResourceContext springContext() {
            return springCtx;
        }
    }

    /**
     * Grid data container.
     */
    private static final class IgniteNamedInstance {
        /** Map of registered MBeans. */
        private static final Map<MBeanServer, GridMBeanServerData> mbeans =
            new HashMap<>();

        /** */
        private static final String[] EMPTY_STR_ARR = new String[0];

        /** Grid name. */
        private final String name;

        /** Grid instance. */
        private volatile IgniteKernal grid;

        /** Executor service. */
        private ThreadPoolExecutor execSvc;

        /** Executor service for services. */
        private ThreadPoolExecutor svcExecSvc;

        /** System executor service. */
        private ThreadPoolExecutor sysExecSvc;

        /** */
        private StripedExecutor stripedExecSvc;

        /** Management executor service. */
        private ThreadPoolExecutor mgmtExecSvc;

        /** P2P executor service. */
        private ThreadPoolExecutor p2pExecSvc;

        /** IGFS executor service. */
        private ThreadPoolExecutor igfsExecSvc;

        /** Data streamer executor service. */
        private ThreadPoolExecutor dataStreamerExecSvc;

        /** REST requests executor service. */
        private ThreadPoolExecutor restExecSvc;

        /** Utility cache executor service. */
        private ThreadPoolExecutor utilityCacheExecSvc;

        /** Affinity executor service. */
        private ThreadPoolExecutor affExecSvc;

        /** Indexing pool. */
        private ThreadPoolExecutor idxExecSvc;

        /** Continuous query executor service. */
        private IgniteStripedThreadPoolExecutor callbackExecSvc;

        /** Query executor service. */
        private ThreadPoolExecutor qryExecSvc;

        /** Grid state. */
        private volatile IgniteState state = STOPPED;

        /** Shutdown hook. */
        private Thread shutdownHook;

        /** Grid log. */
        private IgniteLogger log;

        /** Start guard. */
        private final AtomicBoolean startGuard = new AtomicBoolean();

        /** Start latch. */
        private final CountDownLatch startLatch = new CountDownLatch(1);

        /**
         * Thread that starts this named instance. This field can be non-volatile since
         * it makes sense only for thread where it was originally initialized.
         */
        @SuppressWarnings("FieldAccessedSynchronizedAndUnsynchronized")
        private Thread starterThread;

        /** */
        private boolean starterThreadInterrupted;

        /**
         * Creates un-started named instance.
         *
         * @param name Grid name (possibly {@code null} for default grid).
         */
        IgniteNamedInstance(@Nullable String name) {
            this.name = name;
        }

        /**
         * Gets grid name.
         *
         * @return Grid name.
         */
        String getName() {
            return name;
        }

        /**
         * Gets grid instance.
         *
         * @return Grid instance.
         */
        IgniteKernal grid() {
            if (starterThread != Thread.currentThread())
                U.awaitQuiet(startLatch);

            return grid;
        }

        /**
         * Gets grid instance without waiting for its initialization.
         *
         * @return Grid instance.
         */
        public IgniteKernal gridx() {
            return grid;
        }

        /**
         * Gets grid state.
         *
         * @return Grid state.
         */
        IgniteState state() {
            if (starterThread != Thread.currentThread())
                U.awaitQuiet(startLatch);

            return state;
        }

        /**
         * @param spi SPI implementation.
         * @throws IgniteCheckedException Thrown in case if multi-instance is not supported.
         */
        private void ensureMultiInstanceSupport(IgniteSpi spi) throws IgniteCheckedException {
            IgniteSpiMultipleInstancesSupport ann = U.getAnnotation(spi.getClass(),
                IgniteSpiMultipleInstancesSupport.class);

            if (ann == null || !ann.value())
                throw new IgniteCheckedException("SPI implementation doesn't support multiple grid instances in " +
                    "the same VM: " + spi);
        }

        /**
         * @param spis SPI implementations.
         * @throws IgniteCheckedException Thrown in case if multi-instance is not supported.
         */
        private void ensureMultiInstanceSupport(IgniteSpi[] spis) throws IgniteCheckedException {
            for (IgniteSpi spi : spis)
                ensureMultiInstanceSupport(spi);
        }

        /**
         * Starts grid with given configuration.
         *
         * @param startCtx Starting context.
         * @throws IgniteCheckedException If start failed.
         */
        synchronized void start(GridStartContext startCtx) throws IgniteCheckedException {
            if (startGuard.compareAndSet(false, true)) {
                try {
                    starterThread = Thread.currentThread();

                    start0(startCtx);
                }
                catch (Exception e) {
                    if (log != null)
                        stopExecutors(log);

                    throw e;
                }
                finally {
                    startLatch.countDown();
                }
            }
            else
                U.awaitQuiet(startLatch);
        }

        /**
         * @param startCtx Starting context.
         * @throws IgniteCheckedException If start failed.
         */
        @SuppressWarnings({"unchecked", "TooBroadScope"})
        private void start0(GridStartContext startCtx) throws IgniteCheckedException {
            assert grid == null : "Grid is already started: " + name;

            IgniteConfiguration cfg = startCtx.config() != null ? startCtx.config() : new IgniteConfiguration();

            IgniteConfiguration myCfg = initializeConfiguration(cfg);

            // Set configuration URL, if any, into system property.
            if (startCtx.configUrl() != null)
                System.setProperty(IGNITE_CONFIG_URL, startCtx.configUrl().toString());

            // Ensure that SPIs support multiple grid instances, if required.
            if (!startCtx.single()) {
                ensureMultiInstanceSupport(myCfg.getDeploymentSpi());
                ensureMultiInstanceSupport(myCfg.getCommunicationSpi());
                ensureMultiInstanceSupport(myCfg.getDiscoverySpi());
                ensureMultiInstanceSupport(myCfg.getCheckpointSpi());
                ensureMultiInstanceSupport(myCfg.getEventStorageSpi());
                ensureMultiInstanceSupport(myCfg.getCollisionSpi());
                ensureMultiInstanceSupport(myCfg.getFailoverSpi());
                ensureMultiInstanceSupport(myCfg.getLoadBalancingSpi());
                ensureMultiInstanceSupport(myCfg.getSwapSpaceSpi());
            }

            validateThreadPoolSize(cfg.getPublicThreadPoolSize(), "public");

            execSvc = new IgniteThreadPoolExecutor(
                "pub",
                cfg.getIgniteInstanceName(),
                cfg.getPublicThreadPoolSize(),
                cfg.getPublicThreadPoolSize(),
                DFLT_THREAD_KEEP_ALIVE_TIME,
                new LinkedBlockingQueue<Runnable>());

            execSvc.allowCoreThreadTimeOut(true);

<<<<<<< HEAD
=======
            validateThreadPoolSize(cfg.getServiceThreadPoolSize(), "service");

            svcExecSvc = new IgniteThreadPoolExecutor(
                "svc",
                cfg.getGridName(),
                cfg.getServiceThreadPoolSize(),
                cfg.getServiceThreadPoolSize(),
                DFLT_THREAD_KEEP_ALIVE_TIME,
                new LinkedBlockingQueue<Runnable>());

            svcExecSvc.allowCoreThreadTimeOut(true);

>>>>>>> 2e6bc441
            validateThreadPoolSize(cfg.getSystemThreadPoolSize(), "system");

            sysExecSvc = new IgniteThreadPoolExecutor(
                "sys",
                cfg.getIgniteInstanceName(),
                cfg.getSystemThreadPoolSize(),
                cfg.getSystemThreadPoolSize(),
                DFLT_THREAD_KEEP_ALIVE_TIME,
                new LinkedBlockingQueue<Runnable>());

            sysExecSvc.allowCoreThreadTimeOut(true);

<<<<<<< HEAD
            validateThreadPoolSize(cfg.getStripedPoolSize(), "stripedPool");

            stripedExecSvc = new StripedExecutor(cfg.getStripedPoolSize(), cfg.getIgniteInstanceName(), "sys", log);
=======
            if (cfg.getStripedPoolSize() > 0)
                stripedExecSvc = new StripedExecutor(cfg.getStripedPoolSize(), cfg.getGridName(), "sys", log);
>>>>>>> 2e6bc441

            // Note that since we use 'LinkedBlockingQueue', number of
            // maximum threads has no effect.
            // Note, that we do not pre-start threads here as management pool may
            // not be needed.
            validateThreadPoolSize(cfg.getManagementThreadPoolSize(), "management");

            mgmtExecSvc = new IgniteThreadPoolExecutor(
                "mgmt",
                cfg.getIgniteInstanceName(),
                cfg.getManagementThreadPoolSize(),
                cfg.getManagementThreadPoolSize(),
                DFLT_THREAD_KEEP_ALIVE_TIME,
                new LinkedBlockingQueue<Runnable>());

            mgmtExecSvc.allowCoreThreadTimeOut(true);

            // Note that since we use 'LinkedBlockingQueue', number of
            // maximum threads has no effect.
            // Note, that we do not pre-start threads here as class loading pool may
            // not be needed.
            validateThreadPoolSize(cfg.getPeerClassLoadingThreadPoolSize(), "peer class loading");
            p2pExecSvc = new IgniteThreadPoolExecutor(
                "p2p",
                cfg.getIgniteInstanceName(),
                cfg.getPeerClassLoadingThreadPoolSize(),
                cfg.getPeerClassLoadingThreadPoolSize(),
                DFLT_THREAD_KEEP_ALIVE_TIME,
                new LinkedBlockingQueue<Runnable>());

            p2pExecSvc.allowCoreThreadTimeOut(true);

            // Note that we do not pre-start threads here as this pool may not be needed.
            dataStreamerExecSvc = new IgniteThreadPoolExecutor(
                "data-streamer",
                cfg.getIgniteInstanceName(),
                cfg.getDataStreamerThreadPoolSize(),
                cfg.getDataStreamerThreadPoolSize(),
                DFLT_THREAD_KEEP_ALIVE_TIME,
                new LinkedBlockingQueue<Runnable>());

            dataStreamerExecSvc.allowCoreThreadTimeOut(true);

            // Note that we do not pre-start threads here as igfs pool may not be needed.
            validateThreadPoolSize(cfg.getIgfsThreadPoolSize(), "IGFS");

            igfsExecSvc = new IgniteThreadPoolExecutor(
                cfg.getIgfsThreadPoolSize(),
                cfg.getIgfsThreadPoolSize(),
                DFLT_THREAD_KEEP_ALIVE_TIME,
                new LinkedBlockingQueue<Runnable>(),
                new IgfsThreadFactory(cfg.getIgniteInstanceName(), "igfs"),
                null /* Abort policy will be used. */);

            igfsExecSvc.allowCoreThreadTimeOut(true);

            // Note that we do not pre-start threads here as this pool may not be needed.
            validateThreadPoolSize(cfg.getAsyncCallbackPoolSize(), "async callback");

            callbackExecSvc = new IgniteStripedThreadPoolExecutor(
                cfg.getAsyncCallbackPoolSize(),
                cfg.getIgniteInstanceName(),
                "callback");

            if (myCfg.getConnectorConfiguration() != null) {
                validateThreadPoolSize(myCfg.getConnectorConfiguration().getThreadPoolSize(), "connector");

                restExecSvc = new IgniteThreadPoolExecutor(
                    "rest",
                    myCfg.getIgniteInstanceName(),
                    myCfg.getConnectorConfiguration().getThreadPoolSize(),
                    myCfg.getConnectorConfiguration().getThreadPoolSize(),
                    DFLT_THREAD_KEEP_ALIVE_TIME,
                    new LinkedBlockingQueue<Runnable>()
                );

                restExecSvc.allowCoreThreadTimeOut(true);
            }

            validateThreadPoolSize(myCfg.getUtilityCacheThreadPoolSize(), "utility cache");

            utilityCacheExecSvc = new IgniteThreadPoolExecutor(
                "utility",
                cfg.getIgniteInstanceName(),
                myCfg.getUtilityCacheThreadPoolSize(),
                myCfg.getUtilityCacheThreadPoolSize(),
                myCfg.getUtilityCacheKeepAliveTime(),
                new LinkedBlockingQueue<Runnable>());

            utilityCacheExecSvc.allowCoreThreadTimeOut(true);

<<<<<<< HEAD
=======
            validateThreadPoolSize(myCfg.getMarshallerCacheThreadPoolSize(), "marshaller cache");

            marshCacheExecSvc = new IgniteThreadPoolExecutor(
                "marshaller-cache",
                cfg.getGridName(),
                myCfg.getMarshallerCacheThreadPoolSize(),
                myCfg.getMarshallerCacheThreadPoolSize(),
                myCfg.getMarshallerCacheKeepAliveTime(),
                new LinkedBlockingQueue<Runnable>());

            marshCacheExecSvc.allowCoreThreadTimeOut(true);

>>>>>>> 2e6bc441
            affExecSvc = new IgniteThreadPoolExecutor(
                "aff",
                cfg.getIgniteInstanceName(),
                1,
                1,
                DFLT_THREAD_KEEP_ALIVE_TIME,
                new LinkedBlockingQueue<Runnable>());

            affExecSvc.allowCoreThreadTimeOut(true);

            if (IgniteComponentType.INDEXING.inClassPath()) {
                int cpus = Runtime.getRuntime().availableProcessors();

                idxExecSvc = new IgniteThreadPoolExecutor(
                    "idx",
                    cfg.getIgniteInstanceName(),
                    cpus,
                    cpus * 2,
                    3000L,
                    new LinkedBlockingQueue<Runnable>(1000)
                );
            }

            validateThreadPoolSize(cfg.getQueryThreadPoolSize(), "query");

            qryExecSvc = new IgniteThreadPoolExecutor(
                "query",
                cfg.getIgniteInstanceName(),
                cfg.getQueryThreadPoolSize(),
                cfg.getQueryThreadPoolSize(),
                DFLT_THREAD_KEEP_ALIVE_TIME,
                new LinkedBlockingQueue<Runnable>());

            qryExecSvc.allowCoreThreadTimeOut(true);

            // Register Ignite MBean for current grid instance.
            registerFactoryMbean(myCfg.getMBeanServer());

            boolean started = false;

            try {
                IgniteKernal grid0 = new IgniteKernal(startCtx.springContext());

                // Init here to make grid available to lifecycle listeners.
                grid = grid0;

                grid0.start(
                    myCfg,
                    utilityCacheExecSvc,
<<<<<<< HEAD
                    execSvc,
=======
                    marshCacheExecSvc,
                    execSvc,
                    svcExecSvc,
>>>>>>> 2e6bc441
                    sysExecSvc,
                    stripedExecSvc,
                    p2pExecSvc,
                    mgmtExecSvc,
                    igfsExecSvc,
<<<<<<< HEAD
                    dataStreamerExecSvc,
=======
>>>>>>> 2e6bc441
                    restExecSvc,
                    affExecSvc,
                    idxExecSvc,
                    callbackExecSvc,
<<<<<<< HEAD
                    qryExecSvc,
=======
>>>>>>> 2e6bc441
                    new CA() {
                        @Override public void apply() {
                            startLatch.countDown();
                        }
                    }
                );

                state = STARTED;

                if (log.isDebugEnabled())
                    log.debug("Grid factory started ok: " + name);

                started = true;
            }
            catch (IgniteCheckedException e) {
                unregisterFactoryMBean();

                throw e;
            }
            // Catch Throwable to protect against any possible failure.
            catch (Throwable e) {
                unregisterFactoryMBean();

                if (e instanceof Error)
                    throw e;

                throw new IgniteCheckedException("Unexpected exception when starting grid.", e);
            }
            finally {
                if (!started)
                    // Grid was not started.
                    grid = null;
            }

            // Do NOT set it up only if IGNITE_NO_SHUTDOWN_HOOK=TRUE is provided.
            if (!IgniteSystemProperties.getBoolean(IGNITE_NO_SHUTDOWN_HOOK, false)) {
                try {
                    Runtime.getRuntime().addShutdownHook(shutdownHook = new Thread() {
                        @Override public void run() {
                            if (log.isInfoEnabled())
                                log.info("Invoking shutdown hook...");

                            IgniteNamedInstance.this.stop(true);
                        }
                    });

                    if (log.isDebugEnabled())
                        log.debug("Shutdown hook is installed.");
                }
                catch (IllegalStateException e) {
                    stop(true);

                    throw new IgniteCheckedException("Failed to install shutdown hook.", e);
                }
            }
            else {
                if (log.isDebugEnabled())
                    log.debug("Shutdown hook has not been installed because environment " +
                        "or system property " + IGNITE_NO_SHUTDOWN_HOOK + " is set.");
            }
        }

        /**
         * @param poolSize an actual value in the configuration.
         * @param poolName a name of the pool like 'management'.
         * @throws IgniteCheckedException If the poolSize is wrong.
         */
        private static void validateThreadPoolSize(int poolSize, String poolName)
            throws IgniteCheckedException {
            if (poolSize <= 0) {
                throw new IgniteCheckedException("Invalid " + poolName + " thread pool size" +
                    " (must be greater than 0), actual value: " + poolSize);
            }
        }

        /**
         * @param cfg Ignite configuration copy to.
         * @return New ignite configuration.
         * @throws IgniteCheckedException If failed.
         */
        private IgniteConfiguration initializeConfiguration(IgniteConfiguration cfg)
            throws IgniteCheckedException {
            IgniteConfiguration myCfg = new IgniteConfiguration(cfg);

            String ggHome = cfg.getIgniteHome();

            // Set Ignite home.
            if (ggHome == null)
                ggHome = U.getIgniteHome();
            else
                // If user provided IGNITE_HOME - set it as a system property.
                U.setIgniteHome(ggHome);

            // Correctly resolve work directory and set it back to configuration.
            String workDir = U.workDirectory(cfg.getWorkDirectory(), ggHome);

            myCfg.setWorkDirectory(workDir);

            // Ensure invariant.
            // It's a bit dirty - but this is a result of late refactoring
            // and I don't want to reshuffle a lot of code.
            assert F.eq(name, cfg.getIgniteInstanceName());

            UUID nodeId = cfg.getNodeId() != null ? cfg.getNodeId() : UUID.randomUUID();

            myCfg.setNodeId(nodeId);

            IgniteLogger cfgLog = initLogger(cfg.getGridLogger(), nodeId, workDir);

            assert cfgLog != null;

            cfgLog = new GridLoggerProxy(cfgLog, null, name, U.id8(nodeId));

            // Initialize factory's log.
            log = cfgLog.getLogger(G.class);

            myCfg.setGridLogger(cfgLog);

            // Check Ignite home folder (after log is available).
            if (ggHome != null) {
                File ggHomeFile = new File(ggHome);

                if (!ggHomeFile.exists() || !ggHomeFile.isDirectory())
                    throw new IgniteCheckedException("Invalid Ignite installation home folder: " + ggHome);
            }

            myCfg.setIgniteHome(ggHome);

            // Validate segmentation configuration.
            SegmentationPolicy segPlc = cfg.getSegmentationPolicy();

            // 1. Warn on potential configuration problem: grid is not configured to wait
            // for correct segment after segmentation happens.
            if (!F.isEmpty(cfg.getSegmentationResolvers()) && segPlc == RESTART_JVM && !cfg.isWaitForSegmentOnStart()) {
                U.warn(log, "Found potential configuration problem (forgot to enable waiting for segment" +
                    "on start?) [segPlc=" + segPlc + ", wait=false]");
            }

            myCfg.setTransactionConfiguration(myCfg.getTransactionConfiguration() != null ?
                new TransactionConfiguration(myCfg.getTransactionConfiguration()) : null);

            myCfg.setConnectorConfiguration(myCfg.getConnectorConfiguration() != null ?
                new ConnectorConfiguration(myCfg.getConnectorConfiguration()) : null);

            // Local host.
            String locHost = IgniteSystemProperties.getString(IGNITE_LOCAL_HOST);

            myCfg.setLocalHost(F.isEmpty(locHost) ? myCfg.getLocalHost() : locHost);

            // Override daemon flag if it was set on the factory.
            if (daemon.get())
                myCfg.setDaemon(true);

            if (myCfg.isClientMode() == null) {
                Boolean threadClient = clientMode.get();

                if (threadClient == null)
                    myCfg.setClientMode(IgniteSystemProperties.getBoolean(IGNITE_CACHE_CLIENT, false));
                else
                    myCfg.setClientMode(threadClient);
            }

            // Check for deployment mode override.
            String depModeName = IgniteSystemProperties.getString(IGNITE_DEP_MODE_OVERRIDE);

            if (!F.isEmpty(depModeName)) {
                if (!F.isEmpty(myCfg.getCacheConfiguration())) {
                    U.quietAndInfo(log, "Skipping deployment mode override for caches (custom closure " +
                        "execution may not work for console Visor)");
                }
                else {
                    try {
                        DeploymentMode depMode = DeploymentMode.valueOf(depModeName);

                        if (myCfg.getDeploymentMode() != depMode)
                            myCfg.setDeploymentMode(depMode);
                    }
                    catch (IllegalArgumentException e) {
                        throw new IgniteCheckedException("Failed to override deployment mode using system property " +
                            "(are there any misspellings?)" +
                            "[name=" + IGNITE_DEP_MODE_OVERRIDE + ", value=" + depModeName + ']', e);
                    }
                }
            }

            if (myCfg.getUserAttributes() == null)
                myCfg.setUserAttributes(Collections.<String, Object>emptyMap());

            if (myCfg.getMBeanServer() == null)
                myCfg.setMBeanServer(ManagementFactory.getPlatformMBeanServer());

            Marshaller marsh = myCfg.getMarshaller();

            if (marsh == null) {
                if (!BinaryMarshaller.available()) {
                    U.warn(log, "OptimizedMarshaller is not supported on this JVM " +
                        "(only recent 1.6 and 1.7 versions HotSpot VMs are supported). " +
                        "To enable fast marshalling upgrade to recent 1.6 or 1.7 HotSpot VM release. " +
                        "Switching to standard JDK marshalling - " +
                        "object serialization performance will be significantly slower.",
                        "To enable fast marshalling upgrade to recent 1.6 or 1.7 HotSpot VM release.");

                    marsh = new JdkMarshaller();
                }
                else
                    marsh = new BinaryMarshaller();
            }

            MarshallerUtils.setNodeName(marsh, cfg.getIgniteInstanceName());

            myCfg.setMarshaller(marsh);

            if (myCfg.getPeerClassLoadingLocalClassPathExclude() == null)
                myCfg.setPeerClassLoadingLocalClassPathExclude(EMPTY_STR_ARR);

            FileSystemConfiguration[] igfsCfgs = myCfg.getFileSystemConfiguration();

            if (igfsCfgs != null) {
                FileSystemConfiguration[] clone = igfsCfgs.clone();

                for (int i = 0; i < igfsCfgs.length; i++)
                    clone[i] = new FileSystemConfiguration(igfsCfgs[i]);

                myCfg.setFileSystemConfiguration(clone);
            }

            initializeDefaultSpi(myCfg);

            initializeDefaultCacheConfiguration(myCfg);

            return myCfg;
        }

        /**
         * Initialize default cache configuration.
         *
         * @param cfg Ignite configuration.
         * @throws IgniteCheckedException If failed.
         */
        @SuppressWarnings("unchecked")
        public void initializeDefaultCacheConfiguration(IgniteConfiguration cfg) throws IgniteCheckedException {
            List<CacheConfiguration> cacheCfgs = new ArrayList<>();

            cacheCfgs.add(utilitySystemCache());

            if (IgniteComponentType.HADOOP.inClassPath())
                cacheCfgs.add(CU.hadoopSystemCache());

            cacheCfgs.add(atomicsSystemCache(cfg.getAtomicConfiguration()));

            CacheConfiguration[] userCaches = cfg.getCacheConfiguration();

            if (userCaches != null && userCaches.length > 0) {
                if (!U.discoOrdered(cfg.getDiscoverySpi()) && !U.relaxDiscoveryOrdered())
                    throw new IgniteCheckedException("Discovery SPI implementation does not support node ordering and " +
                        "cannot be used with cache (use SPI with @DiscoverySpiOrderSupport annotation, " +
                        "like TcpDiscoverySpi)");

                for (CacheConfiguration ccfg : userCaches) {
                    if (CU.isHadoopSystemCache(ccfg.getName()))
                        throw new IgniteCheckedException("Cache name cannot be \"" + CU.SYS_CACHE_HADOOP_MR +
                            "\" because it is reserved for internal purposes.");

                    if (CU.isAtomicsCache(ccfg.getName()))
                        throw new IgniteCheckedException("Cache name cannot be \"" + CU.ATOMICS_CACHE_NAME +
                            "\" because it is reserved for internal purposes.");

                    if (CU.isUtilityCache(ccfg.getName()))
                        throw new IgniteCheckedException("Cache name cannot be \"" + CU.UTILITY_CACHE_NAME +
                            "\" because it is reserved for internal purposes.");

                    if (IgfsUtils.matchIgfsCacheName(ccfg.getName()))
                        throw new IgniteCheckedException(
                            "Cache name cannot start with \""+ IgfsUtils.IGFS_CACHE_PREFIX
                                + "\" because it is reserved for IGFS internal purposes.");

                    cacheCfgs.add(ccfg);
                }
            }

            cfg.setCacheConfiguration(cacheCfgs.toArray(new CacheConfiguration[cacheCfgs.size()]));

            assert cfg.getCacheConfiguration() != null;

            IgfsUtils.prepareCacheConfigurations(cfg);
        }

        /**
         * Initialize default SPI implementations.
         *
         * @param cfg Ignite configuration.
         */
        private void initializeDefaultSpi(IgniteConfiguration cfg) {
            if (cfg.getDiscoverySpi() == null)
                cfg.setDiscoverySpi(new TcpDiscoverySpi());

            if (cfg.getDiscoverySpi() instanceof TcpDiscoverySpi) {
                TcpDiscoverySpi tcpDisco = (TcpDiscoverySpi)cfg.getDiscoverySpi();

                if (tcpDisco.getIpFinder() == null)
                    tcpDisco.setIpFinder(new TcpDiscoveryMulticastIpFinder());
            }

            if (cfg.getCommunicationSpi() == null)
                cfg.setCommunicationSpi(new TcpCommunicationSpi());

            if (cfg.getDeploymentSpi() == null)
                cfg.setDeploymentSpi(new LocalDeploymentSpi());

            if (cfg.getEventStorageSpi() == null)
                cfg.setEventStorageSpi(new MemoryEventStorageSpi());

            if (cfg.getCheckpointSpi() == null)
                cfg.setCheckpointSpi(new NoopCheckpointSpi());

            if (cfg.getCollisionSpi() == null)
                cfg.setCollisionSpi(new NoopCollisionSpi());

            if (cfg.getFailoverSpi() == null)
                cfg.setFailoverSpi(new AlwaysFailoverSpi());

            if (cfg.getLoadBalancingSpi() == null)
                cfg.setLoadBalancingSpi(new RoundRobinLoadBalancingSpi());
            else {
                Collection<LoadBalancingSpi> spis = new ArrayList<>();

                boolean dfltLoadBalancingSpi = false;

                for (LoadBalancingSpi spi : cfg.getLoadBalancingSpi()) {
                    spis.add(spi);

                    if (!dfltLoadBalancingSpi && spi instanceof RoundRobinLoadBalancingSpi)
                        dfltLoadBalancingSpi = true;
                }

                // Add default load balancing SPI for internal tasks.
                if (!dfltLoadBalancingSpi)
                    spis.add(new RoundRobinLoadBalancingSpi());

                cfg.setLoadBalancingSpi(spis.toArray(new LoadBalancingSpi[spis.size()]));
            }

            if (cfg.getIndexingSpi() == null)
                cfg.setIndexingSpi(new NoopIndexingSpi());

            if (cfg.getSwapSpaceSpi() == null) {
                boolean needSwap = false;

                if (cfg.getCacheConfiguration() != null && !Boolean.TRUE.equals(cfg.isClientMode())) {
                    for (CacheConfiguration c : cfg.getCacheConfiguration()) {
                        if (c.isSwapEnabled()) {
                            needSwap = true;

                            break;
                        }
                    }
                }

                cfg.setSwapSpaceSpi(needSwap ? new FileSwapSpaceSpi() : new NoopSwapSpaceSpi());
            }
        }

        /**
         * @param cfgLog Configured logger.
         * @param nodeId Local node ID.
         * @param workDir Work directory.
         * @return Initialized logger.
         * @throws IgniteCheckedException If failed.
         */
        @SuppressWarnings("ErrorNotRethrown")
        private IgniteLogger initLogger(@Nullable IgniteLogger cfgLog, UUID nodeId, String workDir)
            throws IgniteCheckedException {
            try {
                Exception log4jInitErr = null;

                if (cfgLog == null) {
                    Class<?> log4jCls;

                    try {
                        log4jCls = Class.forName("org.apache.ignite.logger.log4j.Log4JLogger");
                    }
                    catch (ClassNotFoundException | NoClassDefFoundError ignored) {
                        log4jCls = null;
                    }

                    if (log4jCls != null) {
                        try {
                            URL url = U.resolveIgniteUrl("config/ignite-log4j.xml");

                            if (url == null) {
                                File cfgFile = new File("config/ignite-log4j.xml");

                                if (!cfgFile.exists())
                                    cfgFile = new File("../config/ignite-log4j.xml");

                                if (cfgFile.exists()) {
                                    try {
                                        url = cfgFile.toURI().toURL();
                                    }
                                    catch (MalformedURLException ignore) {
                                        // No-op.
                                    }
                                }
                            }

                            if (url != null) {
                                boolean configured = (Boolean)log4jCls.getMethod("isConfigured").invoke(null);

                                if (configured)
                                    url = null;
                            }

                            if (url != null) {
                                Constructor<?> ctor = log4jCls.getConstructor(URL.class);

                                cfgLog = (IgniteLogger)ctor.newInstance(url);
                            }
                            else
                                cfgLog = (IgniteLogger)log4jCls.newInstance();
                        }
                        catch (Exception e) {
                            log4jInitErr = e;
                        }
                    }

                    if (log4jCls == null || log4jInitErr != null)
                        cfgLog = new JavaLogger();
                }

                // Special handling for Java logger which requires work directory.
                if (cfgLog instanceof JavaLogger)
                    ((JavaLogger)cfgLog).setWorkDirectory(workDir);

                // Set node IDs for all file appenders.
                if (cfgLog instanceof LoggerNodeIdAware)
                    ((LoggerNodeIdAware)cfgLog).setNodeId(nodeId);

                if (log4jInitErr != null)
                    U.warn(cfgLog, "Failed to initialize Log4JLogger (falling back to standard java logging): "
                        + log4jInitErr.getCause());

                return cfgLog;
            }
            catch (Exception e) {
                throw new IgniteCheckedException("Failed to create logger.", e);
            }
        }

        /**
         * Creates utility system cache configuration.
         *
         * @return Utility system cache configuration.
         */
        private static CacheConfiguration utilitySystemCache() {
            CacheConfiguration cache = new CacheConfiguration();

            cache.setName(CU.UTILITY_CACHE_NAME);
            cache.setCacheMode(REPLICATED);
            cache.setAtomicityMode(TRANSACTIONAL);
            cache.setSwapEnabled(false);
            cache.setRebalanceMode(SYNC);
            cache.setWriteSynchronizationMode(FULL_SYNC);
            cache.setAffinity(new RendezvousAffinityFunction(false, 100));
            cache.setNodeFilter(CacheConfiguration.ALL_NODES);
            cache.setRebalanceOrder(-2); //Prior to user caches.
            cache.setCopyOnRead(false);

            return cache;
        }

        /**
         * Creates cache configuration for atomic data structures.
         *
         * @param cfg Atomic configuration.
         * @return Cache configuration for atomic data structures.
         */
        private static CacheConfiguration atomicsSystemCache(AtomicConfiguration cfg) {
            CacheConfiguration ccfg = new CacheConfiguration();

            ccfg.setName(CU.ATOMICS_CACHE_NAME);
            ccfg.setAtomicityMode(TRANSACTIONAL);
            ccfg.setSwapEnabled(false);
            ccfg.setRebalanceMode(SYNC);
            ccfg.setWriteSynchronizationMode(FULL_SYNC);
            ccfg.setCacheMode(cfg.getCacheMode());
            ccfg.setNodeFilter(CacheConfiguration.ALL_NODES);
            ccfg.setRebalanceOrder(-1); //Prior to user caches.

            if (cfg.getCacheMode() == PARTITIONED)
                ccfg.setBackups(cfg.getBackups());

            return ccfg;
        }

        /**
         * Stops grid.
         *
         * @param cancel Flag indicating whether all currently running jobs
         *      should be cancelled.
         */
        void stop(boolean cancel) {
            // Stop cannot be called prior to start from public API,
            // since it checks for STARTED state. So, we can assert here.
            assert startGuard.get();

            stop0(cancel);
        }

        /**
         * @param cancel Flag indicating whether all currently running jobs
         *      should be cancelled.
         */
        private synchronized void stop0(boolean cancel) {
            IgniteKernal grid0 = grid;

            // Double check.
            if (grid0 == null) {
                if (log != null)
                    U.warn(log, "Attempting to stop an already stopped Ignite instance (ignore): " + name);

                return;
            }

            if (shutdownHook != null)
                try {
                    Runtime.getRuntime().removeShutdownHook(shutdownHook);

                    shutdownHook = null;

                    if (log.isDebugEnabled())
                        log.debug("Shutdown hook is removed.");
                }
                catch (IllegalStateException e) {
                    // Shutdown is in progress...
                    if (log.isDebugEnabled())
                        log.debug("Shutdown is in progress (ignoring): " + e.getMessage());
                }

            // Unregister Ignite MBean.
            unregisterFactoryMBean();

            try {
                grid0.stop(cancel);

                if (log.isDebugEnabled())
                    log.debug("Ignite instance stopped ok: " + name);
            }
            catch (Throwable e) {
                U.error(log, "Failed to properly stop grid instance due to undeclared exception.", e);

                if (e instanceof Error)
                    throw e;
            }
            finally {
                state = grid0.context().segmented() ? STOPPED_ON_SEGMENTATION : STOPPED;

                grid = null;

                stopExecutors(log);

                log = null;
            }
        }

        /**
         * Stops executor services if they has been started.
         *
         * @param log Grid logger.
         */
        private void stopExecutors(IgniteLogger log) {
            boolean interrupted = Thread.interrupted();

            try {
                stopExecutors0(log);
            }
            finally {
                if (interrupted)
                    Thread.currentThread().interrupt();
            }
        }

        /**
         * Stops executor services if they has been started.
         *
         * @param log Grid logger.
         */
        private void stopExecutors0(IgniteLogger log) {
            assert log != null;

            U.shutdownNow(getClass(), execSvc, log);

            execSvc = null;

            U.shutdownNow(getClass(), sysExecSvc, log);

            sysExecSvc = null;

<<<<<<< HEAD
            U.shutdownNow(getClass(), qryExecSvc, log);

            qryExecSvc = null;

=======
>>>>>>> 2e6bc441
            U.shutdownNow(getClass(), stripedExecSvc, log);

            stripedExecSvc = null;

            U.shutdownNow(getClass(), mgmtExecSvc, log);

            mgmtExecSvc = null;

            U.shutdownNow(getClass(), p2pExecSvc, log);

            p2pExecSvc = null;

            U.shutdownNow(getClass(), dataStreamerExecSvc, log);

            dataStreamerExecSvc = null;

            U.shutdownNow(getClass(), igfsExecSvc, log);

            igfsExecSvc = null;

            if (restExecSvc != null)
                U.shutdownNow(getClass(), restExecSvc, log);

            restExecSvc = null;

            U.shutdownNow(getClass(), utilityCacheExecSvc, log);

            utilityCacheExecSvc = null;

            U.shutdownNow(getClass(), affExecSvc, log);

            affExecSvc = null;

            U.shutdownNow(getClass(), idxExecSvc, log);

            idxExecSvc = null;

            U.shutdownNow(getClass(), callbackExecSvc, log);

            callbackExecSvc = null;
        }

        /**
         * Registers delegate Mbean instance for {@link Ignition}.
         *
         * @param srv MBeanServer where mbean should be registered.
         * @throws IgniteCheckedException If registration failed.
         */
        private void registerFactoryMbean(MBeanServer srv) throws IgniteCheckedException {
            synchronized (mbeans) {
                GridMBeanServerData data = mbeans.get(srv);

                if (data == null) {
                    try {
                        IgnitionMXBean mbean = new IgnitionMXBeanAdapter();

                        ObjectName objName = U.makeMBeanName(
                            null,
                            "Kernal",
                            Ignition.class.getSimpleName()
                        );

                        // Make check if MBean was already registered.
                        if (!srv.queryMBeans(objName, null).isEmpty())
                            throw new IgniteCheckedException("MBean was already registered: " + objName);
                        else {
                            objName = U.registerMBean(
                                srv,
                                null,
                                "Kernal",
                                Ignition.class.getSimpleName(),
                                mbean,
                                IgnitionMXBean.class
                            );

                            data = new GridMBeanServerData(objName);

                            mbeans.put(srv, data);

                            if (log.isDebugEnabled())
                                log.debug("Registered MBean: " + objName);
                        }
                    }
                    catch (JMException e) {
                        throw new IgniteCheckedException("Failed to register MBean.", e);
                    }
                }

                assert data != null;

                data.addIgniteInstance(name);
                data.setCounter(data.getCounter() + 1);
            }
        }

        /**
         * Unregister delegate Mbean instance for {@link Ignition}.
         */
        private void unregisterFactoryMBean() {
            synchronized (mbeans) {
                Iterator<Entry<MBeanServer, GridMBeanServerData>> iter = mbeans.entrySet().iterator();

                while (iter.hasNext()) {
                    Entry<MBeanServer, GridMBeanServerData> entry = iter.next();

                    if (entry.getValue().containsIgniteInstance(name)) {
                        GridMBeanServerData data = entry.getValue();

                        assert data != null;

                        // Unregister MBean if no grid instances started for current MBeanServer.
                        if (data.getCounter() == 1) {
                            try {
                                entry.getKey().unregisterMBean(data.getMbean());

                                if (log.isDebugEnabled())
                                    log.debug("Unregistered MBean: " + data.getMbean());
                            }
                            catch (JMException e) {
                                U.error(log, "Failed to unregister MBean.", e);
                            }

                            iter.remove();
                        }
                        else {
                            // Decrement counter.
                            data.setCounter(data.getCounter() - 1);
                            data.removeIgniteInstance(name);
                        }
                    }
                }
            }
        }

        /**
         * Grid factory MBean data container.
         * Contains necessary data for selected MBeanServer.
         */
        private static class GridMBeanServerData {
            /** Set of grid names for selected MBeanServer. */
            private Collection<String> igniteInstanceNames = new HashSet<>();

            /** */
            private ObjectName mbean;

            /** Count of grid instances. */
            private int cnt;

            /**
             * Create data container.
             *
             * @param mbean Object name of MBean.
             */
            GridMBeanServerData(ObjectName mbean) {
                assert mbean != null;

                this.mbean = mbean;
            }

            /**
             * Add Ignite instance name.
             *
             * @param igniteInstanceName Ignite instance name.
             */
            public void addIgniteInstance(String igniteInstanceName) {
                igniteInstanceNames.add(igniteInstanceName);
            }

            /**
             * Remove Ignite instance name.
             *
             * @param igniteInstanceName Ignite instance name.
             */
            public void removeIgniteInstance(String igniteInstanceName) {
                igniteInstanceNames.remove(igniteInstanceName);
            }

            /**
             * Returns {@code true} if data contains the specified
             * Ignite instance name.
             *
             * @param igniteInstanceName Ignite instance name.
             * @return {@code true} if data contains the specified Ignite instance name.
             */
            public boolean containsIgniteInstance(String igniteInstanceName) {
                return igniteInstanceNames.contains(igniteInstanceName);
            }

            /**
             * Gets name used in MBean server.
             *
             * @return Object name of MBean.
             */
            public ObjectName getMbean() {
                return mbean;
            }

            /**
             * Gets number of grid instances working with MBeanServer.
             *
             * @return Number of grid instances.
             */
            public int getCounter() {
                return cnt;
            }

            /**
             * Sets number of grid instances working with MBeanServer.
             *
             * @param cnt Number of grid instances.
             */
            public void setCounter(int cnt) {
                this.cnt = cnt;
            }
        }
    }
}<|MERGE_RESOLUTION|>--- conflicted
+++ resolved
@@ -1694,8 +1694,6 @@
 
             execSvc.allowCoreThreadTimeOut(true);
 
-<<<<<<< HEAD
-=======
             validateThreadPoolSize(cfg.getServiceThreadPoolSize(), "service");
 
             svcExecSvc = new IgniteThreadPoolExecutor(
@@ -1708,7 +1706,6 @@
 
             svcExecSvc.allowCoreThreadTimeOut(true);
 
->>>>>>> 2e6bc441
             validateThreadPoolSize(cfg.getSystemThreadPoolSize(), "system");
 
             sysExecSvc = new IgniteThreadPoolExecutor(
@@ -1721,14 +1718,9 @@
 
             sysExecSvc.allowCoreThreadTimeOut(true);
 
-<<<<<<< HEAD
             validateThreadPoolSize(cfg.getStripedPoolSize(), "stripedPool");
 
             stripedExecSvc = new StripedExecutor(cfg.getStripedPoolSize(), cfg.getIgniteInstanceName(), "sys", log);
-=======
-            if (cfg.getStripedPoolSize() > 0)
-                stripedExecSvc = new StripedExecutor(cfg.getStripedPoolSize(), cfg.getGridName(), "sys", log);
->>>>>>> 2e6bc441
 
             // Note that since we use 'LinkedBlockingQueue', number of
             // maximum threads has no effect.
@@ -1820,21 +1812,6 @@
 
             utilityCacheExecSvc.allowCoreThreadTimeOut(true);
 
-<<<<<<< HEAD
-=======
-            validateThreadPoolSize(myCfg.getMarshallerCacheThreadPoolSize(), "marshaller cache");
-
-            marshCacheExecSvc = new IgniteThreadPoolExecutor(
-                "marshaller-cache",
-                cfg.getGridName(),
-                myCfg.getMarshallerCacheThreadPoolSize(),
-                myCfg.getMarshallerCacheThreadPoolSize(),
-                myCfg.getMarshallerCacheKeepAliveTime(),
-                new LinkedBlockingQueue<Runnable>());
-
-            marshCacheExecSvc.allowCoreThreadTimeOut(true);
-
->>>>>>> 2e6bc441
             affExecSvc = new IgniteThreadPoolExecutor(
                 "aff",
                 cfg.getIgniteInstanceName(),
@@ -1884,30 +1861,19 @@
                 grid0.start(
                     myCfg,
                     utilityCacheExecSvc,
-<<<<<<< HEAD
-                    execSvc,
-=======
-                    marshCacheExecSvc,
                     execSvc,
                     svcExecSvc,
->>>>>>> 2e6bc441
                     sysExecSvc,
                     stripedExecSvc,
                     p2pExecSvc,
                     mgmtExecSvc,
                     igfsExecSvc,
-<<<<<<< HEAD
                     dataStreamerExecSvc,
-=======
->>>>>>> 2e6bc441
                     restExecSvc,
                     affExecSvc,
                     idxExecSvc,
                     callbackExecSvc,
-<<<<<<< HEAD
                     qryExecSvc,
-=======
->>>>>>> 2e6bc441
                     new CA() {
                         @Override public void apply() {
                             startLatch.countDown();
@@ -2505,13 +2471,10 @@
 
             sysExecSvc = null;
 
-<<<<<<< HEAD
             U.shutdownNow(getClass(), qryExecSvc, log);
 
             qryExecSvc = null;
 
-=======
->>>>>>> 2e6bc441
             U.shutdownNow(getClass(), stripedExecSvc, log);
 
             stripedExecSvc = null;
