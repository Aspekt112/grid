--- conflicted
+++ resolved
@@ -256,11 +256,10 @@
 
     /** {@inheritDoc} */
     @Override public byte[] valueBytes(CacheObjectContext cacheCtx) throws IgniteCheckedException {
-<<<<<<< HEAD
         if (valBytes != null)
             return valBytes;
 
-        valBytes = ctx.marshaller().marshal(this);
+        valBytes = U.marshal(ctx.marshaller(), this);
 
         return valBytes;
     }
@@ -280,9 +279,6 @@
     /** {@inheritDoc} */
     @Override public int valueBytesLength(CacheObjectContext ctx) throws IgniteCheckedException {
         return objectPutSize(valueBytes(ctx).length);
-=======
-        return U.marshal(ctx.marshaller(), this);
->>>>>>> 08606bd4
     }
 
     /** {@inheritDoc} */
