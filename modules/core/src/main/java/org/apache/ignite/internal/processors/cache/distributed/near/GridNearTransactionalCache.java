--- conflicted
+++ resolved
@@ -103,11 +103,7 @@
         @Nullable UUID subjId,
         String taskName,
         final boolean deserializePortable,
-<<<<<<< HEAD
         final boolean skipVals
-=======
-        @Nullable final IgnitePredicate<Cache.Entry<K, V>>[] filter
->>>>>>> 422ffb14
     ) {
         ctx.denyOnFlag(LOCAL);
         ctx.checkSecurity(GridSecurityPermission.CACHE_READ);
@@ -151,10 +147,6 @@
     IgniteInternalFuture<Map<K, V>> txLoadAsync(GridNearTxLocal<K, V> tx,
         @Nullable Collection<? extends K> keys,
         boolean readThrough,
-<<<<<<< HEAD
-=======
-        @Nullable IgnitePredicate<Cache.Entry<K, V>>[] filter,
->>>>>>> 422ffb14
         boolean deserializePortable,
         @Nullable IgniteCacheExpiryPolicy expiryPlc,
         boolean skipVals) {
