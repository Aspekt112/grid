--- conflicted
+++ resolved
@@ -19,13 +19,6 @@
 
 import java.util.Collection;
 import org.apache.ignite.IgniteCache;
-<<<<<<< HEAD
-import org.apache.ignite.IgniteCheckedException;
-import org.apache.ignite.internal.IgniteEx;
-import org.apache.ignite.internal.processors.cache.GridCacheAdapter;
-import org.apache.ignite.internal.processors.cache.IgniteCacheOffheapManager;
-=======
->>>>>>> b0450edc
 import org.apache.ignite.internal.util.lang.GridTuple3;
 
 /**
@@ -43,60 +36,6 @@
     /** @deprecated Needed only for backward compatibility. */
     private Collection<GridTuple3<Integer, Long, Long>> backupPartsOffheapSwap;
 
-<<<<<<< HEAD
-    /** {@inheritDoc} */
-    @Override public VisorCache from(IgniteEx ignite, String cacheName, int sample) throws IgniteCheckedException {
-        VisorCache c = super.from(ignite, cacheName, sample);
-
-        if (c != null && c instanceof VisorCacheV3) {
-            VisorCacheV3 cacheV3 = (VisorCacheV3)c;
-
-            GridCacheAdapter ca = ignite.context().cache().internalCache(cacheName);
-
-            // Process only started caches.
-            if (ca != null && ca.context().started()) {
-                IgniteCacheOffheapManager offheap = ca.context().offheap();
-
-                cacheV3.primaryPartsOffheapSwap = new ArrayList<>(c.primaryPartitions().size());
-
-                for (IgnitePair<Integer> part: c.primaryPartitions()) {
-                    int p = part.get1();
-
-                    cacheV3.primaryPartsOffheapSwap.add(new GridTuple3<>(p, offheap.entriesCount(p), 0L));
-                }
-
-                cacheV3.backupPartsOffheapSwap = new ArrayList<>(c.backupPartitions().size());
-
-                for (IgnitePair<Integer> part: c.backupPartitions()) {
-                    int p = part.get1();
-
-                    cacheV3.backupPartsOffheapSwap.add(new GridTuple3<>(p, offheap.entriesCount(p), 0L));
-                }
-            }
-        }
-
-        return c;
-    }
-
-    /** {@inheritDoc} */
-    @Override protected VisorCache initHistory(VisorCache c) {
-        super.initHistory(c);
-
-        if (c instanceof VisorCacheV3) {
-            ((VisorCacheV3)c).primaryPartsOffheapSwap = Collections.emptyList();
-            ((VisorCacheV3)c).backupPartsOffheapSwap = Collections.emptyList();
-        }
-
-        return c;
-    }
-
-    /** {@inheritDoc} */
-    @Override public VisorCache history() {
-        return initHistory(new VisorCacheV3());
-    }
-
-=======
->>>>>>> b0450edc
     /**
      * @deprecated Needed only for backward compatibility.
      */
