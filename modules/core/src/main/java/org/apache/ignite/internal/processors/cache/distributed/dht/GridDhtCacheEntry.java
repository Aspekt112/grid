/*
 * Licensed to the Apache Software Foundation (ASF) under one or more
 * contributor license agreements.  See the NOTICE file distributed with
 * this work for additional information regarding copyright ownership.
 * The ASF licenses this file to You under the Apache License, Version 2.0
 * (the "License"); you may not use this file except in compliance with
 * the License.  You may obtain a copy of the License at
 *
 *      http://www.apache.org/licenses/LICENSE-2.0
 *
 * Unless required by applicable law or agreed to in writing, software
 * distributed under the License is distributed on an "AS IS" BASIS,
 * WITHOUT WARRANTIES OR CONDITIONS OF ANY KIND, either express or implied.
 * See the License for the specific language governing permissions and
 * limitations under the License.
 */

package org.apache.ignite.internal.processors.cache.distributed.dht;

import java.util.ArrayList;
import java.util.Arrays;
import java.util.Collection;
import java.util.Collections;
import java.util.List;
import java.util.UUID;
import org.apache.ignite.IgniteCheckedException;
import org.apache.ignite.cluster.ClusterNode;
import org.apache.ignite.internal.IgniteInternalFuture;
import org.apache.ignite.internal.processors.affinity.AffinityTopologyVersion;
import org.apache.ignite.internal.processors.cache.CacheObject;
import org.apache.ignite.internal.processors.cache.GridCacheContext;
import org.apache.ignite.internal.processors.cache.GridCacheEntryRemovedException;
import org.apache.ignite.internal.processors.cache.GridCacheMultiTxFuture;
import org.apache.ignite.internal.processors.cache.GridCacheMvcc;
import org.apache.ignite.internal.processors.cache.GridCacheMvccCandidate;
import org.apache.ignite.internal.processors.cache.KeyCacheObject;
import org.apache.ignite.internal.processors.cache.distributed.GridDistributedCacheEntry;
import org.apache.ignite.internal.processors.cache.distributed.GridDistributedLockCancelledException;
import org.apache.ignite.internal.processors.cache.extras.GridCacheObsoleteEntryExtras;
import org.apache.ignite.internal.processors.cache.transactions.IgniteInternalTx;
import org.apache.ignite.internal.processors.cache.version.GridCacheVersion;
import org.apache.ignite.internal.util.lang.GridPlainRunnable;
import org.apache.ignite.internal.util.tostring.GridToStringInclude;
import org.apache.ignite.internal.util.typedef.C1;
import org.apache.ignite.internal.util.typedef.CI1;
import org.apache.ignite.internal.util.typedef.F;
import org.apache.ignite.internal.util.typedef.internal.S;
import org.apache.ignite.lang.IgniteBiTuple;
import org.apache.ignite.lang.IgniteClosure;
import org.jetbrains.annotations.Nullable;

/**
 * Replicated cache entry.
 */
@SuppressWarnings({"TooBroadScope", "NonPrivateFieldAccessedInSynchronizedContext"})
public class GridDhtCacheEntry extends GridDistributedCacheEntry {
    /** Size overhead. */
    private static final int DHT_SIZE_OVERHEAD = 16;

    /** Gets node value from reader ID. */
    private static final IgniteClosure<ReaderId, UUID> R2N = new C1<ReaderId, UUID>() {
        @Override public UUID apply(ReaderId e) {
            return e.nodeId();
        }
    };

    /** Reader clients. */
    @GridToStringInclude
    private volatile ReaderId[] rdrs = ReaderId.EMPTY_ARRAY;

    /** Local partition. */
    private final GridDhtLocalPartition locPart;

    /**
     * @param ctx Cache context.
     * @param topVer Topology version at the time of creation (if negative, then latest topology is assumed).
     * @param key Cache key.
     * @param hash Key hash value.
     * @param val Entry value.
     */
    public GridDhtCacheEntry(
        GridCacheContext ctx,
        AffinityTopologyVersion topVer,
        KeyCacheObject key,
        int hash,
        CacheObject val
    ) {
        super(ctx, key, hash, val);

        // Record this entry with partition.
        int p = cctx.affinity().partition(key);

        locPart = ctx.topology().localPartition(p, topVer, true);

        assert locPart != null;
    }

    /** {@inheritDoc} */
    @Override public int memorySize() throws IgniteCheckedException {
        int rdrsOverhead;

        synchronized (this) {
            rdrsOverhead = ReaderId.READER_ID_SIZE * rdrs.length;
        }

        return super.memorySize() + DHT_SIZE_OVERHEAD + rdrsOverhead;
    }

    /** {@inheritDoc} */
    @Override public int partition() {
        return locPart.id();
    }

    /** {@inheritDoc} */
    @Override public boolean isDht() {
        return true;
    }

    /** {@inheritDoc} */
    @Override public boolean partitionValid() {
        return locPart.valid();
    }

    /** {@inheritDoc} */
    @Override public void onMarkedObsolete() {
        assert !Thread.holdsLock(this);

        // Remove this entry from partition mapping.
        cctx.dht().topology().onRemoved(this);
    }

    /**
     * @param nearVer Near version.
     * @param rmv If {@code true}, then add to removed list if not found.
     * @return Local candidate by near version.
     * @throws GridCacheEntryRemovedException If removed.
     */
    @Nullable public synchronized GridCacheMvccCandidate localCandidateByNearVersion(GridCacheVersion nearVer,
        boolean rmv) throws GridCacheEntryRemovedException {
        checkObsolete();

        GridCacheMvcc mvcc = mvccExtras();

        if (mvcc != null) {
            for (GridCacheMvccCandidate c : mvcc.localCandidatesNoCopy(false)) {
                GridCacheVersion ver = c.otherVersion();

                if (ver != null && ver.equals(nearVer))
                    return c;
            }
        }

        if (rmv)
            addRemoved(nearVer);

        return null;
    }

    /**
     * Add local candidate.
     *
     * @param nearNodeId Near node ID.
     * @param nearVer Near version.
     * @param topVer Topology version.
     * @param threadId Owning thread ID.
     * @param ver Lock version.
     * @param serOrder Version for serializable transactions ordering.
     * @param serReadVer Optional read entry version for optimistic serializable transaction.
     * @param timeout Timeout to acquire lock.
     * @param reenter Reentry flag.
     * @param tx Tx flag.
     * @param implicitSingle Implicit flag.
     * @return New candidate.
     * @throws GridCacheEntryRemovedException If entry has been removed.
     * @throws GridDistributedLockCancelledException If lock was cancelled.
     */
    @Nullable public GridCacheMvccCandidate addDhtLocal(
        UUID nearNodeId,
        GridCacheVersion nearVer,
        AffinityTopologyVersion topVer,
        long threadId,
        GridCacheVersion ver,
        @Nullable GridCacheVersion serOrder,
        @Nullable GridCacheVersion serReadVer,
        long timeout,
        boolean reenter,
        boolean tx,
        boolean implicitSingle)
        throws GridCacheEntryRemovedException, GridDistributedLockCancelledException {
        assert serReadVer == null || serOrder != null;
        assert !reenter || serOrder == null;

        GridCacheMvccCandidate cand;
        GridCacheMvccCandidate prev;
        GridCacheMvccCandidate owner;

        CacheObject val;

        synchronized (this) {
            // Check removed locks prior to obsolete flag.
            checkRemoved(ver);
            checkRemoved(nearVer);

            checkObsolete();

            GridCacheMvcc mvcc = mvccExtras();

            if (mvcc == null) {
                mvcc = new GridCacheMvcc(cctx);

                mvccExtras(mvcc);
            }

            prev = mvcc.anyOwner();

            boolean emptyBefore = mvcc.isEmpty();

            cand = mvcc.addLocal(
                this,
                nearNodeId,
                nearVer,
                threadId,
                ver,
                timeout,
                serOrder,
                reenter,
                tx,
                implicitSingle,
                /*dht-local*/true
            );

            if (cand == null)
                return null;

            cand.topologyVersion(topVer);

            owner = mvcc.anyOwner();

            if (owner != null)
                cand.ownerVersion(owner.version());

            boolean emptyAfter = mvcc.isEmpty();

            checkCallbacks(emptyBefore, emptyAfter);

            val = this.val;

            if (mvcc.isEmpty())
                mvccExtras(null);
        }

        // Don't link reentries.
        if (!cand.reentry())
            // Link with other candidates in the same thread.
            cctx.mvcc().addNext(cctx, cand);

        checkOwnerChanged(prev, owner, val);

        return cand;
    }

    /** {@inheritDoc} */
    @Override public boolean tmLock(IgniteInternalTx tx,
        long timeout,
        @Nullable GridCacheVersion serOrder,
        GridCacheVersion serReadVer,
        boolean keepBinary
    ) throws GridCacheEntryRemovedException, GridDistributedLockCancelledException {
        if (tx.local()) {
            GridDhtTxLocalAdapter dhtTx = (GridDhtTxLocalAdapter)tx;

            // Null is returned if timeout is negative and there is other lock owner.
            return addDhtLocal(
                dhtTx.nearNodeId(),
                dhtTx.nearXidVersion(),
                tx.topologyVersion(),
                tx.threadId(),
                tx.xidVersion(),
                serOrder,
                serReadVer,
                timeout,
                /*reenter*/false,
                /*tx*/true,
                tx.implicitSingle()) != null;
        }

        try {
            addRemote(
                tx.nodeId(),
                tx.otherNodeId(),
                tx.threadId(),
                tx.xidVersion(),
                tx.timeout(),
                /*tx*/true,
                tx.implicit(),
                null);

            return true;
        }
        catch (GridDistributedLockCancelledException ignored) {
            if (log.isDebugEnabled())
                log.debug("Attempted to enter tx lock for cancelled ID (will ignore): " + tx);

            return false;
        }
    }

    /** {@inheritDoc} */
    @Override public GridCacheMvccCandidate removeLock() {
        GridCacheMvccCandidate ret = super.removeLock();

        locPart.onUnlock();

        return ret;
    }

    /** {@inheritDoc} */
    @Override public boolean removeLock(GridCacheVersion ver) throws GridCacheEntryRemovedException {
        boolean ret = super.removeLock(ver);

        locPart.onUnlock();

        return ret;
    }

    /** {@inheritDoc} */
    @Override public void onUnlock() {
        locPart.onUnlock();
    }

    /**
     * @param topVer Topology version.
     * @return Tuple with version and value of this entry, or {@code null} if entry is new.
     * @throws GridCacheEntryRemovedException If entry has been removed.
     */
    @SuppressWarnings({"NonPrivateFieldAccessedInSynchronizedContext"})
    @Nullable public synchronized IgniteBiTuple<GridCacheVersion, CacheObject> versionedValue(
        AffinityTopologyVersion topVer)
        throws GridCacheEntryRemovedException {
        if (isNew() || !valid(AffinityTopologyVersion.NONE) || deletedUnlocked())
            return null;
        else {
            CacheObject val0 = this.val;

            return F.t(ver, val0);
        }
    }

    /**
     * @return Readers.
     * @throws GridCacheEntryRemovedException If removed.
     */
    public Collection<UUID> readers() throws GridCacheEntryRemovedException {
        return F.viewReadOnly(checkReaders(), R2N);
    }

    /**
     * @param nodeId Node ID.
     * @return reader ID.
     */
    @Nullable public ReaderId readerId(UUID nodeId) {
        ReaderId[] rdrs = this.rdrs;

        for (ReaderId reader : rdrs) {
            if (reader.nodeId().equals(nodeId))
                return reader;
        }

        return null;
    }

    /**
     * @param nodeId Reader to add.
     * @param msgId Message ID.
     * @param topVer Topology version.
     * @return Future for all relevant transactions that were active at the time of adding reader,
     *      or {@code null} if reader was added
     * @throws GridCacheEntryRemovedException If entry was removed.
     */
    @SuppressWarnings("unchecked")
    @Nullable public IgniteInternalFuture<Boolean> addReader(UUID nodeId, long msgId, AffinityTopologyVersion topVer)
        throws GridCacheEntryRemovedException {
        // Don't add local node as reader.
        if (cctx.nodeId().equals(nodeId))
            return null;

        ClusterNode node = cctx.discovery().node(nodeId);

        if (node == null) {
            if (log.isDebugEnabled())
                log.debug("Ignoring near reader because node left the grid: " + nodeId);

            return null;
        }

        // If remote node has no near cache, don't add it.
        if (!cctx.discovery().cacheNearNode(node, cacheName())) {
            if (log.isDebugEnabled())
                log.debug("Ignoring near reader because near cache is disabled: " + nodeId);

            return null;
        }

        // If remote node is (primary?) or back up, don't add it as a reader.
        if (cctx.affinity().belongs(node, partition(), topVer)) {
            if (log.isDebugEnabled())
                log.debug("Ignoring near reader because remote node is affinity node [locNodeId=" + cctx.localNodeId()
                    + ", rmtNodeId=" + nodeId + ", key=" + key + ']');

            return null;
        }

        boolean ret = false;

        GridCacheMultiTxFuture txFut = null;

        Collection<GridCacheMvccCandidate> cands = null;

        ReaderId reader;

        synchronized (this) {
            checkObsolete();

            reader = readerId(nodeId);

            if (reader == null) {
                reader = new ReaderId(nodeId, msgId);

                ReaderId[] rdrs = Arrays.copyOf(this.rdrs, this.rdrs.length + 1);

                rdrs[rdrs.length - 1] = reader;

                // Seal.
                this.rdrs = rdrs;

                // No transactions in ATOMIC cache.
                if (!cctx.atomic()) {
                    txFut = reader.getOrCreateTxFuture(cctx);

                    cands = localCandidates();

                    ret = true;
                }
            }
            else {
                txFut = reader.txFuture();

                long id = reader.messageId();

                if (id < msgId)
                    reader.messageId(msgId);
            }
        }

        if (ret) {
            assert txFut != null;

            if (!F.isEmpty(cands)) {
                for (GridCacheMvccCandidate c : cands) {
                    IgniteInternalTx tx = cctx.tm().tx(c.version());

                    if (tx != null && tx.local())
                        txFut.addTx(tx);
                }
            }

            txFut.init();

            if (!txFut.isDone()) {
                final ReaderId reader0 = reader;

                txFut.listen(new CI1<IgniteInternalFuture<?>>() {
                    @Override public void apply(IgniteInternalFuture<?> f) {
                        cctx.kernalContext().closure().runLocalSafe(new GridPlainRunnable() {
                            @Override public void run() {
                                synchronized (this) {
                                    // Release memory.
                                    reader0.resetTxFuture();
                                }
                            }
                        });
                    }
                });
            }
            else {
                synchronized (this) {
                    // Release memory.
                    reader.resetTxFuture();
                }

                txFut = null;
            }
        }

        return txFut;
    }

    /**
     * @param nodeId Reader to remove.
     * @param msgId Message ID.
     * @return {@code True} if reader was removed as a result of this operation.
     * @throws GridCacheEntryRemovedException If entry was removed.
     */
    @SuppressWarnings("unchecked")
    public synchronized boolean removeReader(UUID nodeId, long msgId) throws GridCacheEntryRemovedException {
        checkObsolete();

        ReaderId[] rdrs = this.rdrs;

        int readerIdx = -1;

        for (int i = 0; i < rdrs.length; i++) {
            if (rdrs[i].nodeId().equals(nodeId)) {
                readerIdx = i;

                break;
            }
        }

        if (readerIdx == -1 || (rdrs[readerIdx].messageId() > msgId && msgId >= 0))
            return false;

        if (rdrs.length == 1)
            this.rdrs = ReaderId.EMPTY_ARRAY;
        else {
            ReaderId[] newRdrs = Arrays.copyOf(rdrs, rdrs.length - 1);

            System.arraycopy(rdrs, readerIdx + 1, newRdrs, readerIdx, rdrs.length - readerIdx - 1);

            // Seal.
            this.rdrs = newRdrs;
        }

        return true;
    }

    /**
     * Clears all readers (usually when partition becomes invalid and ready for eviction).
     */
    @SuppressWarnings("unchecked")
    @Override public synchronized void clearReaders() {
        rdrs = ReaderId.EMPTY_ARRAY;
    }

    /** {@inheritDoc} */
    @Override public synchronized void clearReader(UUID nodeId) throws GridCacheEntryRemovedException {
        removeReader(nodeId, -1);
    }

    /**
     * Marks entry as obsolete and, if possible or required, removes it
     * from swap storage.
     *
     * @param ver Obsolete version.
     * @return {@code True} if entry was not being used, passed the filter and could be removed.
     * @throws IgniteCheckedException If failed to remove from swap.
     */
    public boolean clearInternal(
        GridCacheVersion ver,
        GridCacheObsoleteEntryExtras extras
    ) throws IgniteCheckedException {
        boolean rmv = false;

        try {
            synchronized (this) {
                CacheObject prev = saveValueForIndexUnlocked();

                // Call markObsolete0 to avoid recursive calls to clear if
                // we are clearing dht local partition (onMarkedObsolete should not be called).
                if (!markObsolete0(ver, false, extras)) {
                    if (log.isDebugEnabled())
                        log.debug("Entry could not be marked obsolete (it is still used or has readers): " + this);

                    return false;
                }

                rdrs = ReaderId.EMPTY_ARRAY;

                if (log.isDebugEnabled())
                    log.debug("Entry has been marked obsolete: " + this);

<<<<<<< HEAD
                removeValue(prev, ver);
=======
                if (log.isTraceEnabled()) {
                    log.trace("clearInternal [key=" + key +
                        ", entry=" + System.identityHashCode(this) +
                        ", prev=" + prev +
                        ", ptr=" + offHeapPointer() +
                        ']');
                }

                clearIndex(prev);
>>>>>>> d01a3053

                // Give to GC.
                update(null, 0L, 0L, ver, true);

                if (cctx.store().isLocal())
                    cctx.store().remove(null, key);

                rmv = true;

                return true;
            }
        }
        finally {
            if (rmv)
                cctx.cache().removeEntry(this); // Clear cache.
        }
    }

    /**
     * @return Collection of readers after check.
     * @throws GridCacheEntryRemovedException If removed.
     */
    public synchronized Collection<ReaderId> checkReaders() throws GridCacheEntryRemovedException {
        return checkReadersLocked();
    }

    /**
     * @return Collection of readers after check.
     * @throws GridCacheEntryRemovedException If removed.
     */
    @SuppressWarnings({"unchecked", "ManualArrayToCollectionCopy"})
    protected Collection<ReaderId> checkReadersLocked() throws GridCacheEntryRemovedException {
        assert Thread.holdsLock(this);

        checkObsolete();

        ReaderId[] rdrs = this.rdrs;

        if (rdrs.length == 0)
            return Collections.emptySet();

        List<ReaderId> newRdrs = null;

        for (int i = 0; i < rdrs.length; i++) {
            ClusterNode node = cctx.discovery().getAlive(rdrs[i].nodeId());

            if (node == null || !cctx.discovery().cacheNode(node, cacheName())) {
                // Node has left and if new list has already been created, just skip.
                // Otherwise, create new list and add alive nodes.
                if (newRdrs == null) {
                    newRdrs = new ArrayList<>(rdrs.length);

                    for (int k = 0; k < i; k++)
                        newRdrs.add(rdrs[k]);
                }
            }
            // If node is still alive and no failed nodes
            // found yet, simply go to next iteration.
            else if (newRdrs != null)
                // Some of the nodes has left. Add to list.
                newRdrs.add(rdrs[i]);
        }

        if (newRdrs != null) {
            rdrs = newRdrs.toArray(new ReaderId[newRdrs.size()]);

            this.rdrs = rdrs;
        }

        return Arrays.asList(rdrs);
    }

    /** {@inheritDoc} */
    @Override protected synchronized boolean hasReaders() throws GridCacheEntryRemovedException {
        checkReadersLocked();

        return rdrs.length > 0;
    }

    /**
     * Sets mappings into entry.
     *
     * @param ver Version.
     * @return Candidate, if one existed for the version, or {@code null} if candidate was not found.
     * @throws GridCacheEntryRemovedException If removed.
     */
    @Nullable public synchronized GridCacheMvccCandidate mappings(
        GridCacheVersion ver,
        Collection<ClusterNode> dhtNodeIds,
        Collection<ClusterNode> nearNodeIds
    ) throws GridCacheEntryRemovedException {
        checkObsolete();

        GridCacheMvcc mvcc = mvccExtras();

        GridCacheMvccCandidate cand = mvcc == null ? null : mvcc.candidate(ver);

        if (cand != null)
            cand.mappedNodeIds(dhtNodeIds, nearNodeIds);

        return cand;
    }

    /**
     * @param ver Version.
     * @param mappedNode Mapped node to remove.
     */
    public synchronized void removeMapping(GridCacheVersion ver, ClusterNode mappedNode) {
        GridCacheMvcc mvcc = mvccExtras();

        GridCacheMvccCandidate cand = mvcc == null ? null : mvcc.candidate(ver);

        if (cand != null)
            cand.removeMappedNode(mappedNode);
    }

    /**
     * @return Cache name.
     */
    protected String cacheName() {
        return cctx.dht().near().name();
    }

    /** {@inheritDoc} */
    @Override public synchronized String toString() {
        return S.toString(GridDhtCacheEntry.class, this, "super", super.toString());
    }

    /** {@inheritDoc} */
    @Override protected void incrementMapPublicSize() {
        locPart.incrementPublicSize(this);
    }

    /** {@inheritDoc} */
    @Override protected void decrementMapPublicSize() {
        locPart.decrementPublicSize(this);
    }

    /**
     * Reader ID.
     */
    private static class ReaderId {
        /** */
        private static final ReaderId[] EMPTY_ARRAY = new ReaderId[0];

        /** Reader ID size. */
        private static final int READER_ID_SIZE = 24;

        /** Node ID. */
        private UUID nodeId;

        /** Message ID. */
        private long msgId;

        /** Transaction future. */
        private GridCacheMultiTxFuture txFut;

        /**
         * @param nodeId Node ID.
         * @param msgId Message ID.
         */
        ReaderId(UUID nodeId, long msgId) {
            this.nodeId = nodeId;
            this.msgId = msgId;
        }

        /**
         * @return Node ID.
         */
        UUID nodeId() {
            return nodeId;
        }

        /**
         * @return Message ID.
         */
        long messageId() {
            return msgId;
        }

        /**
         * @param msgId Message ID.
         */
        void messageId(long msgId) {
            this.msgId = msgId;
        }

        /**
         * @param cctx Cache context.
         * @return Transaction future.
         */
        GridCacheMultiTxFuture getOrCreateTxFuture(GridCacheContext cctx) {
            if (txFut == null)
                txFut = new GridCacheMultiTxFuture<>(cctx);

            return txFut;
        }

        /**
         * @return Transaction future.
         */
        GridCacheMultiTxFuture txFuture() {
            return txFut;
        }

        /**
         * Sets multi-transaction future to {@code null}.
         *
         * @return Previous transaction future.
         */
        GridCacheMultiTxFuture resetTxFuture() {
            GridCacheMultiTxFuture txFut = this.txFut;

            this.txFut = null;

            return txFut;
        }

        /** {@inheritDoc} */
        @Override public boolean equals(Object o) {
            if (this == o)
                return true;

            if (!(o instanceof ReaderId))
                return false;

            ReaderId readerId = (ReaderId)o;

            return msgId == readerId.msgId && nodeId.equals(readerId.nodeId);
        }

        /** {@inheritDoc} */
        @Override public int hashCode() {
            int res = nodeId.hashCode();

            res = 31 * res + (int)(msgId ^ (msgId >>> 32));

            return res;
        }

        /** {@inheritDoc} */
        @Override public String toString() {
            return S.toString(ReaderId.class, this);
        }
    }
}<|MERGE_RESOLUTION|>--- conflicted
+++ resolved
@@ -579,19 +579,14 @@
                 if (log.isDebugEnabled())
                     log.debug("Entry has been marked obsolete: " + this);
 
-<<<<<<< HEAD
-                removeValue(prev, ver);
-=======
                 if (log.isTraceEnabled()) {
                     log.trace("clearInternal [key=" + key +
                         ", entry=" + System.identityHashCode(this) +
                         ", prev=" + prev +
-                        ", ptr=" + offHeapPointer() +
                         ']');
                 }
 
-                clearIndex(prev);
->>>>>>> d01a3053
+                removeValue(prev, ver);
 
                 // Give to GC.
                 update(null, 0L, 0L, ver, true);
