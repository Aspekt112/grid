/*
 * Licensed to the Apache Software Foundation (ASF) under one or more
 * contributor license agreements.  See the NOTICE file distributed with
 * this work for additional information regarding copyright ownership.
 * The ASF licenses this file to You under the Apache License, Version 2.0
 * (the "License"); you may not use this file except in compliance with
 * the License.  You may obtain a copy of the License at
 *
 *      http://www.apache.org/licenses/LICENSE-2.0
 *
 * Unless required by applicable law or agreed to in writing, software
 * distributed under the License is distributed on an "AS IS" BASIS,
 * WITHOUT WARRANTIES OR CONDITIONS OF ANY KIND, either express or implied.
 * See the License for the specific language governing permissions and
 * limitations under the License.
 */

package org.apache.ignite.internal.processors.cache.distributed.dht;

import java.util.ArrayList;
import java.util.Collection;
import java.util.Collections;
import java.util.HashMap;
import java.util.HashSet;
import java.util.Iterator;
import java.util.List;
import java.util.Map;
import java.util.NoSuchElementException;
import java.util.Set;
import java.util.UUID;
import java.util.concurrent.atomic.AtomicReferenceArray;
import org.apache.ignite.IgniteCheckedException;
import org.apache.ignite.IgniteException;
import org.apache.ignite.IgniteLogger;
import org.apache.ignite.IgniteSystemProperties;
import org.apache.ignite.cache.PartitionLossPolicy;
import org.apache.ignite.cluster.ClusterNode;
import org.apache.ignite.events.DiscoveryEvent;
import org.apache.ignite.events.EventType;
import org.apache.ignite.internal.IgniteFutureTimeoutCheckedException;
import org.apache.ignite.internal.IgniteInterruptedCheckedException;
import org.apache.ignite.internal.processors.affinity.AffinityTopologyVersion;
import org.apache.ignite.internal.processors.affinity.GridAffinityAssignment;
import org.apache.ignite.internal.processors.cache.CacheState;
import org.apache.ignite.internal.processors.cache.GridCacheContext;
import org.apache.ignite.internal.processors.cache.GridCacheMapEntryFactory;
import org.apache.ignite.internal.processors.cache.distributed.dht.preloader.GridDhtPartitionExchangeId;
import org.apache.ignite.internal.processors.cache.distributed.dht.preloader.GridDhtPartitionFullMap;
import org.apache.ignite.internal.processors.cache.distributed.dht.preloader.GridDhtPartitionMap2;
import org.apache.ignite.internal.processors.cache.distributed.dht.preloader.GridDhtPartitionsExchangeFuture;
import org.apache.ignite.internal.processors.query.GridQueryProcessor;
import org.apache.ignite.internal.util.F0;
import org.apache.ignite.internal.util.GridAtomicLong;
import org.apache.ignite.internal.util.StripedCompositeReadWriteLock;
import org.apache.ignite.internal.util.tostring.GridToStringExclude;
import org.apache.ignite.internal.util.typedef.F;
import org.apache.ignite.internal.util.typedef.T2;
import org.apache.ignite.internal.util.typedef.X;
import org.apache.ignite.internal.util.typedef.internal.CU;
import org.apache.ignite.internal.util.typedef.internal.U;
import org.jetbrains.annotations.Nullable;

import static org.apache.ignite.IgniteSystemProperties.IGNITE_THREAD_DUMP_ON_EXCHANGE_TIMEOUT;
import static org.apache.ignite.events.EventType.EVT_CACHE_REBALANCE_PART_DATA_LOST;
import static org.apache.ignite.internal.processors.cache.distributed.dht.GridDhtPartitionState.EVICTED;
import static org.apache.ignite.internal.processors.cache.distributed.dht.GridDhtPartitionState.LOST;
import static org.apache.ignite.internal.processors.cache.distributed.dht.GridDhtPartitionState.MOVING;
import static org.apache.ignite.internal.processors.cache.distributed.dht.GridDhtPartitionState.OWNING;
import static org.apache.ignite.internal.processors.cache.distributed.dht.GridDhtPartitionState.RENTING;

/**
 * Partition topology.
 */
@GridToStringExclude class GridDhtPartitionTopologyImpl implements GridDhtPartitionTopology {
    /** If true, then check consistency. */
    private static final boolean CONSISTENCY_CHECK = false;

    /** Flag to control amount of output for full map. */
    private static final boolean FULL_MAP_DEBUG = false;

    /** Context. */
    private final GridCacheContext<?, ?> cctx;

    /** Logger. */
    private final IgniteLogger log;

    /** */
    private final AtomicReferenceArray<GridDhtLocalPartition> locParts;

    /** Node to partition map. */
    private GridDhtPartitionFullMap node2part;

    /** Partition to node map. */
    private Map<Integer, Set<UUID>> part2node = new HashMap<>();

    /** */
    private GridDhtPartitionExchangeId lastExchangeId;

    /** */
    private volatile AffinityTopologyVersion topVer = AffinityTopologyVersion.NONE;

    /** */
    private volatile boolean stopping;

    /** A future that will be completed when topology with version topVer will be ready to use. */
    private GridDhtTopologyFuture topReadyFut;

    /** */
    private final GridAtomicLong updateSeq = new GridAtomicLong(1);

    /** Lock. */
    private final StripedCompositeReadWriteLock lock = new StripedCompositeReadWriteLock(16);

    /** */
    private final GridCacheMapEntryFactory entryFactory;

    /** Partition update counter. */
    private Map<Integer, T2<Long, Long>> cntrMap = new HashMap<>();

    /** */
    private volatile AffinityTopologyVersion rebalancedTopVer = AffinityTopologyVersion.NONE;

    /** */
    private volatile boolean treatAllPartitionAsLocal;

    /**
     * @param cctx Context.
     * @param entryFactory Entry factory.
     */
    GridDhtPartitionTopologyImpl(GridCacheContext<?, ?> cctx, GridCacheMapEntryFactory entryFactory) {
        assert cctx != null;

        this.cctx = cctx;
        this.entryFactory = entryFactory;

        log = cctx.logger(getClass());

        locParts = new AtomicReferenceArray<>(cctx.config().getAffinity().partitions());
    }

    /** {@inheritDoc} */
    @Override public int cacheId() {
        return cctx.cacheId();
    }

    /**
     *
     */
    public void onReconnected() {
        lock.writeLock().lock();

        try {
            node2part = null;

            part2node = new HashMap<>();

            lastExchangeId = null;

            updateSeq.set(1);

            topReadyFut = null;

            rebalancedTopVer = AffinityTopologyVersion.NONE;

            topVer = AffinityTopologyVersion.NONE;
        }
        finally {
            lock.writeLock().unlock();
        }
    }

    /**
     * @return Full map string representation.
     */
    @SuppressWarnings({"ConstantConditions"})
    private String fullMapString() {
        return node2part == null ? "null" : FULL_MAP_DEBUG ? node2part.toFullString() : node2part.toString();
    }

    /**
     * @param map Map to get string for.
     * @return Full map string representation.
     */
    @SuppressWarnings({"ConstantConditions"})
    private String mapString(GridDhtPartitionMap2 map) {
        return map == null ? "null" : FULL_MAP_DEBUG ? map.toFullString() : map.toString();
    }

    /**
     * Waits for renting partitions.
     *
     * @return {@code True} if mapping was changed.
     * @throws IgniteCheckedException If failed.
     */
    private boolean waitForRent() throws IgniteCheckedException {
        final long longOpDumpTimeout =
            IgniteSystemProperties.getLong(IgniteSystemProperties.IGNITE_LONG_OPERATIONS_DUMP_TIMEOUT, 60_000);

        int dumpCnt = 0;

        GridDhtLocalPartition part;

        for (int i = 0; i < locParts.length(); i++) {
            part = locParts.get(i);

            if (part == null)
                continue;

            GridDhtPartitionState state = part.state();

            if (state == RENTING || state == EVICTED) {
                if (log.isDebugEnabled())
                    log.debug("Waiting for renting partition: " + part);

                part.tryEvictAsync(false);

                // Wait for partition to empty out.
                if (longOpDumpTimeout > 0) {
                    while (true) {
                        try {
                            part.rent(true).get(longOpDumpTimeout);

                            break;
                        }
                        catch (IgniteFutureTimeoutCheckedException e) {
                            if (dumpCnt++ < GridDhtPartitionsExchangeFuture.DUMP_PENDING_OBJECTS_THRESHOLD) {
                                U.warn(log, "Failed to wait for partition eviction [" +
                                    "topVer=" + topVer +
                                    ", cache=" + cctx.name() +
                                    ", part=" + part.id() +
                                    ", partState=" + part.state() +
                                    ", size=" + part.size() +
                                    ", reservations=" + part.reservations() +
                                    ", grpReservations=" + part.groupReserved() +
                                    ", node=" + cctx.localNodeId() + "]");

                                if (IgniteSystemProperties.getBoolean(IGNITE_THREAD_DUMP_ON_EXCHANGE_TIMEOUT, false))
                                    U.dumpThreads(log);
                            }
                        }
                    }
                }
                else
                    part.rent(true).get();

                if (log.isDebugEnabled())
                    log.debug("Finished waiting for renting partition: " + part);
            }
        }

        // Remove evicted partition.
        lock.writeLock().lock();

        try {
            boolean changed = false;

            for (int i = 0; i < locParts.length(); i++) {
                part = locParts.get(i);

                if (part == null)
                    continue;

                if (part.state() == EVICTED) {
                    locParts.set(i, null);
                    changed = true;
                }
            }

            return changed;
        }
        finally {
            lock.writeLock().unlock();
        }
    }

    /** {@inheritDoc} */
    @SuppressWarnings({"LockAcquiredButNotSafelyReleased"})
    @Override public void readLock() {
        lock.readLock().lock();
    }

    /** {@inheritDoc} */
    @Override public void readUnlock() {
        lock.readLock().unlock();
    }

    /** {@inheritDoc} */
    @Override public void updateTopologyVersion(
        GridDhtPartitionExchangeId exchId,
        GridDhtPartitionsExchangeFuture exchFut,
        long updSeq,
        boolean stopping
    ) throws IgniteInterruptedCheckedException {
        U.writeLock(lock);

        try {
            assert exchId.topologyVersion().compareTo(topVer) > 0 : "Invalid topology version [topVer=" + topVer +
                ", exchId=" + exchId +
                ", fut=" + exchFut + ']';

            this.stopping = stopping;

            updateSeq.setIfGreater(updSeq);

            topReadyFut = exchFut;

            rebalancedTopVer = AffinityTopologyVersion.NONE;

            topVer = exchId.topologyVersion();
        }
        finally {
            lock.writeLock().unlock();
        }
    }

    /** {@inheritDoc} */
    @Override public AffinityTopologyVersion topologyVersion() {
        AffinityTopologyVersion topVer = this.topVer;

        assert topVer.topologyVersion() > 0 : "Invalid topology version [topVer=" + topVer +
            ", cacheName=" + cctx.name() + ']';

        return topVer;
    }

    /** {@inheritDoc} */
    @Override public GridDhtTopologyFuture topologyVersionFuture() {
        lock.readLock().lock();

        try {
            assert topReadyFut != null;

            return topReadyFut;
        }
        finally {
            lock.readLock().unlock();
        }
    }

    /** {@inheritDoc} */
    @Override public boolean stopping() {
        return stopping;
    }

    /** {@inheritDoc} */
    @Override public void initPartitions(
        GridDhtPartitionsExchangeFuture exchFut) throws IgniteInterruptedCheckedException {
        U.writeLock(lock);

        try {
            if (stopping)
                return;

            long updateSeq = this.updateSeq.incrementAndGet();

            initPartitions0(exchFut, updateSeq);

            consistencyCheck();
        }
        finally {
            lock.writeLock().unlock();
        }
    }

    /**
     * @param exchFut Exchange future.
     * @param updateSeq Update sequence.
     */
    private void initPartitions0(GridDhtPartitionsExchangeFuture exchFut, long updateSeq) {
        ClusterNode loc = cctx.localNode();

        ClusterNode oldest = CU.oldestAliveCacheServerNode(cctx.shared(), topVer);

        assert oldest != null || cctx.kernalContext().clientNode();

        GridDhtPartitionExchangeId exchId = exchFut.exchangeId();

        assert topVer.equals(exchFut.topologyVersion()) :
            "Invalid topology [topVer=" + topVer +
                ", cache=" + cctx.name() +
                ", futVer=" + exchFut.topologyVersion() +
                ", fut=" + exchFut + ']';
        assert cctx.affinity().affinityTopologyVersion().equals(exchFut.topologyVersion()) :
            "Invalid affinity [topVer=" + cctx.affinity().affinityTopologyVersion() +
                ", cache=" + cctx.name() +
                ", futVer=" + exchFut.topologyVersion() +
                ", fut=" + exchFut + ']';

        List<List<ClusterNode>> aff = cctx.affinity().assignments(exchFut.topologyVersion());

        int num = cctx.affinity().partitions();

        if (cctx.rebalanceEnabled()) {
            boolean added = exchFut.isCacheAdded(cctx.cacheId(), exchId.topologyVersion());

            boolean first = (loc.equals(oldest) && loc.id().equals(exchId.nodeId()) && exchId.isJoined()) || added;

            if (first) {
                assert exchId.isJoined() || added;

                for (int p = 0; p < num; p++) {
                    if (localNode(p, aff)) {
                        GridDhtLocalPartition locPart = createPartition(p);

                        boolean owned = locPart.own();

                        assert owned : "Failed to own partition for oldest node [cacheName" + cctx.name() +
                            ", part=" + locPart + ']';

                        if (log.isDebugEnabled())
                            log.debug("Owned partition for oldest node: " + locPart);

                        updateLocal(p, loc.id(), locPart.state(), updateSeq);
                    }
                }
            }
            else
                createPartitions(aff, updateSeq);
        }
        else {
            // If preloader is disabled, then we simply clear out
            // the partitions this node is not responsible for.
            for (int p = 0; p < num; p++) {
                GridDhtLocalPartition locPart = localPartition(p, topVer, false, false);

                boolean belongs = localNode(p, aff);

                if (locPart != null) {
                    if (!belongs) {
                        GridDhtPartitionState state = locPart.state();

                        if (state.active()) {
                            locPart.rent(false);

                            updateLocal(p, loc.id(), locPart.state(), updateSeq);

                            if (log.isDebugEnabled())
                                log.debug("Evicting partition with rebalancing disabled " +
                                    "(it does not belong to affinity): " + locPart);
                        }
                    }
                    else
                        locPart.own();
                }
                else if (belongs) {
                    locPart = createPartition(p);

                    locPart.own();

                    updateLocal(p, loc.id(), locPart.state(), updateSeq);
                }
            }
        }

        if (node2part != null && node2part.valid())
            checkEvictions(updateSeq, aff);

        updateRebalanceVersion(aff);
    }

    /**
     * @param aff Affinity assignments.
     * @param updateSeq Update sequence.
     */
    private void createPartitions(List<List<ClusterNode>> aff, long updateSeq) {
        ClusterNode loc = cctx.localNode();

        int num = cctx.affinity().partitions();

        for (int p = 0; p < num; p++) {
            if (node2part != null && node2part.valid()) {
                if (localNode(p, aff)) {
                    // This will make sure that all non-existing partitions
                    // will be created in MOVING state.
                    GridDhtLocalPartition locPart = createPartition(p);

                    updateLocal(p, loc.id(), locPart.state(), updateSeq);
                }
            }
            // If this node's map is empty, we pre-create local partitions,
            // so local map will be sent correctly during exchange.
            else if (localNode(p, aff))
                createPartition(p);
        }
    }

    /** {@inheritDoc} */
    @Override public void beforeExchange(GridDhtPartitionsExchangeFuture exchFut, boolean affReady)
        throws IgniteCheckedException {

        DiscoveryEvent discoEvt = exchFut.discoveryEvent();

<<<<<<< HEAD
        treatAllPartitionAsLocal = exchFut.activateCluster()
            || (cctx.kernalContext().cache().globalState() == CacheState.ACTIVE
=======
        treatAllPartitionAsLocal = cctx.kernalContext().cache().globalState() == CacheState.ACTIVATING
            || (cctx.kernalContext().cache().globalState() == org.apache.ignite.internal.processors.cache.CacheState.ACTIVE
>>>>>>> 639aa924
            && discoEvt.type() == EventType.EVT_NODE_JOINED
            && discoEvt.eventNode().isLocal()
            && !cctx.kernalContext().clientNode()
        );

        // Wait for rent outside of checkpoint lock.
        waitForRent();

        ClusterNode loc = cctx.localNode();

        cctx.shared().database().checkpointReadLock();

        try {
            U.writeLock(lock);
        }
        catch (IgniteInterruptedCheckedException e) {
            cctx.shared().database().checkpointReadUnlock();

            throw e;
        }

        try {
            GridDhtPartitionExchangeId exchId = exchFut.exchangeId();

            if (stopping)
                return;

            assert topVer.equals(exchId.topologyVersion()) : "Invalid topology version [topVer=" +
                topVer + ", exchId=" + exchId + ']';

            if (exchId.isLeft())
                removeNode(exchId.nodeId());

            // In case if node joins, get topology at the time of joining node.
            ClusterNode oldest = CU.oldestAliveCacheServerNode(cctx.shared(), topVer);

            assert oldest != null || cctx.kernalContext().clientNode();

            if (log.isDebugEnabled())
                log.debug("Partition map beforeExchange [exchId=" + exchId + ", fullMap=" + fullMapString() + ']');

            long updateSeq = this.updateSeq.incrementAndGet();

            cntrMap.clear();

            // If this is the oldest node.
            if (oldest != null && (loc.equals(oldest) || exchFut.isCacheAdded(cctx.cacheId(), exchId.topologyVersion()))) {
                if (node2part == null) {
                    node2part = new GridDhtPartitionFullMap(oldest.id(), oldest.order(), updateSeq);

                    if (log.isDebugEnabled())
                        log.debug("Created brand new full topology map on oldest node [exchId=" +
                            exchId + ", fullMap=" + fullMapString() + ']');
                }
                else if (!node2part.valid()) {
                    node2part = new GridDhtPartitionFullMap(oldest.id(), oldest.order(), updateSeq, node2part, false);

                    if (log.isDebugEnabled())
                        log.debug("Created new full topology map on oldest node [exchId=" + exchId + ", fullMap=" +
                            node2part + ']');
                }
                else if (!node2part.nodeId().equals(loc.id())) {
                    node2part = new GridDhtPartitionFullMap(oldest.id(), oldest.order(), updateSeq, node2part, false);

                    if (log.isDebugEnabled())
                        log.debug("Copied old map into new map on oldest node (previous oldest node left) [exchId=" +
                            exchId + ", fullMap=" + fullMapString() + ']');
                }
            }

            synchronized (cctx.shared().exchange().interruptLock()) {
                if (Thread.currentThread().isInterrupted())
                    throw new IgniteCheckedException("Thread is interrupted: " + Thread.currentThread());

                if (affReady)
                    initPartitions0(exchFut, updateSeq);
                else {
                    List<List<ClusterNode>> aff = cctx.affinity().idealAssignment();

                    createPartitions(aff, updateSeq);
                }
            }

            consistencyCheck();

            if (log.isDebugEnabled())
                log.debug("Partition map after beforeExchange [exchId=" + exchId + ", fullMap=" +
                    fullMapString() + ']');
        }
        finally {
            lock.writeLock().unlock();

            cctx.shared().database().checkpointReadUnlock();
        }

        // Wait for evictions.
        waitForRent();
    }

    /** {@inheritDoc} */
    @Override public boolean afterExchange(GridDhtPartitionsExchangeFuture exchFut) throws IgniteCheckedException {
        treatAllPartitionAsLocal = false;

        boolean changed = waitForRent();

        ClusterNode loc = cctx.localNode();

        int num = cctx.affinity().partitions();

        AffinityTopologyVersion topVer = exchFut.topologyVersion();

        assert cctx.affinity().affinityTopologyVersion().equals(topVer) : "Affinity is not initialized " +
            "[topVer=" + topVer +
            ", affVer=" + cctx.affinity().affinityTopologyVersion() +
            ", fut=" + exchFut + ']';

        lock.writeLock().lock();

        try {
            if (stopping)
                return false;

            assert topVer.equals(exchFut.topologyVersion()) : "Invalid topology version [topVer=" +
                topVer + ", exchId=" + exchFut.exchangeId() + ']';

            if (log.isDebugEnabled())
                log.debug("Partition map before afterExchange [exchId=" + exchFut.exchangeId() + ", fullMap=" +
                    fullMapString() + ']');

            long updateSeq = this.updateSeq.incrementAndGet();

            for (int p = 0; p < num; p++) {
                GridDhtLocalPartition locPart = localPartition(p, topVer, false, false);

                if (cctx.affinity().localNode(p, topVer)) {
                    // This partition will be created during next topology event,
                    // which obviously has not happened at this point.
                    if (locPart == null) {
                        if (log.isDebugEnabled())
                            log.debug("Skipping local partition afterExchange (will not create): " + p);

                        continue;
                    }

                    GridDhtPartitionState state = locPart.state();

                    if (state == MOVING) {
                        if (cctx.rebalanceEnabled()) {
                            Collection<ClusterNode> owners = owners(p);

                            // If there are no other owners, then become an owner.
                            if (F.isEmpty(owners)) {
                                boolean owned = locPart.own();

                                assert owned : "Failed to own partition [cacheName" + cctx.name() + ", locPart=" +
                                    locPart + ']';

                                updateLocal(p, loc.id(), locPart.state(), updateSeq);

                                changed = true;

                                if (cctx.events().isRecordable(EVT_CACHE_REBALANCE_PART_DATA_LOST)) {
                                    DiscoveryEvent discoEvt = exchFut.discoveryEvent();

                                    cctx.events().addPreloadEvent(p,
                                        EVT_CACHE_REBALANCE_PART_DATA_LOST, discoEvt.eventNode(),
                                        discoEvt.type(), discoEvt.timestamp());
                                }

                                if (log.isDebugEnabled())
                                    log.debug("Owned partition: " + locPart);
                            }
                            else if (log.isDebugEnabled())
                                log.debug("Will not own partition (there are owners to rebalance from) [locPart=" +
                                    locPart + ", owners = " + owners + ']');
                        }
                        else
                            updateLocal(p, loc.id(), locPart.state(), updateSeq);
                    }
                }
                else {
                    if (locPart != null) {
                        GridDhtPartitionState state = locPart.state();

                        if (state == MOVING && cctx.shared().cache().globalState() == CacheState.ACTIVE) {
                            locPart.rent(false);

                            updateLocal(p, loc.id(), locPart.state(), updateSeq);

                            changed = true;

                            if (log.isDebugEnabled())
                                log.debug("Evicting moving partition (it does not belong to affinity): " + locPart);
                        }
                    }
                }
            }

            updateRebalanceVersion(cctx.affinity().assignments(topVer));

            consistencyCheck();
        }
        finally {
            lock.writeLock().unlock();
        }

        return changed;
    }

    /** {@inheritDoc} */
    @Nullable @Override public GridDhtLocalPartition localPartition(int p, AffinityTopologyVersion topVer,
        boolean create)
        throws GridDhtInvalidPartitionException {
        return localPartition(p, topVer, create, true);
    }

    /**
     * @param p Partition number.
     * @return Partition.
     */
    private GridDhtLocalPartition createPartition(int p) {
        assert lock.isWriteLockedByCurrentThread();

        GridDhtLocalPartition loc = locParts.get(p);

        if (loc == null || loc.state() == EVICTED) {
            locParts.set(p, loc = new GridDhtLocalPartition(cctx, p, entryFactory));

            if (cctx.shared().pageStore() != null) {
                try {
                    cctx.shared().pageStore().onPartitionCreated(cctx.cacheId(), p);
                }
                catch (IgniteCheckedException e) {
                    // TODO ignite-db
                    throw new IgniteException(e);
                }
            }
        }

        return loc;
    }

    /**
     * @param p Partition number.
     * @param topVer Topology version.
     * @param create Create flag.
     * @param updateSeq Update sequence.
     * @return Local partition.
     */
    @SuppressWarnings("TooBroadScope")
    private GridDhtLocalPartition localPartition(int p,
        AffinityTopologyVersion topVer,
        boolean create,
        boolean updateSeq) {
        GridDhtLocalPartition loc;

        loc = locParts.get(p);

        GridDhtPartitionState state = loc != null ? loc.state() : null;

        if (loc != null && state != EVICTED && (state != RENTING || !cctx.allowFastEviction()))
            return loc;

        if (!create)
            return null;

        boolean created = false;

        lock.writeLock().lock();

        try {
            loc = locParts.get(p);

            state = loc != null ? loc.state() : null;

            boolean belongs = cctx.affinity().localNode(p, topVer);

            if (loc != null && state == EVICTED) {
                locParts.set(p, loc = null);

                if (!treatAllPartitionAsLocal && !belongs)
                    throw new GridDhtInvalidPartitionException(p, "Adding entry to evicted partition " +
                        "(often may be caused by inconsistent 'key.hashCode()' implementation) " +
                        "[part=" + p + ", topVer=" + topVer + ", this.topVer=" + this.topVer + ']');
            }
            else if (loc != null && state == RENTING && cctx.allowFastEviction()) {
                throw new GridDhtInvalidPartitionException(p, "Adding entry to partition that is concurrently evicted.");
            }

            if (loc == null) {
                if (!treatAllPartitionAsLocal && !belongs)
                    throw new GridDhtInvalidPartitionException(p, "Creating partition which does not belong to " +
                        "local node (often may be caused by inconsistent 'key.hashCode()' implementation) " +
                        "[part=" + p + ", topVer=" + topVer + ", this.topVer=" + this.topVer + ']');

                locParts.set(p, loc = new GridDhtLocalPartition(cctx, p, entryFactory));

                if (updateSeq)
                    this.updateSeq.incrementAndGet();

                created = true;

                if (log.isDebugEnabled())
                    log.debug("Created local partition: " + loc);
            }
        }
        finally {
            lock.writeLock().unlock();
        }

        if (created && cctx.shared().pageStore() != null) {
            try {
                cctx.shared().pageStore().onPartitionCreated(cctx.cacheId(), p);
            }
            catch (IgniteCheckedException e) {
                // TODO ignite-db
                throw new IgniteException(e);
            }
        }

        return loc;
    }

    /** {@inheritDoc} */
    @Override public void releasePartitions(int... parts) {
        assert parts != null;
        assert parts.length > 0;

        for (int i = 0; i < parts.length; i++) {
            GridDhtLocalPartition part = locParts.get(parts[i]);

            if (part != null)
                part.release();
        }
    }

    /** {@inheritDoc} */
    @Override public GridDhtLocalPartition localPartition(Object key, boolean create) {
        return localPartition(cctx.affinity().partition(key), AffinityTopologyVersion.NONE, create);
    }

    /** {@inheritDoc} */
    @Override public List<GridDhtLocalPartition> localPartitions() {
        List<GridDhtLocalPartition> list = new ArrayList<>(locParts.length());

        for (int i = 0; i < locParts.length(); i++) {
            GridDhtLocalPartition part = locParts.get(i);

            if (part != null)
                list.add(part);
        }
        return list;
    }

    /** {@inheritDoc} */
    @Override public Iterable<GridDhtLocalPartition> currentLocalPartitions() {
        return new Iterable<GridDhtLocalPartition>() {
            @Override public Iterator<GridDhtLocalPartition> iterator() {
                return new CurrentPartitionsIterator();
            }
        };
    }

    /** {@inheritDoc} */
    @Override public void onRemoved(GridDhtCacheEntry e) {
        /*
         * Make sure not to acquire any locks here as this method
         * may be called from sensitive synchronization blocks.
         * ===================================================
         */

        GridDhtLocalPartition loc = localPartition(e.partition(), topologyVersion(), false);

        if (loc != null)
            loc.onRemoved(e);
    }

    /** {@inheritDoc} */
    @Override public GridDhtPartitionMap2 localPartitionMap() {
        Map<Integer, GridDhtPartitionState> map = new HashMap<>();

        lock.readLock().lock();

        try {
            for (int i = 0; i < locParts.length(); i++) {
                GridDhtLocalPartition part = locParts.get(i);

                if (part == null)
                    continue;

                map.put(i, part.state());
            }

            return new GridDhtPartitionMap2(cctx.nodeId(), updateSeq.get(), topVer,
                Collections.unmodifiableMap(map), true);
        }
        finally {
            lock.readLock().unlock();
        }
    }

    /** {@inheritDoc} */
    @Override public GridDhtPartitionState partitionState(UUID nodeId, int part) {
        lock.readLock().lock();

        try {
            GridDhtPartitionMap2 partMap = node2part.get(nodeId);

            if (partMap != null) {
                GridDhtPartitionState state = partMap.get(part);

                return state == null ? EVICTED : state;
            }

            return EVICTED;
        }
        finally {
            lock.readLock().unlock();
        }
    }

    /** {@inheritDoc} */
    @Override public List<ClusterNode> nodes(int p, AffinityTopologyVersion topVer) {
        GridAffinityAssignment affAssignment = cctx.affinity().assignment(topVer);

        List<ClusterNode> affNodes = affAssignment.get(p);

        lock.readLock().lock();

        try {
            assert node2part != null && node2part.valid() : "Invalid node-to-partitions map [topVer1=" + topVer +
                ", topVer2=" + this.topVer +
                ", node=" + cctx.gridName() +
                ", cache=" + cctx.name() +
                ", node2part=" + node2part + ']';

            List<ClusterNode> nodes = null;

            Collection<UUID> nodeIds = part2node.get(p);

            if (!F.isEmpty(nodeIds)) {
                for (UUID nodeId : nodeIds) {
                    HashSet<UUID> affIds = affAssignment.getIds(p);

                    if (!affIds.contains(nodeId) && hasState(p, nodeId, OWNING, MOVING, RENTING)) {
                        ClusterNode n = cctx.discovery().node(nodeId);

                        if (n != null && (topVer.topologyVersion() < 0 || n.order() <= topVer.topologyVersion())) {
                            if (nodes == null) {
                                nodes = new ArrayList<>(affNodes.size() + 2);

                                nodes.addAll(affNodes);
                            }

                            nodes.add(n);
                        }
                    }
                }
            }

            return nodes != null ? nodes : affNodes;
        }
        finally {
            lock.readLock().unlock();
        }
    }

    /**
     * @param p Partition.
     * @param topVer Topology version ({@code -1} for all nodes).
     * @param state Partition state.
     * @param states Additional partition states.
     * @return List of nodes for the partition.
     */
    private List<ClusterNode> nodes(int p,
        AffinityTopologyVersion topVer,
        GridDhtPartitionState state,
        GridDhtPartitionState... states) {
        Collection<UUID> allIds = topVer.topologyVersion() > 0 ? F.nodeIds(CU.affinityNodes(cctx, topVer)) : null;

        lock.readLock().lock();

        try {
            assert node2part != null && node2part.valid() : "Invalid node-to-partitions map [topVer=" + topVer +
                ", allIds=" + allIds +
                ", node2part=" + node2part +
                ", cache=" + cctx.name() + ']';

            Collection<UUID> nodeIds = part2node.get(p);

            // Node IDs can be null if both, primary and backup, nodes disappear.
            int size = nodeIds == null ? 0 : nodeIds.size();

            if (size == 0)
                return Collections.emptyList();

            List<ClusterNode> nodes = new ArrayList<>(size);

            for (UUID id : nodeIds) {
                if (topVer.topologyVersion() > 0 && !allIds.contains(id))
                    continue;

                if (hasState(p, id, state, states)) {
                    ClusterNode n = cctx.discovery().node(id);

                    if (n != null && (topVer.topologyVersion() < 0 || n.order() <= topVer.topologyVersion()))
                        nodes.add(n);
                }
            }

            return nodes;
        }
        finally {
            lock.readLock().unlock();
        }
    }

    /** {@inheritDoc} */
    @Override public List<ClusterNode> owners(int p, AffinityTopologyVersion topVer) {
        if (!cctx.rebalanceEnabled())
            return ownersAndMoving(p, topVer);

        return nodes(p, topVer, OWNING);
    }

    /** {@inheritDoc} */
    @Override public List<ClusterNode> owners(int p) {
        return owners(p, AffinityTopologyVersion.NONE);
    }

    /** {@inheritDoc} */
    @Override public List<ClusterNode> moving(int p) {
        if (!cctx.rebalanceEnabled())
            return ownersAndMoving(p, AffinityTopologyVersion.NONE);

        return nodes(p, AffinityTopologyVersion.NONE, MOVING);
    }

    /**
     * @param p Partition.
     * @param topVer Topology version.
     * @return List of nodes in state OWNING or MOVING.
     */
    private List<ClusterNode> ownersAndMoving(int p, AffinityTopologyVersion topVer) {
        return nodes(p, topVer, OWNING, MOVING);
    }

    /** {@inheritDoc} */
    @Override public long updateSequence() {
        return updateSeq.get();
    }

    /** {@inheritDoc} */
    @Override public GridDhtPartitionFullMap partitionMap(boolean onlyActive) {
        lock.readLock().lock();

        try {
            assert node2part != null && node2part.valid() : "Invalid node2part [node2part: " + node2part +
                ", cache=" + cctx.name() +
                ", started=" + cctx.started() +
                ", stopping=" + stopping +
                ", locNodeId=" + cctx.localNode().id() +
                ", locName=" + cctx.gridName() + ']';

            GridDhtPartitionFullMap m = node2part;

            return new GridDhtPartitionFullMap(m.nodeId(), m.nodeOrder(), m.updateSequence(), m, onlyActive);
        }
        finally {
            lock.readLock().unlock();
        }
    }

    /** {@inheritDoc} */
    @SuppressWarnings({"MismatchedQueryAndUpdateOfCollection"})
    @Nullable @Override public GridDhtPartitionMap2 update(@Nullable GridDhtPartitionExchangeId exchId,
        GridDhtPartitionFullMap partMap,
        @Nullable Map<Integer, T2<Long, Long>> cntrMap) {
        if (log.isDebugEnabled())
            log.debug("Updating full partition map [exchId=" + exchId + ", parts=" + fullMapString() + ']');

        assert partMap != null;

        lock.writeLock().lock();

        try {
            if (stopping)
                return null;

            if (cntrMap != null) {
                for (Map.Entry<Integer, T2<Long, Long>> e : cntrMap.entrySet()) {
                    T2<Long, Long> cntr = this.cntrMap.get(e.getKey());

                    if (cntr == null || cntr.get2() < e.getValue().get2())
                        this.cntrMap.put(e.getKey(), e.getValue());
                }

                for (int i = 0; i < locParts.length(); i++) {
                    GridDhtLocalPartition part = locParts.get(i);

                    if (part == null)
                        continue;

                    T2<Long, Long> cntr = cntrMap.get(part.id());

                    if (cntr != null)
                        part.updateCounter(cntr.get2());
                }
            }

            if (exchId != null && lastExchangeId != null && lastExchangeId.compareTo(exchId) >= 0) {
                if (log.isDebugEnabled())
                    log.debug("Stale exchange id for full partition map update (will ignore) [lastExchId=" +
                        lastExchangeId + ", exchId=" + exchId + ']');

                return null;
            }

            if (node2part != null && node2part.compareTo(partMap) >= 0) {
                if (log.isDebugEnabled())
                    log.debug("Stale partition map for full partition map update (will ignore) [lastExchId=" +
                        lastExchangeId + ", exchId=" + exchId + ", curMap=" + node2part + ", newMap=" + partMap + ']');

                return null;
            }

            long updateSeq = this.updateSeq.incrementAndGet();

            if (exchId != null)
                lastExchangeId = exchId;

            if (node2part != null) {
                for (GridDhtPartitionMap2 part : node2part.values()) {
                    GridDhtPartitionMap2 newPart = partMap.get(part.nodeId());

                    // If for some nodes current partition has a newer map,
                    // then we keep the newer value.
                    if (newPart != null &&
                        (newPart.updateSequence() < part.updateSequence() || (
                            cctx.startTopologyVersion() != null &&
                                newPart.topologyVersion() != null && // Backward compatibility.
                                cctx.startTopologyVersion().compareTo(newPart.topologyVersion()) > 0))
                        ) {
                        if (log.isDebugEnabled())
                            log.debug("Overriding partition map in full update map [exchId=" + exchId + ", curPart=" +
                                mapString(part) + ", newPart=" + mapString(newPart) + ']');

                        partMap.put(part.nodeId(), part);
                    }
                }

                for (Iterator<UUID> it = partMap.keySet().iterator(); it.hasNext(); ) {
                    UUID nodeId = it.next();

                    if (!cctx.discovery().alive(nodeId)) {
                        if (log.isDebugEnabled())
                            log.debug("Removing left node from full map update [nodeId=" + nodeId + ", partMap=" +
                                partMap + ']');

                        it.remove();
                    }
                }
            }

            node2part = partMap;

            Map<Integer, Set<UUID>> p2n = new HashMap<>(cctx.affinity().partitions(), 1.0f);

            for (Map.Entry<UUID, GridDhtPartitionMap2> e : partMap.entrySet()) {
                for (Integer p : e.getValue().keySet()) {
                    Set<UUID> ids = p2n.get(p);

                    if (ids == null)
                        // Initialize HashSet to size 3 in anticipation that there won't be
                        // more than 3 nodes per partitions.
                        p2n.put(p, ids = U.newHashSet(3));

                    ids.add(e.getKey());
                }
            }

            part2node = p2n;

            boolean changed = false;

            AffinityTopologyVersion affVer = cctx.affinity().affinityTopologyVersion();

            GridDhtPartitionMap2 nodeMap = partMap.get(cctx.localNodeId());

            if (nodeMap != null) {
                for (Map.Entry<Integer, GridDhtPartitionState> e : nodeMap.entrySet()) {
                    int p = e.getKey();
                    GridDhtPartitionState state = e.getValue();

                    if (state == OWNING) {
                        GridDhtLocalPartition locPart = locParts.get(p);

                        assert locPart != null;

                        if (cntrMap != null) {
                            T2<Long, Long> cntr = cntrMap.get(p);

                            if (cntr != null && cntr.get2() > locPart.updateCounter())
                                locPart.updateCounter(cntr.get2());
                        }

                        if (locPart.state() != OWNING) {
                            boolean success = locPart.own();

                            assert success : locPart;

                            changed |= success;
                        }
                    }
                    else if (state == MOVING) {
                        GridDhtLocalPartition locPart = locParts.get(p);

                        assert locPart != null;

                        if (locPart.state() == OWNING) {
                            locPart.moving();

                            changed = true;
                        }

                        if (cntrMap != null) {
                            T2<Long, Long> cntr = cntrMap.get(p);

                            if (cntr != null && cntr.get2() > locPart.updateCounter())
                                locPart.updateCounter(cntr.get2());
                        }
                    }
                }
            }

            if (!affVer.equals(AffinityTopologyVersion.NONE) && affVer.compareTo(topVer) >= 0) {
                List<List<ClusterNode>> aff = cctx.affinity().assignments(topVer);

                changed |= checkEvictions(updateSeq, aff);

                updateRebalanceVersion(aff);
            }

            consistencyCheck();

            if (log.isDebugEnabled())
                log.debug("Partition map after full update: " + fullMapString());

            if (changed)
                cctx.shared().exchange().scheduleResendPartitions();

            return changed ? localPartitionMap() : null;
        }
        finally {
            lock.writeLock().unlock();
        }
    }

    /** {@inheritDoc} */
    @SuppressWarnings({"MismatchedQueryAndUpdateOfCollection"})
    @Nullable @Override public GridDhtPartitionMap2 update(@Nullable GridDhtPartitionExchangeId exchId,
        GridDhtPartitionMap2 parts,
        @Nullable Map<Integer, T2<Long, Long>> cntrMap) {
        if (log.isDebugEnabled())
            log.debug("Updating single partition map [exchId=" + exchId + ", parts=" + mapString(parts) + ']');

        if (!cctx.discovery().alive(parts.nodeId())) {
            if (log.isDebugEnabled())
                log.debug("Received partition update for non-existing node (will ignore) [exchId=" + exchId +
                    ", parts=" + parts + ']');

            return null;
        }

        lock.writeLock().lock();

        try {
            if (stopping)
                return null;

            if (cntrMap != null) {
                for (Map.Entry<Integer, T2<Long, Long>> e : cntrMap.entrySet()) {
                    T2<Long, Long> cntr = this.cntrMap.get(e.getKey());

                    if (cntr == null || cntr.get2() < e.getValue().get2())
                        this.cntrMap.put(e.getKey(), e.getValue());
                }

                for (int i = 0; i < locParts.length(); i++) {
                    GridDhtLocalPartition part = locParts.get(i);

                    if (part == null)
                        continue;

                    T2<Long, Long> cntr = cntrMap.get(part.id());

                    if (cntr != null && cntr.get2() > part.updateCounter())
                        part.updateCounter(cntr.get2());
                }
            }

            if (lastExchangeId != null && exchId != null && lastExchangeId.compareTo(exchId) > 0) {
                if (log.isDebugEnabled())
                    log.debug("Stale exchange id for single partition map update (will ignore) [lastExchId=" +
                        lastExchangeId + ", exchId=" + exchId + ']');

                return null;
            }

            if (exchId != null)
                lastExchangeId = exchId;

            if (node2part == null)
                // Create invalid partition map.
                node2part = new GridDhtPartitionFullMap();

            GridDhtPartitionMap2 cur = node2part.get(parts.nodeId());

            if (cur != null && cur.updateSequence() >= parts.updateSequence()) {
                if (log.isDebugEnabled())
                    log.debug("Stale update sequence for single partition map update (will ignore) [exchId=" + exchId +
                        ", curSeq=" + cur.updateSequence() + ", newSeq=" + parts.updateSequence() + ']');

                return null;
            }

            long updateSeq = this.updateSeq.incrementAndGet();

            node2part = new GridDhtPartitionFullMap(node2part, updateSeq);

            boolean changed = false;

            if (cur == null || !cur.equals(parts))
                changed = true;

            node2part.put(parts.nodeId(), parts);

            part2node = new HashMap<>(part2node);

            // Add new mappings.
            for (Integer p : parts.keySet()) {
                Set<UUID> ids = part2node.get(p);

                if (ids == null)
                    // Initialize HashSet to size 3 in anticipation that there won't be
                    // more than 3 nodes per partition.
                    part2node.put(p, ids = U.newHashSet(3));

                changed |= ids.add(parts.nodeId());
            }

            // Remove obsolete mappings.
            if (cur != null) {
                for (Integer p : F.view(cur.keySet(), F0.notIn(parts.keySet()))) {
                    Set<UUID> ids = part2node.get(p);

                    if (ids != null)
                        changed |= ids.remove(parts.nodeId());
                }
            }

            AffinityTopologyVersion affVer = cctx.affinity().affinityTopologyVersion();

            if (!affVer.equals(AffinityTopologyVersion.NONE) && affVer.compareTo(topVer) >= 0) {
                List<List<ClusterNode>> aff = cctx.affinity().assignments(topVer);

                changed |= checkEvictions(updateSeq, aff);

                updateRebalanceVersion(aff);
            }

            consistencyCheck();

            if (log.isDebugEnabled())
                log.debug("Partition map after single update: " + fullMapString());

            if (changed)
                cctx.shared().exchange().scheduleResendPartitions();

            return changed ? localPartitionMap() : null;
        }
        finally {
            lock.writeLock().unlock();
        }
    }

    /** {@inheritDoc} */
    @Override public boolean detectLostPartitions(DiscoveryEvent discoEvt) {
        lock.writeLock().lock();

        try {
            int parts = cctx.affinity().partitions();

            Collection<Integer> lost = null;

            for (int p = 0; p < parts; p++) {
                boolean foundOwner = false;

                Set<UUID> nodeIds = part2node.get(p);

                if (nodeIds != null) {
                    for (UUID nodeId : nodeIds) {
                        GridDhtPartitionMap2 partMap = node2part.get(nodeId);

                        GridDhtPartitionState state = partMap.get(p);

                        if (state == OWNING) {
                            foundOwner = true;

                            break;
                        }
                    }
                }

                if (!foundOwner) {
                    if (lost == null)
                        lost = new HashSet<>(parts - p, 1.0f);

                    lost.add(p);
                }
            }

            boolean changed = false;

            if (lost != null) {
                PartitionLossPolicy plc = cctx.config().getPartitionLossPolicy();

                assert plc != null;

                // Update partition state on all nodes.
                for (Integer part : lost) {
                    long updSeq = updateSeq.incrementAndGet();

                    GridDhtLocalPartition locPart = localPartition(part, topVer, false);

                    if (locPart != null) {
                        boolean marked = plc == PartitionLossPolicy.IGNORE ? locPart.own() : locPart.markLost();

                        if (marked)
                            updateLocal(locPart.id(), cctx.localNodeId(), locPart.state(), updSeq);

                        changed |= marked;
                    }
                    // Update map for remote node.
                    else if (plc != PartitionLossPolicy.IGNORE) {
                        Set<UUID> nodeIds = part2node.get(part);

                        if (nodeIds != null) {
                            for (UUID nodeId : nodeIds) {
                                GridDhtPartitionMap2 nodeMap = node2part.get(nodeId);

                                if (nodeMap.get(part) != EVICTED)
                                    nodeMap.put(part, LOST);
                            }
                        }
                    }

                    if (cctx.events().isRecordable(EventType.EVT_CACHE_REBALANCE_PART_DATA_LOST))
                        cctx.events().addPreloadEvent(part, EVT_CACHE_REBALANCE_PART_DATA_LOST,
                            discoEvt.eventNode(), discoEvt.type(), discoEvt.timestamp());
                }

                if (plc != PartitionLossPolicy.IGNORE)
                    cctx.needsRecovery(true);
            }

            return changed;
        }
        finally {
            lock.writeLock().unlock();
        }
    }

    /** {@inheritDoc} */
    @Override public void resetLostPartitions() {
        lock.writeLock().lock();

        try {
            int parts = cctx.affinity().partitions();
            long updSeq = updateSeq.incrementAndGet();

            for (int part = 0; part < parts; part++) {
                Set<UUID> nodeIds = part2node.get(part);

                if (nodeIds != null) {
                    boolean lost = false;

                    for (UUID node : nodeIds) {
                        GridDhtPartitionMap2 map = node2part.get(node);

                        if (map.get(part) == LOST) {
                            lost = true;

                            break;
                        }
                    }

                    if (lost) {
                        GridDhtLocalPartition locPart = localPartition(part, topVer, false);

                        if (locPart != null) {
                            boolean marked = locPart.own();

                            if (marked)
                                updateLocal(locPart.id(), cctx.localNodeId(), locPart.state(), updSeq);
                        }

                        for (UUID nodeId : nodeIds) {
                            GridDhtPartitionMap2 nodeMap = node2part.get(nodeId);

                            if (nodeMap.get(part) == LOST)
                                nodeMap.put(part, OWNING);
                        }
                    }
                }
            }

            checkEvictions(updSeq, cctx.affinity().assignments(topVer));

            cctx.needsRecovery(false);
        }
        finally {
            lock.writeLock().unlock();
        }
    }

    /** {@inheritDoc} */
    @Override public Collection<Integer> lostPartitions() {
        lock.readLock().lock();

        try {
            Collection<Integer> res = null;

            int parts = cctx.affinity().partitions();

            for (int part = 0; part < parts; part++) {
                Set<UUID> nodeIds = part2node.get(part);

                if (nodeIds != null) {
                    for (UUID node : nodeIds) {
                        GridDhtPartitionMap2 map = node2part.get(node);

                        if (map.get(part) == LOST) {
                            if (res == null)
                                res = new ArrayList<>(parts - part);

                            res.add(part);

                            break;
                        }
                    }
                }
            }

            return res == null ? Collections.<Integer>emptyList() : res;
        }
        finally {
            lock.readLock().unlock();
        }
    }

    /** {@inheritDoc} */
    @Override public void setOwners(int p, Set<UUID> owners, boolean updateSeq) {
        lock.writeLock().lock();

        try {

            GridDhtLocalPartition locPart = locParts.get(p);

            if (locPart != null) {
                if (locPart.state() == OWNING && !owners.contains(cctx.localNodeId()))
                    locPart.moving();
            }

            for (Map.Entry<UUID, GridDhtPartitionMap2> e : node2part.entrySet()) {
                if (!e.getValue().containsKey(p))
                    continue;

                if (e.getValue().get(p) == OWNING && !owners.contains(e.getKey()))
                    e.getValue().put(p, MOVING);
            }

            if (updateSeq)
                node2part = new GridDhtPartitionFullMap(node2part, this.updateSeq.incrementAndGet());
        }
        finally {
            lock.writeLock().unlock();
        }
    }

    /**
     * @param updateSeq Update sequence.
     * @param aff Affinity assignments.
     * @return Checks if any of the local partitions need to be evicted.
     */
    private boolean checkEvictions(long updateSeq, List<List<ClusterNode>> aff) {
        if (cctx.shared().cache().globalState() != CacheState.ACTIVE)
            return false;

        boolean changed = false;

        UUID locId = cctx.nodeId();

        for (int p = 0; p < locParts.length(); p++) {
            GridDhtLocalPartition part = locParts.get(p);

            if (part == null)
                continue;

            GridDhtPartitionState state = part.state();

            if (state.active()) {
                List<ClusterNode> affNodes = aff.get(p);

                if (!affNodes.contains(cctx.localNode())) {
                    Collection<UUID> nodeIds = F.nodeIds(nodes(p, topVer, OWNING));

                    // If all affinity nodes are owners, then evict partition from local node.
                    if (nodeIds.containsAll(F.nodeIds(affNodes))) {
                        part.rent(false);

                        updateLocal(part.id(), locId, part.state(), updateSeq);

                        changed = true;

                        if (log.isDebugEnabled())
                            log.debug("Evicted local partition (all affinity nodes are owners): " + part);
                    }
                    else {
                        int ownerCnt = nodeIds.size();
                        int affCnt = affNodes.size();

                        if (ownerCnt > affCnt) {
                            List<ClusterNode> sorted = new ArrayList<>(cctx.discovery().nodes(nodeIds));

                            // Sort by node orders in ascending order.
                            Collections.sort(sorted, CU.nodeComparator(true));

                            int diff = sorted.size() - affCnt;

                            for (int i = 0; i < diff; i++) {
                                ClusterNode n = sorted.get(i);

                                if (locId.equals(n.id())) {
                                    part.rent(false);

                                    updateLocal(part.id(), locId, part.state(), updateSeq);

                                    changed = true;

                                    if (log.isDebugEnabled())
                                        log.debug("Evicted local partition (this node is oldest non-affinity node): " +
                                            part);

                                    break;
                                }
                            }
                        }
                    }
                }
            }
        }

        return changed;
    }

    /**
     * Updates value for single partition.
     *
     * @param p Partition.
     * @param nodeId Node ID.
     * @param state State.
     * @param updateSeq Update sequence.
     */
    @SuppressWarnings({"MismatchedQueryAndUpdateOfCollection"})
    private void updateLocal(int p, UUID nodeId, GridDhtPartitionState state, long updateSeq) {
        assert nodeId.equals(cctx.nodeId());

        // In case if node joins, get topology at the time of joining node.
        ClusterNode oldest = CU.oldestAliveCacheServerNode(cctx.shared(), topVer);

        assert oldest != null || cctx.kernalContext().clientNode();

        // If this node became the oldest node.
        if (cctx.localNode().equals(oldest)) {
            long seq = node2part.updateSequence();

            if (seq != updateSeq) {
                if (seq > updateSeq) {
                    if (this.updateSeq.get() < seq) {
                        // Update global counter if necessary.
                        boolean b = this.updateSeq.compareAndSet(this.updateSeq.get(), seq + 1);

                        assert b : "Invalid update sequence [updateSeq=" + updateSeq + ", seq=" + seq +
                            ", curUpdateSeq=" + this.updateSeq.get() + ", node2part=" + node2part.toFullString() + ']';

                        updateSeq = seq + 1;
                    }
                    else
                        updateSeq = seq;
                }

                node2part.updateSequence(updateSeq);
            }
        }

        if (node2part != null) {
            GridDhtPartitionMap2 map = node2part.get(nodeId);

            if (map == null)
                node2part.put(nodeId, map = new GridDhtPartitionMap2(nodeId, updateSeq, topVer,
                    Collections.<Integer, GridDhtPartitionState>emptyMap(), false));

            map.updateSequence(updateSeq, topVer);

            map.put(p, state);

            Set<UUID> ids = part2node.get(p);

            if (ids == null)
                part2node.put(p, ids = U.newHashSet(3));

            ids.add(nodeId);
        }
    }

    /**
     * @param nodeId Node to remove.
     */
    private void removeNode(UUID nodeId) {
        assert nodeId != null;

        ClusterNode oldest = CU.oldest(cctx.discovery().serverNodes(topVer));

        assert oldest != null;

        ClusterNode loc = cctx.localNode();

        if (node2part != null) {
            if (oldest.equals(loc) && !node2part.nodeId().equals(loc.id())) {
                updateSeq.setIfGreater(node2part.updateSequence());

                node2part = new GridDhtPartitionFullMap(loc.id(), loc.order(), updateSeq.incrementAndGet(),
                    node2part, false);
            }
            else
                node2part = new GridDhtPartitionFullMap(node2part, node2part.updateSequence());

            part2node = new HashMap<>(part2node);

            GridDhtPartitionMap2 parts = node2part.remove(nodeId);

            if (parts != null) {
                for (Integer p : parts.keySet()) {
                    Set<UUID> nodeIds = part2node.get(p);

                    if (nodeIds != null) {
                        nodeIds.remove(nodeId);

                        if (nodeIds.isEmpty())
                            part2node.remove(p);
                    }
                }
            }

            consistencyCheck();
        }
    }

    /** {@inheritDoc} */
    @Override public boolean own(GridDhtLocalPartition part) {
        ClusterNode loc = cctx.localNode();

        lock.writeLock().lock();

        try {
            if (part.own()) {
                updateLocal(part.id(), loc.id(), part.state(), updateSeq.incrementAndGet());

                consistencyCheck();

                return true;
            }

            consistencyCheck();

            return false;
        }
        finally {
            lock.writeLock().unlock();
        }
    }

    /** {@inheritDoc} */
    @Override public void onEvicted(GridDhtLocalPartition part, boolean updateSeq) {
        lock.writeLock().lock();

        try {
            if (stopping)
                return;

            assert part.state() == EVICTED;

            long seq = updateSeq ? this.updateSeq.incrementAndGet() : this.updateSeq.get();

            updateLocal(part.id(), cctx.localNodeId(), part.state(), seq);

            consistencyCheck();
        }
        finally {
            lock.writeLock().unlock();
        }
    }

    /** {@inheritDoc} */
    @Nullable @Override public GridDhtPartitionMap2 partitions(UUID nodeId) {
        lock.readLock().lock();

        try {
            return node2part.get(nodeId);
        }
        finally {
            lock.readLock().unlock();
        }
    }

    /** {@inheritDoc} */
    @Override public Map<Integer, T2<Long, Long>> updateCounters() {
        lock.readLock().lock();

        try {
            Map<Integer, T2<Long, Long>> res = new HashMap<>(cntrMap);

            for (int i = 0; i < locParts.length(); i++) {
                GridDhtLocalPartition part = locParts.get(i);

                if (part == null)
                    continue;

                T2<Long, Long> cntr0 = res.get(part.id());
                Long cntr1 = part.initialUpdateCounter();

                if (cntr0 == null || cntr1 > cntr0.get1())
                    res.put(part.id(), new T2<Long, Long>(cntr1, part.updateCounter()));
            }

            return res;
        }
        finally {
            lock.readLock().unlock();
        }
    }

    /** {@inheritDoc} */
    @Override public boolean rebalanceFinished(AffinityTopologyVersion topVer) {
        AffinityTopologyVersion curTopVer = this.topVer;

        return curTopVer.equals(topVer) && curTopVer.equals(rebalancedTopVer);
    }

    /** {@inheritDoc} */
    @Override public void printMemoryStats(int threshold) {
        X.println(">>>  Cache partition topology stats [grid=" + cctx.gridName() + ", cache=" + cctx.name() + ']');

        lock.readLock().lock();

        try {
            for (int i = 0; i < locParts.length(); i++) {
                GridDhtLocalPartition part = locParts.get(i);

                if (part == null)
                    continue;

                int size = part.size();

                if (size >= threshold)
                    X.println(">>>   Local partition [part=" + part.id() + ", size=" + size + ']');
            }
        }
        finally {
            lock.readLock().unlock();
        }
    }

    /**
     * @param part Partition.
     * @param aff Affinity assignments.
     * @return {@code True} if given partition belongs to local node.
     */
    private boolean localNode(int part, List<List<ClusterNode>> aff) {
        return aff.get(part).contains(cctx.localNode());
    }

    /**
     * @param aff Affinity assignments.
     */
    private void updateRebalanceVersion(List<List<ClusterNode>> aff) {
        if (!rebalancedTopVer.equals(topVer)) {
            if (node2part == null || !node2part.valid())
                return;

            for (int i = 0; i < cctx.affinity().partitions(); i++) {
                List<ClusterNode> affNodes = aff.get(i);

                // Topology doesn't contain server nodes (just clients).
                if (affNodes.isEmpty())
                    continue;

                List<ClusterNode> owners = owners(i);

                if (affNodes.size() != owners.size() || !owners.containsAll(affNodes))
                    return;
            }

            rebalancedTopVer = topVer;

            if (log.isDebugEnabled())
                log.debug("Updated rebalanced version [cache=" + cctx.name() + ", ver=" + rebalancedTopVer + ']');
        }
    }

    /**
     * @param p Partition.
     * @param nodeId Node ID.
     * @param match State to match.
     * @param matches Additional states.
     * @return Filter for owners of this partition.
     */
    private boolean hasState(final int p, @Nullable UUID nodeId, final GridDhtPartitionState match,
        final GridDhtPartitionState... matches) {
        if (nodeId == null)
            return false;

        GridDhtPartitionMap2 parts = node2part.get(nodeId);

        // Set can be null if node has been removed.
        if (parts != null) {
            GridDhtPartitionState state = parts.get(p);

            if (state == match)
                return true;

            if (matches != null && matches.length > 0)
                for (GridDhtPartitionState s : matches)
                    if (state == s)
                        return true;
        }

        return false;
    }

    /**
     * Checks consistency after all operations.
     */
    private void consistencyCheck() {
        if (CONSISTENCY_CHECK) {
            if (node2part == null)
                return;

            for (Map.Entry<UUID, GridDhtPartitionMap2> e : node2part.entrySet()) {
                for (Integer p : e.getValue().keySet()) {
                    Set<UUID> nodeIds = part2node.get(p);

                    assert nodeIds != null : "Failed consistency check [part=" + p + ", nodeId=" + e.getKey() + ']';
                    assert nodeIds.contains(e.getKey()) : "Failed consistency check [part=" + p + ", nodeId=" +
                        e.getKey() + ", nodeIds=" + nodeIds + ']';
                }
            }

            for (Map.Entry<Integer, Set<UUID>> e : part2node.entrySet()) {
                for (UUID nodeId : e.getValue()) {
                    GridDhtPartitionMap2 map = node2part.get(nodeId);

                    assert map != null : "Failed consistency check [part=" + e.getKey() + ", nodeId=" + nodeId + ']';
                    assert map.containsKey(e.getKey()) : "Failed consistency check [part=" + e.getKey() +
                        ", nodeId=" + nodeId + ']';
                }
            }
        }
    }

    /**
     * Iterator over current local partitions.
     */
    private class CurrentPartitionsIterator implements Iterator<GridDhtLocalPartition> {
        /** Next index. */
        private int nextIdx;

        /** Next partition. */
        private GridDhtLocalPartition nextPart;

        /**
         * Constructor
         */
        private CurrentPartitionsIterator() {
            advance();
        }

        /**
         * Try to advance to next partition.
         */
        private void advance() {
            while (nextIdx < locParts.length()) {
                GridDhtLocalPartition part = locParts.get(nextIdx);

                if (part != null && part.state().active()) {
                    nextPart = part;
                    return;
                }

                nextIdx++;
            }
        }

        /** {@inheritDoc} */
        @Override public boolean hasNext() {
            return nextPart != null;
        }

        /** {@inheritDoc} */
        @Override public GridDhtLocalPartition next() {
            if (nextPart == null)
                throw new NoSuchElementException();

            GridDhtLocalPartition retVal = nextPart;

            nextPart = null;
            nextIdx++;

            advance();

            return retVal;
        }

        /** {@inheritDoc} */
        @Override public void remove() {
            throw new UnsupportedOperationException("remove");
        }
    }
}<|MERGE_RESOLUTION|>--- conflicted
+++ resolved
@@ -490,13 +490,8 @@
 
         DiscoveryEvent discoEvt = exchFut.discoveryEvent();
 
-<<<<<<< HEAD
-        treatAllPartitionAsLocal = exchFut.activateCluster()
-            || (cctx.kernalContext().cache().globalState() == CacheState.ACTIVE
-=======
         treatAllPartitionAsLocal = cctx.kernalContext().cache().globalState() == CacheState.ACTIVATING
             || (cctx.kernalContext().cache().globalState() == org.apache.ignite.internal.processors.cache.CacheState.ACTIVE
->>>>>>> 639aa924
             && discoEvt.type() == EventType.EVT_NODE_JOINED
             && discoEvt.eventNode().isLocal()
             && !cctx.kernalContext().clientNode()
