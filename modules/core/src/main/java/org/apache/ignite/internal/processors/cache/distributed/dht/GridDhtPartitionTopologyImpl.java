--- conflicted
+++ resolved
@@ -1899,23 +1899,14 @@
                     continue;
 
                 T2<Long, Long> cntr0 = res.get(part.id());
-                Long initCntr = part.state() == MOVING ? part.initialUpdateCounter() : part.updateCounter();
-                Long updateCntr = part.updateCounter();
-
-                if (skipZeros && initCntr == 0 && updateCntr == 0)
-                    continue;
-
-<<<<<<< HEAD
-                if (cntr0 == null || initCntr > cntr0.get1() || initCntr.equals(cntr0.get1()) && updateCntr > cntr0.get2())
-                    res.put(part.id(), new T2<>(initCntr, updateCntr));
-=======
+                Long initCntr = part.initialUpdateCounter();
+
                 if (cntr0 == null || initCntr >= cntr0.get1()) {
                     if (skipZeros && initCntr == 0L && part.updateCounter() == 0L)
                         continue;
 
                     res.put(part.id(), new T2<>(initCntr, part.updateCounter()));
                 }
->>>>>>> 9e673282
             }
 
             return res;
