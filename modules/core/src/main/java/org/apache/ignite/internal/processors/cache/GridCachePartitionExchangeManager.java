/*
 * Licensed to the Apache Software Foundation (ASF) under one or more
 * contributor license agreements.  See the NOTICE file distributed with
 * this work for additional information regarding copyright ownership.
 * The ASF licenses this file to You under the Apache License, Version 2.0
 * (the "License"); you may not use this file except in compliance with
 * the License.  You may obtain a copy of the License at
 *
 *      http://www.apache.org/licenses/LICENSE-2.0
 *
 * Unless required by applicable law or agreed to in writing, software
 * distributed under the License is distributed on an "AS IS" BASIS,
 * WITHOUT WARRANTIES OR CONDITIONS OF ANY KIND, either express or implied.
 * See the License for the specific language governing permissions and
 * limitations under the License.
 */

package org.apache.ignite.internal.processors.cache;

import java.text.DateFormat;
import java.text.SimpleDateFormat;
import java.util.ArrayList;
import java.util.Collection;
import java.util.Collections;
import java.util.Comparator;
import java.util.Date;
import java.util.HashMap;
import java.util.HashSet;
import java.util.LinkedList;
import java.util.List;
import java.util.Map;
import java.util.NavigableMap;
import java.util.TreeMap;
import java.util.UUID;
import java.util.concurrent.BlockingQueue;
import java.util.concurrent.ConcurrentMap;
import java.util.concurrent.ConcurrentSkipListMap;
import java.util.concurrent.LinkedBlockingDeque;
import java.util.concurrent.TimeUnit;
import java.util.concurrent.atomic.AtomicBoolean;
import java.util.concurrent.atomic.AtomicLong;
import java.util.concurrent.atomic.AtomicReference;
import java.util.concurrent.locks.ReadWriteLock;
import java.util.concurrent.locks.ReentrantReadWriteLock;
import org.apache.ignite.IgniteCheckedException;
import org.apache.ignite.internal.IgniteNeedReconnectException;
import org.apache.ignite.IgniteSystemProperties;
import org.apache.ignite.cache.affinity.AffinityFunction;
import org.apache.ignite.cluster.ClusterNode;
import org.apache.ignite.configuration.CacheConfiguration;
import org.apache.ignite.events.DiscoveryEvent;
import org.apache.ignite.events.Event;
import org.apache.ignite.internal.IgniteClientDisconnectedCheckedException;
import org.apache.ignite.internal.IgniteFutureTimeoutCheckedException;
import org.apache.ignite.internal.IgniteInternalFuture;
import org.apache.ignite.internal.IgniteInterruptedCheckedException;
import org.apache.ignite.internal.cluster.ClusterTopologyCheckedException;
import org.apache.ignite.internal.events.DiscoveryCustomEvent;
import org.apache.ignite.internal.managers.eventstorage.GridLocalEventListener;
import org.apache.ignite.internal.processors.affinity.AffinityTopologyVersion;
import org.apache.ignite.internal.processors.affinity.GridAffinityAssignmentCache;
import org.apache.ignite.internal.processors.cache.distributed.dht.GridClientPartitionTopology;
import org.apache.ignite.internal.processors.cache.distributed.dht.GridDhtPartitionState;
import org.apache.ignite.internal.processors.cache.distributed.dht.GridDhtPartitionTopology;
import org.apache.ignite.internal.processors.cache.distributed.dht.GridDhtTopologyFuture;
import org.apache.ignite.internal.processors.cache.distributed.dht.preloader.GridDhtPartitionDemandMessage;
import org.apache.ignite.internal.processors.cache.distributed.dht.preloader.GridDhtPartitionExchangeId;
import org.apache.ignite.internal.processors.cache.distributed.dht.preloader.GridDhtPartitionFullMap;
import org.apache.ignite.internal.processors.cache.distributed.dht.preloader.GridDhtPartitionMap;
import org.apache.ignite.internal.processors.cache.distributed.dht.preloader.GridDhtPartitionMap2;
import org.apache.ignite.internal.processors.cache.distributed.dht.preloader.GridDhtPartitionSupplyMessageV2;
import org.apache.ignite.internal.processors.cache.distributed.dht.preloader.GridDhtPartitionsAbstractMessage;
import org.apache.ignite.internal.processors.cache.distributed.dht.preloader.GridDhtPartitionsExchangeFuture;
import org.apache.ignite.internal.processors.cache.distributed.dht.preloader.GridDhtPartitionsFullMessage;
import org.apache.ignite.internal.processors.cache.distributed.dht.preloader.GridDhtPartitionsSingleMessage;
import org.apache.ignite.internal.processors.cache.distributed.dht.preloader.GridDhtPartitionsSingleRequest;
import org.apache.ignite.internal.processors.cache.distributed.dht.preloader.GridDhtPreloaderAssignments;
import org.apache.ignite.internal.processors.cache.transactions.IgniteInternalTx;
import org.apache.ignite.internal.processors.cache.transactions.IgniteTxManager;
import org.apache.ignite.internal.processors.cache.version.GridCacheVersion;
import org.apache.ignite.internal.processors.timeout.GridTimeoutObject;
import org.apache.ignite.internal.util.GridListSet;
import org.apache.ignite.internal.util.future.GridFutureAdapter;
import org.apache.ignite.internal.util.lang.IgnitePair;
import org.apache.ignite.internal.util.tostring.GridToStringExclude;
import org.apache.ignite.internal.util.tostring.GridToStringInclude;
import org.apache.ignite.internal.util.typedef.CI1;
import org.apache.ignite.internal.util.typedef.CI2;
import org.apache.ignite.internal.util.typedef.F;
import org.apache.ignite.internal.util.typedef.T2;
import org.apache.ignite.internal.util.typedef.internal.CU;
import org.apache.ignite.internal.util.typedef.internal.S;
import org.apache.ignite.internal.util.typedef.internal.U;
import org.apache.ignite.internal.util.worker.GridWorker;
import org.apache.ignite.lang.IgniteBiInClosure;
import org.apache.ignite.lang.IgniteProductVersion;
import org.apache.ignite.lang.IgniteUuid;
import org.apache.ignite.thread.IgniteThread;
import org.jetbrains.annotations.Nullable;
import org.jsr166.ConcurrentHashMap8;

import static java.util.concurrent.TimeUnit.MILLISECONDS;
import static org.apache.ignite.IgniteSystemProperties.IGNITE_PRELOAD_RESEND_TIMEOUT;
import static org.apache.ignite.IgniteSystemProperties.IGNITE_THREAD_DUMP_ON_EXCHANGE_TIMEOUT;
import static org.apache.ignite.IgniteSystemProperties.getLong;
import static org.apache.ignite.events.EventType.EVT_NODE_FAILED;
import static org.apache.ignite.events.EventType.EVT_NODE_JOINED;
import static org.apache.ignite.events.EventType.EVT_NODE_LEFT;
import static org.apache.ignite.internal.GridTopic.TOPIC_CACHE;
import static org.apache.ignite.internal.events.DiscoveryCustomEvent.EVT_DISCOVERY_CUSTOM_EVT;
import static org.apache.ignite.internal.managers.communication.GridIoPolicy.SYSTEM_POOL;
import static org.apache.ignite.internal.processors.cache.distributed.dht.preloader.GridDhtPreloader.DFLT_PRELOAD_RESEND_TIMEOUT;

/**
 * Partition exchange manager.
 */
public class GridCachePartitionExchangeManager<K, V> extends GridCacheSharedManagerAdapter<K, V> {
    /** Exchange history size. */
    private static final int EXCHANGE_HISTORY_SIZE = 1000;

    /** Atomic reference for pending timeout object. */
    private AtomicReference<ResendTimeoutObject> pendingResend = new AtomicReference<>();

    /** Partition resend timeout after eviction. */
    private final long partResendTimeout = getLong(IGNITE_PRELOAD_RESEND_TIMEOUT, DFLT_PRELOAD_RESEND_TIMEOUT);

    /** */
    private final ReadWriteLock busyLock = new ReentrantReadWriteLock();

    /** Last partition refresh. */
    private final AtomicLong lastRefresh = new AtomicLong(-1);

    /** */
    @GridToStringInclude
    private ExchangeWorker exchWorker;

    /** */
    @GridToStringExclude
    private final ConcurrentMap<Integer, GridClientPartitionTopology> clientTops = new ConcurrentHashMap8<>();

    /** */
    private volatile GridDhtPartitionsExchangeFuture lastInitializedFut;

    /** */
    private final ConcurrentMap<AffinityTopologyVersion, AffinityReadyFuture> readyFuts = new ConcurrentHashMap8<>();

    /** */
    private final ConcurrentSkipListMap<AffinityTopologyVersion, IgnitePair<IgniteProductVersion>> nodeVers =
        new ConcurrentSkipListMap<>();

    /** */
    private final AtomicReference<AffinityTopologyVersion> readyTopVer =
        new AtomicReference<>(AffinityTopologyVersion.NONE);

    /** */
    private GridFutureAdapter<?> reconnectExchangeFut;

    /**
     * Partition map futures.
     * This set also contains already completed exchange futures to address race conditions when coordinator
     * leaves grid and new coordinator sends full partition message to a node which has not yet received
     * discovery event. In case if remote node will retry partition exchange, completed future will indicate
     * that full partition map should be sent to requesting node right away.
     */
    private ExchangeFutureSet exchFuts = new ExchangeFutureSet();

    /** */
    private volatile IgniteCheckedException stopErr;

    /** */
    private int longRunningOpsDumpCnt;

    /** */
    private DateFormat dateFormat = new SimpleDateFormat("HH:mm:ss.SSS");

    /** Discovery listener. */
    private final GridLocalEventListener discoLsnr = new GridLocalEventListener() {
        @Override public void onEvent(Event evt) {
            if (!enterBusy())
                return;

            try {
                DiscoveryEvent e = (DiscoveryEvent)evt;

                ClusterNode loc = cctx.localNode();

                assert e.type() == EVT_NODE_JOINED || e.type() == EVT_NODE_LEFT || e.type() == EVT_NODE_FAILED ||
                    e.type() == EVT_DISCOVERY_CUSTOM_EVT;

                final ClusterNode n = e.eventNode();

                GridDhtPartitionExchangeId exchId = null;
                GridDhtPartitionsExchangeFuture exchFut = null;

                if (e.type() != EVT_DISCOVERY_CUSTOM_EVT) {
                    assert !loc.id().equals(n.id());

                    if (e.type() == EVT_NODE_LEFT || e.type() == EVT_NODE_FAILED) {
                        assert cctx.discovery().node(n.id()) == null;

                        // Avoid race b/w initial future add and discovery event.
                        GridDhtPartitionsExchangeFuture initFut = null;

                        if (readyTopVer.get().equals(AffinityTopologyVersion.NONE)) {
                            initFut = exchangeFuture(initialExchangeId(), null, null, null);

                            initFut.onNodeLeft(n);
                        }

                        for (GridDhtPartitionsExchangeFuture f : exchFuts.values()) {
                            if (f != initFut)
                                f.onNodeLeft(n);
                        }
                    }

                    assert
                        e.type() != EVT_NODE_JOINED || n.order() > loc.order() :
                        "Node joined with smaller-than-local " +
                            "order [newOrder=" + n.order() + ", locOrder=" + loc.order() + ']';

                    exchId = exchangeId(n.id(),
                        affinityTopologyVersion(e),
                        e.type());

                    exchFut = exchangeFuture(exchId, e, null, null);
                }
                else {
                    DiscoveryCustomEvent customEvt = (DiscoveryCustomEvent)e;

                    if (customEvt.customMessage() instanceof DynamicCacheChangeBatch) {
                        DynamicCacheChangeBatch batch = (DynamicCacheChangeBatch)customEvt.customMessage();

                        Collection<DynamicCacheChangeRequest> valid = new ArrayList<>(batch.requests().size());

                        // Validate requests to check if event should trigger partition exchange.
                        for (final DynamicCacheChangeRequest req : batch.requests()) {
                            if (req.exchangeNeeded())
                                valid.add(req);
                            else {
                                IgniteInternalFuture<?> fut = null;

                                if (req.cacheFutureTopologyVersion() != null)
                                    fut = affinityReadyFuture(req.cacheFutureTopologyVersion());

                                if (fut == null || fut.isDone())
                                    cctx.cache().completeStartFuture(req);
                                else {
                                    fut.listen(new CI1<IgniteInternalFuture<?>>() {
                                        @Override public void apply(IgniteInternalFuture<?> fut) {
                                            cctx.cache().completeStartFuture(req);
                                        }
                                    });
                                }
                            }
                        }

                        if (!F.isEmpty(valid)) {
                            exchId = exchangeId(n.id(), affinityTopologyVersion(e), e.type());

                            exchFut = exchangeFuture(exchId, e, valid, null);
                        }
                    }
                    else if (customEvt.customMessage() instanceof CacheAffinityChangeMessage) {
                        CacheAffinityChangeMessage msg = (CacheAffinityChangeMessage)customEvt.customMessage();

                        if (msg.exchangeId() == null) {
                            if (msg.exchangeNeeded()) {
                                exchId = exchangeId(n.id(), affinityTopologyVersion(e), e.type());

                                exchFut = exchangeFuture(exchId, e, null, msg);
                            }
                        }
                        else
                            exchangeFuture(msg.exchangeId(), null, null, null).onAffinityChangeMessage(customEvt.eventNode(), msg);
                    }
                }

                if (exchId != null) {
                    if (log.isDebugEnabled())
                        log.debug("Discovery event (will start exchange): " + exchId);

                    // Event callback - without this callback future will never complete.
                    exchFut.onEvent(exchId, e);

                    // Start exchange process.
                    addFuture(exchFut);
                }
                else {
                    if (log.isDebugEnabled())
                        log.debug("Do not start exchange for discovery event: " + evt);
                }
            }
            finally {
                leaveBusy();
            }
        }
    };

    /** {@inheritDoc} */
    @Override protected void start0() throws IgniteCheckedException {
        super.start0();

        exchWorker = new ExchangeWorker();

        cctx.gridEvents().addLocalEventListener(discoLsnr, EVT_NODE_JOINED, EVT_NODE_LEFT, EVT_NODE_FAILED,
            EVT_DISCOVERY_CUSTOM_EVT);

        cctx.io().addHandler(0, GridDhtPartitionsSingleMessage.class,
            new MessageHandler<GridDhtPartitionsSingleMessage>() {
                @Override public void onMessage(ClusterNode node, GridDhtPartitionsSingleMessage msg) {
                    processSinglePartitionUpdate(node, msg);
                }
            });

        cctx.io().addHandler(0, GridDhtPartitionsFullMessage.class,
            new MessageHandler<GridDhtPartitionsFullMessage>() {
                @Override public void onMessage(ClusterNode node, GridDhtPartitionsFullMessage msg) {
                    processFullPartitionUpdate(node, msg);
                }
            });

        cctx.io().addHandler(0, GridDhtPartitionsSingleRequest.class,
            new MessageHandler<GridDhtPartitionsSingleRequest>() {
                @Override public void onMessage(ClusterNode node, GridDhtPartitionsSingleRequest msg) {
                    processSinglePartitionRequest(node, msg);
                }
            });
    }

    /**
     * @return Reconnect partition exchange future.
     */
    public IgniteInternalFuture<?> reconnectExchangeFuture() {
        return reconnectExchangeFut;
    }

    /**
     * @return Initial exchange ID.
     */
    private GridDhtPartitionExchangeId initialExchangeId() {
        DiscoveryEvent discoEvt = cctx.discovery().localJoinEvent();

        assert discoEvt != null;

        final AffinityTopologyVersion startTopVer = affinityTopologyVersion(discoEvt);

        assert discoEvt.topologyVersion() == startTopVer.topologyVersion();

        return exchangeId(cctx.localNode().id(), startTopVer, EVT_NODE_JOINED);
    }

    /** {@inheritDoc} */
    @Override protected void onKernalStart0(boolean reconnect) throws IgniteCheckedException {
        super.onKernalStart0(reconnect);

        ClusterNode loc = cctx.localNode();

        long startTime = loc.metrics().getStartTime();

        assert startTime > 0;

        // Generate dummy discovery event for local node joining.
        DiscoveryEvent discoEvt = cctx.discovery().localJoinEvent();

        GridDhtPartitionExchangeId exchId = initialExchangeId();

        GridDhtPartitionsExchangeFuture fut = exchangeFuture(exchId, discoEvt, null, null);

        if (reconnect)
            reconnectExchangeFut = new GridFutureAdapter<>();

        exchWorker.futQ.addFirst(fut);

        if (!cctx.kernalContext().clientNode()) {
            for (int cnt = 0; cnt < cctx.gridConfig().getRebalanceThreadPoolSize(); cnt++) {
                final int idx = cnt;

                cctx.io().addOrderedHandler(rebalanceTopic(cnt), new CI2<UUID, GridCacheMessage>() {
                    @Override public void apply(final UUID id, final GridCacheMessage m) {
                        if (!enterBusy())
                            return;

                        try {
                            GridCacheContext cacheCtx = cctx.cacheContext(m.cacheId);

                            if (cacheCtx != null) {
                                if (m instanceof GridDhtPartitionSupplyMessageV2)
                                    cacheCtx.preloader().handleSupplyMessage(
                                        idx, id, (GridDhtPartitionSupplyMessageV2)m);
                                else if (m instanceof GridDhtPartitionDemandMessage)
                                    cacheCtx.preloader().handleDemandMessage(
                                        idx, id, (GridDhtPartitionDemandMessage)m);
                                else
                                    U.error(log, "Unsupported message type: " + m.getClass().getName());
                            }
                        }
                        finally {
                            leaveBusy();
                        }
                    }
                });
            }
        }

        new IgniteThread(cctx.gridName(), "exchange-worker", exchWorker).start();

        if (reconnect) {
            fut.listen(new CI1<IgniteInternalFuture<AffinityTopologyVersion>>() {
                @Override public void apply(IgniteInternalFuture<AffinityTopologyVersion> fut) {
                    try {
                        fut.get();

                        for (GridCacheContext cacheCtx : cctx.cacheContexts())
                            cacheCtx.preloader().onInitialExchangeComplete(null);

                        reconnectExchangeFut.onDone();
                    }
                    catch (IgniteCheckedException e) {
                        for (GridCacheContext cacheCtx : cctx.cacheContexts())
                            cacheCtx.preloader().onInitialExchangeComplete(e);

                        reconnectExchangeFut.onDone(e);
                    }
                }
            });
        }
        else {
            if (log.isDebugEnabled())
                log.debug("Beginning to wait on local exchange future: " + fut);

            boolean first = true;

            while (true) {
                try {
                    fut.get(cctx.preloadExchangeTimeout());

                    break;
                }
                catch (IgniteFutureTimeoutCheckedException ignored) {
                    if (first) {
                        U.warn(log, "Failed to wait for initial partition map exchange. " +
                            "Possible reasons are: " + U.nl() +
                            "  ^-- Transactions in deadlock." + U.nl() +
                            "  ^-- Long running transactions (ignore if this is the case)." + U.nl() +
                            "  ^-- Unreleased explicit locks.");

                        first = false;
                    }
                    else
                        U.warn(log, "Still waiting for initial partition map exchange [fut=" + fut + ']');
                }
                catch (IgniteNeedReconnectException e) {
                    throw e;
                }
                catch (Exception e) {
                    if (fut.reconnectOnError(e))
                        throw new IgniteNeedReconnectException(cctx.localNode(), e);

                    throw e;
                }
            }

            for (GridCacheContext cacheCtx : cctx.cacheContexts()) {
                if (cacheCtx.startTopologyVersion() == null)
                    cacheCtx.preloader().onInitialExchangeComplete(null);
            }

            if (log.isDebugEnabled())
                log.debug("Finished waiting for initial exchange: " + fut.exchangeId());
        }
    }

    /**
     * @param idx Index.
     * @return Topic for index.
     */
    public static Object rebalanceTopic(int idx) {
        return TOPIC_CACHE.topic("Rebalance", idx);
    }

    /** {@inheritDoc} */
    @Override protected void onKernalStop0(boolean cancel) {
        cctx.gridEvents().removeLocalEventListener(discoLsnr);

        cctx.io().removeHandler(0, GridDhtPartitionsSingleMessage.class);
        cctx.io().removeHandler(0, GridDhtPartitionsFullMessage.class);
        cctx.io().removeHandler(0, GridDhtPartitionsSingleRequest.class);

        stopErr = cctx.kernalContext().clientDisconnected() ?
            new IgniteClientDisconnectedCheckedException(cctx.kernalContext().cluster().clientReconnectFuture(),
                "Client node disconnected: " + cctx.gridName()) :
            new IgniteInterruptedCheckedException("Node is stopping: " + cctx.gridName());

        // Finish all exchange futures.
        ExchangeFutureSet exchFuts0 = exchFuts;

        if (exchFuts0 != null) {
            for (GridDhtPartitionsExchangeFuture f : exchFuts.values())
                f.onDone(stopErr);
        }

        for (AffinityReadyFuture f : readyFuts.values())
            f.onDone(stopErr);

        if (!cctx.kernalContext().clientNode()) {
            for (int cnt = 0; cnt < cctx.gridConfig().getRebalanceThreadPoolSize(); cnt++)
                cctx.io().removeOrderedHandler(rebalanceTopic(cnt));
        }

        U.cancel(exchWorker);

        if (log.isDebugEnabled())
            log.debug("Before joining on exchange worker: " + exchWorker);

        U.join(exchWorker, log);

        ResendTimeoutObject resendTimeoutObj = pendingResend.getAndSet(null);

        if (resendTimeoutObj != null)
            cctx.time().removeTimeoutObject(resendTimeoutObj);
    }

    /** {@inheritDoc} */
    @SuppressWarnings("LockAcquiredButNotSafelyReleased")
    @Override protected void stop0(boolean cancel) {
        super.stop0(cancel);

        // Do not allow any activity in exchange manager after stop.
        busyLock.writeLock().lock();

        exchFuts = null;
    }

    /**
     * @param cacheId Cache ID.
     * @param exchFut Exchange future.
     * @return Topology.
     */
    public GridDhtPartitionTopology clientTopology(int cacheId, GridDhtPartitionsExchangeFuture exchFut) {
        GridClientPartitionTopology top = clientTops.get(cacheId);

        if (top != null)
            return top;

        Object affKey = null;

        DynamicCacheDescriptor desc = cctx.cache().cacheDescriptor(cacheId);

        if (desc != null) {
            CacheConfiguration ccfg = desc.cacheConfiguration();

            AffinityFunction aff = ccfg.getAffinity();

            affKey = cctx.kernalContext().affinity().similaryAffinityKey(aff,
                ccfg.getNodeFilter(),
                ccfg.getBackups(),
                aff.partitions());
        }

        GridClientPartitionTopology old = clientTops.putIfAbsent(cacheId,
            top = new GridClientPartitionTopology(cctx, cacheId, exchFut, affKey));

        return old != null ? old : top;
    }

    /**
     * @return Collection of client topologies.
     */
    public Collection<GridClientPartitionTopology> clientTopologies() {
        return clientTops.values();
    }

    /**
     * @param cacheId Cache ID.
     * @return Client partition topology.
     */
    public GridClientPartitionTopology clearClientTopology(int cacheId) {
        return clientTops.remove(cacheId);
    }

    /**
     * Gets topology version of last partition exchange, it is possible that last partition exchange
     * is not completed yet.
     *
     * @return Topology version.
     */
    public AffinityTopologyVersion topologyVersion() {
        GridDhtPartitionsExchangeFuture lastInitializedFut0 = lastInitializedFut;

        return lastInitializedFut0 != null
            ? lastInitializedFut0.exchangeId().topologyVersion() : AffinityTopologyVersion.NONE;
    }

    /**
     * @return Topology version of latest completed partition exchange.
     */
    public AffinityTopologyVersion readyAffinityVersion() {
        return readyTopVer.get();
    }

    /**
     * @return Last completed topology future.
     */
    public GridDhtTopologyFuture lastTopologyFuture() {
        return lastInitializedFut;
    }

    /**
     * @param ver Topology version.
     * @return Future or {@code null} is future is already completed.
     */
    @Nullable public IgniteInternalFuture<?> affinityReadyFuture(AffinityTopologyVersion ver) {
        GridDhtPartitionsExchangeFuture lastInitializedFut0 = lastInitializedFut;

        if (lastInitializedFut0 != null && lastInitializedFut0.topologyVersion().compareTo(ver) == 0) {
            if (log.isDebugEnabled())
                log.debug("Return lastInitializedFut for topology ready future " +
                    "[ver=" + ver + ", fut=" + lastInitializedFut0 + ']');

            return lastInitializedFut0;
        }

        AffinityTopologyVersion topVer = readyTopVer.get();

        if (topVer.compareTo(ver) >= 0) {
            if (log.isDebugEnabled())
                log.debug("Return finished future for topology ready future [ver=" + ver + ", topVer=" + topVer + ']');

            return null;
        }

        GridFutureAdapter<AffinityTopologyVersion> fut = F.addIfAbsent(readyFuts, ver,
            new AffinityReadyFuture(ver));

        if (log.isDebugEnabled())
            log.debug("Created topology ready future [ver=" + ver + ", fut=" + fut + ']');

        topVer = readyTopVer.get();

        if (topVer.compareTo(ver) >= 0) {
            if (log.isDebugEnabled())
                log.debug("Completing created topology ready future " +
                    "[ver=" + topVer + ", topVer=" + topVer + ", fut=" + fut + ']');

            fut.onDone(topVer);
        }
        else if (stopErr != null)
            fut.onDone(stopErr);

        return fut;
    }

    /**
     * Gets minimum node version for the given topology version.
     *
     * @param topVer Topology version to get minimum node version for.
     * @return Minimum node version.
     */
    public IgniteProductVersion minimumNodeVersion(AffinityTopologyVersion topVer) {
        IgnitePair<IgniteProductVersion> vers = nodeVers.get(topVer);

        return vers == null ? cctx.localNode().version() : vers.get1();
    }

    /**
     * @return {@code true} if entered to busy state.
     */
    private boolean enterBusy() {
        if (busyLock.readLock().tryLock())
            return true;

        if (log.isDebugEnabled())
            log.debug("Failed to enter to busy state (exchange manager is stopping): " + cctx.localNodeId());

        return false;
    }

    /**
     *
     */
    private void leaveBusy() {
        busyLock.readLock().unlock();
    }

    /**
     * @return Exchange futures.
     */
    public List<GridDhtPartitionsExchangeFuture> exchangeFutures() {
        return exchFuts.values();
    }

    /**
     * @return {@code True} if pending future queue is empty.
     */
    public boolean hasPendingExchange() {
        return !exchWorker.futQ.isEmpty();
    }

    /**
     * @param evt Discovery event.
     * @return Affinity topology version.
     */
    private AffinityTopologyVersion affinityTopologyVersion(DiscoveryEvent evt) {
        if (evt.type() == DiscoveryCustomEvent.EVT_DISCOVERY_CUSTOM_EVT)
            return ((DiscoveryCustomEvent)evt).affinityTopologyVersion();

        return new AffinityTopologyVersion(evt.topologyVersion());
    }

    /**
     * @param exchFut Exchange future.
     * @param reassign Dummy reassign flag.
     */
    public void forceDummyExchange(boolean reassign,
        GridDhtPartitionsExchangeFuture exchFut) {
        exchWorker.addFuture(
            new GridDhtPartitionsExchangeFuture(cctx, reassign, exchFut.discoveryEvent(), exchFut.exchangeId()));
    }

    /**
     * Forces preload exchange.
     *
     * @param exchFut Exchange future.
     */
    public IgniteInternalFuture<Boolean> forceRebalance(GridDhtPartitionsExchangeFuture exchFut) {
        GridFutureAdapter<Boolean> fut = new GridFutureAdapter<>();

        exchWorker.addFuture(
            new GridDhtPartitionsExchangeFuture(cctx, exchFut.discoveryEvent(), exchFut.exchangeId(), fut));

        return fut;
    }

    /**
     * Schedules next full partitions update.
     */
    public void scheduleResendPartitions() {
        ResendTimeoutObject timeout = pendingResend.get();

        if (timeout == null || timeout.started()) {
            ResendTimeoutObject update = new ResendTimeoutObject();

            if (pendingResend.compareAndSet(timeout, update))
                cctx.time().addTimeoutObject(update);
        }
    }

    /**
     * Partition refresh callback.
     */
    private void refreshPartitions() {
        ClusterNode oldest = cctx.discovery().oldestAliveCacheServerNode(AffinityTopologyVersion.NONE);

        if (oldest == null) {
            if (log.isDebugEnabled())
                log.debug("Skip partitions refresh, there are no server nodes [loc=" + cctx.localNodeId() + ']');

            return;
        }

        if (log.isDebugEnabled())
            log.debug("Refreshing partitions [oldest=" + oldest.id() + ", loc=" + cctx.localNodeId() + ']');

        Collection<ClusterNode> rmts;

        // If this is the oldest node.
        if (oldest.id().equals(cctx.localNodeId())) {
            GridDhtPartitionsExchangeFuture lastFut = lastInitializedFut;

            // No need to send to nodes which did not finish their first exchange.
            AffinityTopologyVersion rmtTopVer =
                lastFut != null ? lastFut.topologyVersion() : AffinityTopologyVersion.NONE;

            rmts = CU.remoteNodes(cctx, rmtTopVer);

            if (log.isDebugEnabled())
                log.debug("Refreshing partitions from oldest node: " + cctx.localNodeId());

            sendAllPartitions(rmts);
        }
        else {
            if (log.isDebugEnabled())
                log.debug("Refreshing local partitions from non-oldest node: " +
                    cctx.localNodeId());

            sendLocalPartitions(oldest, null);
        }
    }

    /**
     * @param nodes Nodes.
     * @return {@code True} if message was sent, {@code false} if node left grid.
     */
    private boolean sendAllPartitions(Collection<ClusterNode> nodes) {
        GridDhtPartitionsFullMessage m = createPartitionsFullMessage(nodes, null, null, true);

        if (log.isDebugEnabled())
            log.debug("Sending all partitions [nodeIds=" + U.nodeIds(nodes) + ", msg=" + m + ']');

        for (ClusterNode node : nodes) {
            try {
                assert !node.equals(cctx.localNode());

                cctx.io().sendNoRetry(node, m, SYSTEM_POOL);
            }
            catch (ClusterTopologyCheckedException ignore) {
                if (log.isDebugEnabled())
                    log.debug("Failed to send partition update to node because it left grid (will ignore) [node=" +
                        node.id() + ", msg=" + m + ']');
            }
            catch (IgniteCheckedException e) {
                U.warn(log, "Failed to send partitions full message [node=" + node + ", err=" + e + ']');
            }
        }

        return true;
    }

    /**
     * @param nodes Target nodes.
     * @param exchId Non-null exchange ID if message is created for exchange.
     * @param lastVer Last version.
     * @param compress {@code True} if it is possible to use compression for message.
     * @return Message.
     */
    public GridDhtPartitionsFullMessage createPartitionsFullMessage(Collection<ClusterNode> nodes,
        @Nullable GridDhtPartitionExchangeId exchId,
        @Nullable GridCacheVersion lastVer,
        boolean compress) {
        GridDhtPartitionsFullMessage m = new GridDhtPartitionsFullMessage(exchId,
                lastVer,
                exchId != null ? exchId.topologyVersion() : AffinityTopologyVersion.NONE);

        boolean useOldApi = false;

        if (nodes != null) {
            for (ClusterNode node : nodes) {
                if (node.version().compareTo(GridDhtPartitionMap2.SINCE) < 0) {
                    useOldApi = true;
                    compress = false;

                    break;
                }
                else if (!canUsePartitionMapCompression(node))
                    compress = false;
            }
        }

        m.compress(compress);

        Map<Object, T2<Integer, GridDhtPartitionFullMap>> dupData = new HashMap<>();

        for (GridCacheContext cacheCtx : cctx.cacheContexts()) {
            if (!cacheCtx.isLocal()) {
                boolean ready;

                if (exchId != null) {
                    AffinityTopologyVersion startTopVer = cacheCtx.startTopologyVersion();

                    ready = startTopVer == null || startTopVer.compareTo(exchId.topologyVersion()) <= 0;
                }
                else
                    ready = cacheCtx.started();

                if (ready) {
                    GridAffinityAssignmentCache affCache = cacheCtx.affinity().affinityCache();

                    if (affCache != null) {
                        GridDhtPartitionFullMap locMap = cacheCtx.topology().partitionMap(true);

                        if (useOldApi) {
                            locMap = new GridDhtPartitionFullMap(locMap.nodeId(),
                                locMap.nodeOrder(),
                                locMap.updateSequence(),
                                locMap);
                        }

                        addFullPartitionsMap(m,
                            dupData,
                            compress,
                            cacheCtx.cacheId(),
                            locMap,
                            affCache.similarAffinityKey());

                        if (exchId != null)
                            m.addPartitionUpdateCounters(cacheCtx.cacheId(), cacheCtx.topology().updateCounters(true));
                    }
                    else
                        assert cctx.cacheContext(cacheCtx.cacheId()) == null : cacheCtx.name();
                }
            }
        }

        // It is important that client topologies be added after contexts.
        for (GridClientPartitionTopology top : cctx.exchange().clientTopologies()) {
            GridDhtPartitionFullMap map = top.partitionMap(true);

            addFullPartitionsMap(m,
                dupData,
                compress,
                top.cacheId(),
                map,
                top.similarAffinityKey());

            if (exchId != null)
                m.addPartitionUpdateCounters(top.cacheId(), top.updateCounters(true));
        }

        return m;
    }

    /**
     * @param m Message.
     * @param dupData Duplicated data map.
     * @param compress {@code True} if need check for duplicated partition state data.
     * @param cacheId Cache ID.
     * @param map Map to add.
     * @param affKey Cache affinity key.
     */
    private void addFullPartitionsMap(GridDhtPartitionsFullMessage m,
        Map<Object, T2<Integer, GridDhtPartitionFullMap>> dupData,
        boolean compress,
        Integer cacheId,
        GridDhtPartitionFullMap map,
        Object affKey) {
        Integer dupDataCache = null;

        if (compress && affKey != null && !m.containsCache(cacheId)) {
            T2<Integer, GridDhtPartitionFullMap> state0 = dupData.get(affKey);

            if (state0 != null && state0.get2().partitionStateEquals(map)) {
                GridDhtPartitionFullMap map0 = new GridDhtPartitionFullMap(map.nodeId(),
                    map.nodeOrder(),
                    map.updateSequence());

                for (Map.Entry<UUID, GridDhtPartitionMap2> e : map.entrySet())
                    map0.put(e.getKey(), e.getValue().emptyCopy());

                map = map0;

                dupDataCache = state0.get1();
            }
            else
                dupData.put(affKey, new T2<>(cacheId, map));
        }

        m.addFullPartitionsMap(cacheId, map, dupDataCache);
    }

    /**
     * @param node Node.
     * @param id ID.
     */
    private void sendLocalPartitions(ClusterNode node, @Nullable GridDhtPartitionExchangeId id) {
        GridDhtPartitionsSingleMessage m = createPartitionsSingleMessage(node,
            id,
            cctx.kernalContext().clientNode(),
            false);

        if (log.isDebugEnabled())
            log.debug("Sending local partitions [nodeId=" + node.id() + ", msg=" + m + ']');

        try {
            cctx.io().sendNoRetry(node, m, SYSTEM_POOL);
        }
        catch (ClusterTopologyCheckedException ignore) {
            if (log.isDebugEnabled())
                log.debug("Failed to send partition update to node because it left grid (will ignore) [node=" +
                    node.id() + ", msg=" + m + ']');
        }
        catch (IgniteCheckedException e) {
            U.error(log, "Failed to send local partition map to node [node=" + node + ", exchId=" + id + ']', e);
        }
    }

    /**
     * @param targetNode Target node.
     * @param exchangeId ID.
     * @param clientOnlyExchange Client exchange flag.
     * @param sndCounters {@code True} if need send partition update counters.
     * @return Message.
     */
    public GridDhtPartitionsSingleMessage createPartitionsSingleMessage(ClusterNode targetNode,
        @Nullable GridDhtPartitionExchangeId exchangeId,
        boolean clientOnlyExchange,
        boolean sndCounters)
    {
        boolean compress = canUsePartitionMapCompression(targetNode);

        GridDhtPartitionsSingleMessage m = new GridDhtPartitionsSingleMessage(exchangeId,
            clientOnlyExchange,
            cctx.versions().last(),
            compress);

        Map<Object, T2<Integer,Map<Integer, GridDhtPartitionState>>> dupData = new HashMap<>();

        for (GridCacheContext cacheCtx : cctx.cacheContexts()) {
            if (!cacheCtx.isLocal()) {
                GridDhtPartitionMap2 locMap = cacheCtx.topology().localPartitionMap();

                if (targetNode.version().compareTo(GridDhtPartitionMap2.SINCE) < 0)
                    locMap = new GridDhtPartitionMap(locMap.nodeId(), locMap.updateSequence(), locMap.map());

                addPartitionMap(m,
                    dupData,
                    compress,
                    cacheCtx.cacheId(),
                    locMap,
                    cacheCtx.affinity().affinityCache().similarAffinityKey());

                if (sndCounters)
                    m.partitionUpdateCounters(cacheCtx.cacheId(), cacheCtx.topology().updateCounters(true));
            }
        }

        for (GridClientPartitionTopology top : clientTops.values()) {
            if (m.partitions() != null && m.partitions().containsKey(top.cacheId()))
                continue;

            GridDhtPartitionMap2 locMap = top.localPartitionMap();

            addPartitionMap(m,
                dupData,
                compress,
                top.cacheId(),
                locMap,
                top.similarAffinityKey());

            if (sndCounters)
                m.partitionUpdateCounters(top.cacheId(), top.updateCounters(true));
        }

        return m;
    }

    /**
     * @param m Message.
     * @param dupData Duplicated data map.
     * @param compress {@code True} if need check for duplicated partition state data.
     * @param cacheId Cache ID.
     * @param map Map to add.
     * @param affKey Cache affinity key.
     */
    private void addPartitionMap(GridDhtPartitionsSingleMessage m,
        Map<Object, T2<Integer, Map<Integer, GridDhtPartitionState>>> dupData,
        boolean compress,
        Integer cacheId,
        GridDhtPartitionMap2 map,
        Object affKey) {
        Integer dupDataCache = null;

        if (compress) {
            T2<Integer, Map<Integer, GridDhtPartitionState>> state0 = dupData.get(affKey);

            if (state0 != null && state0.get2().equals(map.map())) {
                dupDataCache = state0.get1();

                map = map.emptyCopy();
            }
            else
                dupData.put(affKey, new T2<>(cacheId, map.map()));
        }

        m.addLocalPartitionMap(cacheId, map, dupDataCache);
    }

    /**
     * @param nodeId Cause node ID.
     * @param topVer Topology version.
     * @param evt Event type.
     * @return Activity future ID.
     */
    private GridDhtPartitionExchangeId exchangeId(UUID nodeId, AffinityTopologyVersion topVer, int evt) {
        return new GridDhtPartitionExchangeId(nodeId, evt, topVer);
    }

    /**
     * @param exchId Exchange ID.
     * @param discoEvt Discovery event.
     * @param reqs Cache change requests.
     * @param affChangeMsg Affinity change message.
     * @return Exchange future.
     */
    private GridDhtPartitionsExchangeFuture exchangeFuture(GridDhtPartitionExchangeId exchId,
        @Nullable DiscoveryEvent discoEvt,
        @Nullable Collection<DynamicCacheChangeRequest> reqs,
        @Nullable CacheAffinityChangeMessage affChangeMsg) {
        GridDhtPartitionsExchangeFuture fut;

        GridDhtPartitionsExchangeFuture old = exchFuts.addx(
            fut = new GridDhtPartitionsExchangeFuture(cctx, busyLock, exchId, reqs, affChangeMsg));

        if (old != null) {
            fut = old;

            if (reqs != null)
                fut.cacheChangeRequests(reqs);

            if (affChangeMsg != null)
                fut.affinityChangeMessage(affChangeMsg);
        }

        if (discoEvt != null)
            fut.onEvent(exchId, discoEvt);

        if (stopErr != null)
            fut.onDone(stopErr);

        return fut;
    }

    /**
     * @param exchFut Exchange.
     * @param err Error.
     */
    public void onExchangeDone(GridDhtPartitionsExchangeFuture exchFut, @Nullable Throwable err) {
        AffinityTopologyVersion topVer = exchFut.topologyVersion();

        if (log.isDebugEnabled())
            log.debug("Exchange done [topVer=" + topVer + ", fut=" + exchFut + ", err=" + err + ']');

        IgniteProductVersion minVer = cctx.localNode().version();
        IgniteProductVersion maxVer = cctx.localNode().version();

        if (err == null) {
            if (!F.isEmpty(exchFut.discoveryEvent().topologyNodes())) {
                for (ClusterNode node : exchFut.discoveryEvent().topologyNodes()) {
                    IgniteProductVersion ver = node.version();

                    if (ver.compareTo(minVer) < 0)
                        minVer = ver;

                    if (ver.compareTo(maxVer) > 0)
                        maxVer = ver;
                }
            }
        }

        nodeVers.put(topVer, new IgnitePair<>(minVer, maxVer));

        AffinityTopologyVersion histVer = new AffinityTopologyVersion(topVer.topologyVersion() - 10, 0);

        for (AffinityTopologyVersion oldVer : nodeVers.headMap(histVer).keySet())
            nodeVers.remove(oldVer);

        if (err == null) {
            while (true) {
                AffinityTopologyVersion readyVer = readyTopVer.get();

                if (readyVer.compareTo(topVer) >= 0)
                    break;

                if (readyTopVer.compareAndSet(readyVer, topVer))
                    break;
            }

            for (Map.Entry<AffinityTopologyVersion, AffinityReadyFuture> entry : readyFuts.entrySet()) {
                if (entry.getKey().compareTo(topVer) <= 0) {
                    if (log.isDebugEnabled())
                        log.debug("Completing created topology ready future " +
                            "[ver=" + topVer + ", fut=" + entry.getValue() + ']');

                    entry.getValue().onDone(topVer);
                }
            }
        }
        else {
            for (Map.Entry<AffinityTopologyVersion, AffinityReadyFuture> entry : readyFuts.entrySet()) {
                if (entry.getKey().compareTo(topVer) <= 0) {
                    if (log.isDebugEnabled())
                        log.debug("Completing created topology ready future with error " +
                            "[ver=" + topVer + ", fut=" + entry.getValue() + ']');

                    entry.getValue().onDone(err);
                }
            }
        }

        ExchangeFutureSet exchFuts0 = exchFuts;

        if (exchFuts0 != null) {
            int skipped = 0;

            for (GridDhtPartitionsExchangeFuture fut : exchFuts0.values()) {
                if (exchFut.exchangeId().topologyVersion().compareTo(fut.exchangeId().topologyVersion()) < 0)
                    continue;

                skipped++;

                if (skipped > 10)
                    fut.cleanUp();
            }
        }
    }

    /**
     * @param fut Future.
     * @return {@code True} if added.
     */
    private boolean addFuture(GridDhtPartitionsExchangeFuture fut) {
        if (fut.onAdded()) {
            exchWorker.addFuture(fut);

            return true;
        }

        return false;
    }

    /**
     * @param node Node.
     * @param msg Message.
     */
    private void processFullPartitionUpdate(ClusterNode node, GridDhtPartitionsFullMessage msg) {
        if (!enterBusy())
            return;

        try {
            if (msg.exchangeId() == null) {
                if (log.isDebugEnabled())
                    log.debug("Received full partition update [node=" + node.id() + ", msg=" + msg + ']');

                boolean updated = false;

                for (Map.Entry<Integer, GridDhtPartitionFullMap> entry : msg.partitions().entrySet()) {
                    Integer cacheId = entry.getKey();

                    GridCacheContext<K, V> cacheCtx = cctx.cacheContext(cacheId);

                    if (cacheCtx != null && !cacheCtx.started())
                        continue; // Can safely ignore background exchange.

                    GridDhtPartitionTopology top = null;

                    if (cacheCtx == null)
                        top = clientTops.get(cacheId);
                    else if (!cacheCtx.isLocal())
                        top = cacheCtx.topology();

                    if (top != null)
                        updated |= top.update(null, entry.getValue(), null);
                }

                if (!cctx.kernalContext().clientNode() && updated)
                    refreshPartitions();
            }
            else
                exchangeFuture(msg.exchangeId(), null, null, null).onReceive(node, msg);
        }
        finally {
            leaveBusy();
        }
    }

    /**
     * @param node Node ID.
     * @param msg Message.
     */
    private void processSinglePartitionUpdate(final ClusterNode node, final GridDhtPartitionsSingleMessage msg) {
        if (!enterBusy())
            return;

        try {
            if (msg.exchangeId() == null) {
                if (log.isDebugEnabled())
                    log.debug("Received local partition update [nodeId=" + node.id() + ", parts=" +
                        msg + ']');

                boolean updated = false;

                for (Map.Entry<Integer, GridDhtPartitionMap2> entry : msg.partitions().entrySet()) {
                    Integer cacheId = entry.getKey();

                    GridCacheContext<K, V> cacheCtx = cctx.cacheContext(cacheId);

                    if (cacheCtx != null && cacheCtx.startTopologyVersion() != null &&
                        entry.getValue() != null &&
                        entry.getValue().topologyVersion() != null && // Backward compatibility.
                        cacheCtx.startTopologyVersion().compareTo(entry.getValue().topologyVersion()) > 0)
                        continue;

                    GridDhtPartitionTopology top = null;

                    if (cacheCtx == null)
                        top = clientTops.get(cacheId);
                    else if (!cacheCtx.isLocal())
                        top = cacheCtx.topology();

                    if (top != null) {
                        updated |= top.update(null, entry.getValue(), null, true);

                        cctx.affinity().checkRebalanceState(top, cacheId);
                    }
                }

                if (updated)
                    scheduleResendPartitions();
            }
            else {
                if (msg.client()) {
                    final GridDhtPartitionsExchangeFuture exchFut = exchangeFuture(msg.exchangeId(),
                        null,
                        null,
                        null);

                    exchFut.listen(new CI1<IgniteInternalFuture<AffinityTopologyVersion>>() {
                        @Override public void apply(IgniteInternalFuture<AffinityTopologyVersion> fut) {
                            // Finished future should reply only to sender client node.
                            exchFut.onReceive(node, msg);
                        }
                    });
                }
                else
                    exchangeFuture(msg.exchangeId(), null, null, null).onReceive(node, msg);
            }
        }
        finally {
            leaveBusy();
        }
    }

    /**
     * @param node Node ID.
     * @param msg Message.
     */
    private void processSinglePartitionRequest(ClusterNode node, GridDhtPartitionsSingleRequest msg) {
        if (!enterBusy())
            return;

        try {
            sendLocalPartitions(node, msg.exchangeId());
        }
        finally {
            leaveBusy();
        }
    }

    /**
     * @throws Exception If failed.
     */
    public void dumpDebugInfo() throws Exception {
        dumpDebugInfo(null);
    }

    /**
     * @param exchTopVer Optional current exchange topology version.
     * @throws Exception If failed.
     */
    public void dumpDebugInfo(@Nullable AffinityTopologyVersion exchTopVer) throws Exception {
        U.warn(log, "Ready affinity version: " + readyTopVer.get());

        U.warn(log, "Last exchange future: " + lastInitializedFut);

        U.warn(log, "Pending exchange futures:");

        for (GridDhtPartitionsExchangeFuture fut : exchWorker.futQ)
            U.warn(log, ">>> " + fut);

        if (!readyFuts.isEmpty()) {
            U.warn(log, "Pending affinity ready futures:");

            for (AffinityReadyFuture fut : readyFuts.values())
                U.warn(log, ">>> " + fut);
        }

        ExchangeFutureSet exchFuts = this.exchFuts;

        if (exchFuts != null) {
            U.warn(log, "Last 10 exchange futures (total: " + exchFuts.size() + "):");

            int cnt = 0;

            for (GridDhtPartitionsExchangeFuture fut : exchFuts.values()) {
                U.warn(log, ">>> " + fut);

                if (++cnt == 10)
                    break;
            }
        }

        dumpPendingObjects(exchTopVer);

        for (GridCacheContext cacheCtx : cctx.cacheContexts())
            cacheCtx.preloader().dumpDebugInfo();

        cctx.affinity().dumpDebugInfo();

        // Dump IO manager statistics.
        cctx.gridIO().dumpStats();
    }

    /**
     * @param timeout Operation timeout.
     */
    public void dumpLongRunningOperations(long timeout) {
        try {
            GridDhtPartitionsExchangeFuture lastFut = lastInitializedFut;

            // If exchange is in progress it will dump all hanging operations if any.
            if (lastFut != null && !lastFut.isDone())
                return;

            long curTime = U.currentTimeMillis();

            boolean found = false;

            IgniteTxManager tm = cctx.tm();

            if (tm != null) {
                for (IgniteInternalTx tx : tm.activeTransactions()) {
                    if (curTime - tx.startTime() > timeout) {
                        found = true;

                        if (longRunningOpsDumpCnt < GridDhtPartitionsExchangeFuture.DUMP_PENDING_OBJECTS_THRESHOLD) {
                            U.warn(log, "Found long running transaction [startTime=" + formatTime(tx.startTime()) +
                                ", curTime=" + formatTime(curTime) + ", tx=" + tx + ']');
                        }
                        else
                            break;
                    }
                }
            }

            GridCacheMvccManager mvcc = cctx.mvcc();

            if (mvcc != null) {
                for (GridCacheFuture<?> fut : mvcc.activeFutures()) {
                    if (curTime - fut.startTime() > timeout) {
                        found = true;

                        if (longRunningOpsDumpCnt < GridDhtPartitionsExchangeFuture.DUMP_PENDING_OBJECTS_THRESHOLD) {
                            U.warn(log, "Found long running cache future [startTime=" + formatTime(fut.startTime()) +
                                ", curTime=" + formatTime(curTime) + ", fut=" + fut + ']');
                        }
                        else
                            break;
                    }
                }

                for (GridCacheFuture<?> fut : mvcc.atomicFutures()) {
                    if (curTime - fut.startTime() > timeout) {
                        found = true;

                        if (longRunningOpsDumpCnt < GridDhtPartitionsExchangeFuture.DUMP_PENDING_OBJECTS_THRESHOLD) {
                            U.warn(log, "Found long running cache future [startTime=" + formatTime(fut.startTime()) +
                                ", curTime=" + formatTime(curTime) + ", fut=" + fut + ']');
                        }
                        else
                            break;
                    }
                }
            }

            if (found) {
                if (longRunningOpsDumpCnt < GridDhtPartitionsExchangeFuture.DUMP_PENDING_OBJECTS_THRESHOLD) {
                    longRunningOpsDumpCnt++;

                    if (IgniteSystemProperties.getBoolean(IGNITE_THREAD_DUMP_ON_EXCHANGE_TIMEOUT, false)) {
                        U.warn(log, "Found long running cache operations, dump threads.");

                        U.dumpThreads(log);
                    }

                    U.warn(log, "Found long running cache operations, dump IO statistics.");

                    // Dump IO manager statistics.
                    cctx.gridIO().dumpStats();
                }
            }
            else
                longRunningOpsDumpCnt = 0;
        }
        catch (Exception e) {
            U.error(log, "Failed to dump debug information: " + e, e);
        }
    }

    /**
     * @param time Time.
     * @return Time string.
     */
    private String formatTime(long time) {
        return dateFormat.format(new Date(time));
    }

    /**
     * @param exchTopVer Exchange topology version.
     */
    private void dumpPendingObjects(@Nullable AffinityTopologyVersion exchTopVer) {
        IgniteTxManager tm = cctx.tm();

        if (tm != null) {
            U.warn(log, "Pending transactions:");

            for (IgniteInternalTx tx : tm.activeTransactions()) {
                if (exchTopVer != null) {
                    U.warn(log, ">>> [txVer=" + tx.topologyVersionSnapshot() +
                        ", exchWait=" + tm.needWaitTransaction(tx, exchTopVer) +
                        ", tx=" + tx + ']');
                }
                else
                    U.warn(log, ">>> [txVer=" + tx.topologyVersionSnapshot() + ", tx=" + tx + ']');
            }
        }

        GridCacheMvccManager mvcc = cctx.mvcc();

        if (mvcc != null) {
            U.warn(log, "Pending explicit locks:");

            for (GridCacheExplicitLockSpan lockSpan : mvcc.activeExplicitLocks())
                U.warn(log, ">>> " + lockSpan);

            U.warn(log, "Pending cache futures:");

            for (GridCacheFuture<?> fut : mvcc.activeFutures())
                U.warn(log, ">>> " + fut);

            U.warn(log, "Pending atomic cache futures:");

            for (GridCacheFuture<?> fut : mvcc.atomicFutures())
                U.warn(log, ">>> " + fut);

            U.warn(log, "Pending data streamer futures:");

            for (IgniteInternalFuture<?> fut : mvcc.dataStreamerFutures())
                U.warn(log, ">>> " + fut);

            if (tm != null) {
                U.warn(log, "Pending transaction deadlock detection futures:");

                for (IgniteInternalFuture<?> fut : tm.deadlockDetectionFutures())
                    U.warn(log, ">>> " + fut);
            }
        }

        for (GridCacheContext ctx : cctx.cacheContexts()) {
            if (ctx.isLocal())
                continue;

            GridCacheContext ctx0 = ctx.isNear() ? ctx.near().dht().context() : ctx;

            GridCachePreloader preloader = ctx0.preloader();

            if (preloader != null)
                preloader.dumpDebugInfo();

            GridCacheAffinityManager affMgr = ctx0.affinity();

            if (affMgr != null)
                affMgr.dumpDebugInfo();
        }
    }

    /**
     * @param deque Deque to poll from.
     * @param time Time to wait.
     * @param w Worker.
     * @return Polled item.
     * @throws InterruptedException If interrupted.
     */
    @Nullable private <T> T poll(BlockingQueue<T> deque, long time, GridWorker w) throws InterruptedException {
        assert w != null;

        // There is currently a case where {@code interrupted}
        // flag on a thread gets flipped during stop which causes the pool to hang.  This check
        // will always make sure that interrupted flag gets reset before going into wait conditions.
        // The true fix should actually make sure that interrupted flag does not get reset or that
        // interrupted exception gets propagated. Until we find a real fix, this method should
        // always work to make sure that there is no hanging during stop.
        if (w.isCancelled())
            Thread.currentThread().interrupt();

        return deque.poll(time, MILLISECONDS);
    }

    /**
     * @param node Target node.
     * @return {@code True} if can use compression for partition map messages.
     */
    @SuppressWarnings("SimplifiableIfStatement")
    private boolean canUsePartitionMapCompression(ClusterNode node) {
        IgniteProductVersion ver = node.version();

        if (ver.compareToIgnoreTimestamp(GridDhtPartitionsAbstractMessage.PART_MAP_COMPRESS_SINCE) >= 0) {
            if (ver.minor() == 7 && ver.maintenance() < 4)
                return false;

            return true;
        }

        return false;
    }

    /**
     * Exchange future thread. All exchanges happen only by one thread and next
     * exchange will not start until previous one completes.
     */
    private class ExchangeWorker extends GridWorker {
        /** Future queue. */
        private final LinkedBlockingDeque<GridDhtPartitionsExchangeFuture> futQ =
            new LinkedBlockingDeque<>();

        /** Busy flag used as performance optimization to stop current preloading. */
        private volatile boolean busy;

        /**
         *
         */
        private ExchangeWorker() {
            super(cctx.gridName(), "partition-exchanger", GridCachePartitionExchangeManager.this.log);
        }

        /**
         * @param exchFut Exchange future.
         */
        void addFuture(GridDhtPartitionsExchangeFuture exchFut) {
            assert exchFut != null;

            if (!exchFut.dummy() || (futQ.isEmpty() && !busy))
                futQ.offer(exchFut);

            if (log.isDebugEnabled())
                log.debug("Added exchange future to exchange worker: " + exchFut);
        }

        /** {@inheritDoc} */
        @Override protected void body() throws InterruptedException, IgniteInterruptedCheckedException {
            long timeout = cctx.gridConfig().getNetworkTimeout();

            int cnt = 0;

            while (!isCancelled()) {
                GridDhtPartitionsExchangeFuture exchFut = null;

                cnt++;

                try {
                    boolean preloadFinished = true;

                    for (GridCacheContext cacheCtx : cctx.cacheContexts()) {
                        preloadFinished &= cacheCtx.preloader() != null && cacheCtx.preloader().syncFuture().isDone();

                        if (!preloadFinished)
                            break;
                    }

                    // If not first preloading and no more topology events present.
                    if (!cctx.kernalContext().clientNode() && futQ.isEmpty() && preloadFinished)
                        timeout = cctx.gridConfig().getNetworkTimeout();

                    // After workers line up and before preloading starts we initialize all futures.
                    if (log.isDebugEnabled()) {
                        Collection<IgniteInternalFuture> unfinished = new HashSet<>();

                        for (GridDhtPartitionsExchangeFuture fut : exchFuts.values()) {
                            if (!fut.isDone())
                                unfinished.add(fut);
                        }

                        log.debug("Before waiting for exchange futures [futs" + unfinished + ", worker=" + this + ']');
                    }

                    // Take next exchange future.
                    exchFut = poll(futQ, timeout, this);

                    if (exchFut == null)
                        continue; // Main while loop.

                    busy = true;

                    Map<Integer, GridDhtPreloaderAssignments> assignsMap = null;

                    boolean dummyReassign = exchFut.dummyReassign();
                    boolean forcePreload = exchFut.forcePreload();

                    try {
                        if (isCancelled())
                            break;

                        if (!exchFut.dummy() && !exchFut.forcePreload()) {
                            lastInitializedFut = exchFut;

                            exchFut.init();

                            int dumpedObjects = 0;

                            while (true) {
                                try {
                                    exchFut.get(2 * cctx.gridConfig().getNetworkTimeout(), TimeUnit.MILLISECONDS);

                                    break;
                                }
                                catch (IgniteFutureTimeoutCheckedException ignored) {
                                    U.warn(log, "Failed to wait for partition map exchange [" +
                                        "topVer=" + exchFut.topologyVersion() +
                                        ", node=" + cctx.localNodeId() + "]. " +
                                        "Dumping pending objects that might be the cause: ");

                                    if (dumpedObjects < GridDhtPartitionsExchangeFuture.DUMP_PENDING_OBJECTS_THRESHOLD) {
                                        try {
                                            dumpDebugInfo(exchFut.topologyVersion());
                                        }
                                        catch (Exception e) {
                                            U.error(log, "Failed to dump debug information: " + e, e);
                                        }

                                        if (IgniteSystemProperties.getBoolean(IGNITE_THREAD_DUMP_ON_EXCHANGE_TIMEOUT, false))
                                            U.dumpThreads(log);

                                        dumpedObjects++;
                                    }
                                }
                                catch (Exception e) {
                                    if (exchFut.reconnectOnError(e))
                                        throw new IgniteNeedReconnectException(cctx.localNode(), e);

                                    throw e;
                                }
                            }


                            if (log.isDebugEnabled())
                                log.debug("After waiting for exchange future [exchFut=" + exchFut + ", worker=" +
                                    this + ']');

                            if (exchFut.exchangeId().nodeId().equals(cctx.localNodeId()))
                                lastRefresh.compareAndSet(-1, U.currentTimeMillis());

                            boolean changed = false;

                            // Just pick first worker to do this, so we don't
                            // invoke topology callback more than once for the
                            // same event.
                            for (GridCacheContext cacheCtx : cctx.cacheContexts()) {
                                if (cacheCtx.isLocal())
                                    continue;

                                changed |= cacheCtx.topology().afterExchange(exchFut);
                            }

                            if (!cctx.kernalContext().clientNode() && changed && futQ.isEmpty())
                                refreshPartitions();
                        }
                        else {
                            if (log.isDebugEnabled())
                                log.debug("Got dummy exchange (will reassign)");

                            if (!dummyReassign) {
                                timeout = 0; // Force refresh.

                                continue;
                            }
                        }

                        if (!exchFut.skipPreload()) {
                            assignsMap = new HashMap<>();

                            for (GridCacheContext cacheCtx : cctx.cacheContexts()) {
                                long delay = cacheCtx.config().getRebalanceDelay();

                                GridDhtPreloaderAssignments assigns = null;

                                // Don't delay for dummy reassigns to avoid infinite recursion.
                                if (delay == 0 || forcePreload)
                                    assigns = cacheCtx.preloader().assign(exchFut);

                                assignsMap.put(cacheCtx.cacheId(), assigns);
                            }
                        }
                    }
                    finally {
                        // Must flip busy flag before assignments are given to demand workers.
                        busy = false;
                    }

                    if (assignsMap != null) {
                        int size = assignsMap.size();

                        NavigableMap<Integer, List<Integer>> orderMap = new TreeMap<>();

                        for (Map.Entry<Integer, GridDhtPreloaderAssignments> e : assignsMap.entrySet()) {
                            int cacheId = e.getKey();

                            GridCacheContext<K, V> cacheCtx = cctx.cacheContext(cacheId);

                            int order = cacheCtx.config().getRebalanceOrder();

                            if (orderMap.get(order) == null)
                                orderMap.put(order, new ArrayList<Integer>(size));

                            orderMap.get(order).add(cacheId);
                        }

                        Runnable r = null;

                        List<String> rebList = new LinkedList<>();

                        boolean assignsCancelled = false;

                        for (Integer order : orderMap.descendingKeySet()) {
                            for (Integer cacheId : orderMap.get(order)) {
                                GridCacheContext<K, V> cacheCtx = cctx.cacheContext(cacheId);

                                GridDhtPreloaderAssignments assigns = assignsMap.get(cacheId);

                                if (assigns != null)
                                    assignsCancelled |= assigns.cancelled();

                                // Cancels previous rebalance future (in case it's not done yet).
                                // Sends previous rebalance stopped event (if necessary).
                                // Creates new rebalance future.
                                // Sends current rebalance started event (if necessary).
                                // Finishes cache sync future (on empty assignments).
                                Runnable cur = cacheCtx.preloader().addAssignments(assigns,
                                    forcePreload,
                                    cnt,
                                    r,
                                    exchFut.forcedRebalanceFuture());

                                if (cur != null) {
                                    rebList.add(U.maskName(cacheCtx.name()));

                                    r = cur;
                                }
                            }
                        }

                        if (assignsCancelled) { // Pending exchange.
                            U.log(log, "Skipping rebalancing (obsolete exchange ID) " +
                                "[top=" + exchFut.topologyVersion() + ", evt=" + exchFut.discoveryEvent().name() +
                                ", node=" + exchFut.discoveryEvent().eventNode().id() + ']');
                        }
                        else if (r != null) {
                            Collections.reverse(rebList);

                            U.log(log, "Rebalancing scheduled [order=" + rebList + "]");

                            if (futQ.isEmpty()) {
                                U.log(log, "Rebalancing started " +
                                    "[top=" + exchFut.topologyVersion() + ", evt=" + exchFut.discoveryEvent().name() +
                                    ", node=" + exchFut.discoveryEvent().eventNode().id() + ']');

                                r.run(); // Starts rebalancing routine.
                            }
                            else
                                U.log(log, "Skipping rebalancing (obsolete exchange ID) " +
                                    "[top=" + exchFut.topologyVersion() + ", evt=" + exchFut.discoveryEvent().name() +
                                    ", node=" + exchFut.discoveryEvent().eventNode().id() + ']');
                        }
                        else
                            U.log(log, "Skipping rebalancing (nothing scheduled) " +
                                "[top=" + exchFut.topologyVersion() + ", evt=" + exchFut.discoveryEvent().name() +
                                ", node=" + exchFut.discoveryEvent().eventNode().id() + ']');
                    }
                }
                catch (IgniteInterruptedCheckedException e) {
                    throw e;
                }
<<<<<<< HEAD
                catch (IgniteClientDisconnectedCheckedException ignored) {
=======
                catch (IgniteClientDisconnectedCheckedException | IgniteNeedReconnectException e) {
                    assert cctx.discovery().reconnectSupported();

                    U.warn(log,"Local node failed to complete partition map exchange due to " +
                        "network issues, will try to reconnect to cluster", e);

                    cctx.discovery().reconnect();

>>>>>>> d124004d
                    return;
                }
                catch (IgniteCheckedException e) {
                    U.error(log, "Failed to wait for completion of partition map exchange " +
                        "(preloading will not start): " + exchFut, e);
                }
            }
        }
    }

    /**
     * Partition resend timeout object.
     */
    private class ResendTimeoutObject implements GridTimeoutObject {
        /** Timeout ID. */
        private final IgniteUuid timeoutId = IgniteUuid.randomUuid();

        /** Timeout start time. */
        private final long createTime = U.currentTimeMillis();

        /** Started flag. */
        private AtomicBoolean started = new AtomicBoolean();

        /** {@inheritDoc} */
        @Override public IgniteUuid timeoutId() {
            return timeoutId;
        }

        /** {@inheritDoc} */
        @Override public long endTime() {
            return createTime + partResendTimeout;
        }

        /** {@inheritDoc} */
        @Override public void onTimeout() {
            cctx.kernalContext().closure().runLocalSafe(new Runnable() {
                @Override public void run() {
                    if (!busyLock.readLock().tryLock())
                        return;

                    try {
                        if (started.compareAndSet(false, true))
                            refreshPartitions();
                    }
                    finally {
                        busyLock.readLock().unlock();

                        cctx.time().removeTimeoutObject(ResendTimeoutObject.this);

                        pendingResend.compareAndSet(ResendTimeoutObject.this, null);
                    }
                }
            });
        }

        /**
         * @return {@code True} if timeout object started to run.
         */
        public boolean started() {
            return started.get();
        }
    }

    /**
     *
     */
    private static class ExchangeFutureSet extends GridListSet<GridDhtPartitionsExchangeFuture> {
        /** */
        private static final long serialVersionUID = 0L;

        /**
         * Creates ordered, not strict list set.
         */
        private ExchangeFutureSet() {
            super(new Comparator<GridDhtPartitionsExchangeFuture>() {
                @Override public int compare(
                    GridDhtPartitionsExchangeFuture f1,
                    GridDhtPartitionsExchangeFuture f2
                ) {
                    AffinityTopologyVersion t1 = f1.exchangeId().topologyVersion();
                    AffinityTopologyVersion t2 = f2.exchangeId().topologyVersion();

                    assert t1.topologyVersion() > 0;
                    assert t2.topologyVersion() > 0;

                    // Reverse order.
                    return t2.compareTo(t1);
                }
            }, /*not strict*/false);
        }

        /**
         * @param fut Future to add.
         * @return {@code True} if added.
         */
        @Override public synchronized GridDhtPartitionsExchangeFuture addx(
            GridDhtPartitionsExchangeFuture fut) {
            GridDhtPartitionsExchangeFuture cur = super.addx(fut);

            while (size() > EXCHANGE_HISTORY_SIZE)
                removeLast();

            // Return the value in the set.
            return cur == null ? fut : cur;
        }

        /** {@inheritDoc} */
        @Nullable @Override public synchronized GridDhtPartitionsExchangeFuture removex(
            GridDhtPartitionsExchangeFuture val
        ) {
            return super.removex(val);
        }

        /**
         * @return Values.
         */
        @Override public synchronized List<GridDhtPartitionsExchangeFuture> values() {
            return super.values();
        }

        /** {@inheritDoc} */
        @Override public synchronized String toString() {
            return S.toString(ExchangeFutureSet.class, this, super.toString());
        }
    }

    /**
     *
     */
    private abstract class MessageHandler<M> implements IgniteBiInClosure<UUID, M> {
        /** */
        private static final long serialVersionUID = 0L;

        /** {@inheritDoc} */
        @Override public void apply(UUID nodeId, M msg) {
            ClusterNode node = cctx.node(nodeId);

            if (node == null) {
                if (log.isDebugEnabled())
                    log.debug("Received message from failed node [node=" + nodeId + ", msg=" + msg + ']');

                return;
            }

            if (log.isDebugEnabled())
                log.debug("Received message from node [node=" + nodeId + ", msg=" + msg + ']');

            onMessage(node , msg);
        }

        /**
         * @param node Node.
         * @param msg Message.
         */
        protected abstract void onMessage(ClusterNode node, M msg);
    }

    /**
     * Affinity ready future.
     */
    private class AffinityReadyFuture extends GridFutureAdapter<AffinityTopologyVersion> {
        /** */
        private static final long serialVersionUID = 0L;

        /** */
        @GridToStringInclude
        private AffinityTopologyVersion topVer;

        /**
         * @param topVer Topology version.
         */
        private AffinityReadyFuture(AffinityTopologyVersion topVer) {
            this.topVer = topVer;
        }

        /** {@inheritDoc} */
        @Override public boolean onDone(AffinityTopologyVersion res, @Nullable Throwable err) {
            assert res != null || err != null;

            boolean done = super.onDone(res, err);

            if (done)
                readyFuts.remove(topVer, this);

            return done;
        }

        /** {@inheritDoc} */
        @Override public String toString() {
            return S.toString(AffinityReadyFuture.class, this, super.toString());
        }
    }
}<|MERGE_RESOLUTION|>--- conflicted
+++ resolved
@@ -1857,9 +1857,6 @@
                 catch (IgniteInterruptedCheckedException e) {
                     throw e;
                 }
-<<<<<<< HEAD
-                catch (IgniteClientDisconnectedCheckedException ignored) {
-=======
                 catch (IgniteClientDisconnectedCheckedException | IgniteNeedReconnectException e) {
                     assert cctx.discovery().reconnectSupported();
 
@@ -1868,7 +1865,6 @@
 
                     cctx.discovery().reconnect();
 
->>>>>>> d124004d
                     return;
                 }
                 catch (IgniteCheckedException e) {
