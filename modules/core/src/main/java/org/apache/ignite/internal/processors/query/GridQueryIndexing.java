/*
 * Licensed to the Apache Software Foundation (ASF) under one or more
 * contributor license agreements.  See the NOTICE file distributed with
 * this work for additional information regarding copyright ownership.
 * The ASF licenses this file to You under the Apache License, Version 2.0
 * (the "License"); you may not use this file except in compliance with
 * the License.  You may obtain a copy of the License at
 *
 *      http://www.apache.org/licenses/LICENSE-2.0
 *
 * Unless required by applicable law or agreed to in writing, software
 * distributed under the License is distributed on an "AS IS" BASIS,
 * WITHOUT WARRANTIES OR CONDITIONS OF ANY KIND, either express or implied.
 * See the License for the specific language governing permissions and
 * limitations under the License.
 */

package org.apache.ignite.internal.processors.query;

import java.sql.PreparedStatement;
import java.sql.SQLException;
import java.util.Collection;
import java.util.List;
import javax.cache.Cache;
import org.apache.ignite.IgniteCheckedException;
import org.apache.ignite.IgniteDataStreamer;
import org.apache.ignite.cache.query.QueryCursor;
import org.apache.ignite.cache.query.SqlFieldsQuery;
import org.apache.ignite.cache.query.SqlQuery;
import org.apache.ignite.configuration.CacheConfiguration;
import org.apache.ignite.internal.GridKernalContext;
import org.apache.ignite.internal.processors.affinity.AffinityTopologyVersion;
import org.apache.ignite.internal.processors.cache.CacheObject;
import org.apache.ignite.internal.processors.cache.GridCacheContext;
import org.apache.ignite.internal.processors.cache.KeyCacheObject;
import org.apache.ignite.internal.processors.cache.database.CacheDataRow;
import org.apache.ignite.internal.processors.cache.database.tree.BPlusTree;
import org.apache.ignite.internal.processors.cache.version.GridCacheVersion;
import org.apache.ignite.internal.util.GridSpinBusyLock;
import org.apache.ignite.internal.util.lang.GridCloseableIterator;
import org.apache.ignite.lang.IgniteBiTuple;
import org.apache.ignite.lang.IgniteFuture;
import org.apache.ignite.spi.indexing.IndexingQueryFilter;
import org.jetbrains.annotations.Nullable;

/**
 * Abstraction for internal indexing implementation.
 */
public interface GridQueryIndexing {
    /**
     * Starts indexing.
     *
     * @param ctx Context.
     * @param busyLock Busy lock.
     * @throws IgniteCheckedException If failed.
     */
    public void start(GridKernalContext ctx, GridSpinBusyLock busyLock) throws IgniteCheckedException;

    /**
     * Stops indexing.
     *
     * @throws IgniteCheckedException If failed.
     */
    public void stop() throws IgniteCheckedException;

    /**
     * Parses SQL query into two step query and executes it.
     *
     * @param cctx Cache context.
     * @param qry Query.
     * @param cancel Query cancel.
     * @return Cursor.
     * @throws IgniteCheckedException If failed.
     */
    public QueryCursor<List<?>> queryTwoStep(GridCacheContext<?, ?> cctx, SqlFieldsQuery qry, GridQueryCancel cancel)
        throws IgniteCheckedException;

    /**
     * Parses SQL query into two step query and executes it.
     *
     * @param cctx Cache context.
     * @param qry Query.
     * @return Cursor.
     * @throws IgniteCheckedException If failed.
     */
    public <K,V> QueryCursor<Cache.Entry<K,V>> queryTwoStep(GridCacheContext<?,?> cctx, SqlQuery qry)
        throws IgniteCheckedException;

    /**
     * Queries individual fields (generally used by JDBC drivers).
     *
     * @param cctx Cache context.
     * @param qry Query.
     * @param filter Space name and key filter.
     * @param cancel Query cancel.
     * @return Cursor.
     */
    public <K, V> QueryCursor<List<?>> queryLocalSqlFields(GridCacheContext<?, ?> cctx, SqlFieldsQuery qry,
        IndexingQueryFilter filter, GridQueryCancel cancel) throws IgniteCheckedException;

    /**
     * Perform a MERGE statement using data streamer as receiver.
     *
     * @param spaceName Space name.
     * @param qry Query.
     * @param params Query parameters.
     * @param streamer Data streamer to feed data to.
     * @return Query result.
     * @throws IgniteCheckedException If failed.
     */
    public long streamUpdateQuery(@Nullable final String spaceName, final String qry,
         @Nullable final Object[] params, IgniteDataStreamer<?, ?> streamer) throws IgniteCheckedException;

    /**
     * Executes regular query.
     *
     * @param cctx Cache context.
     * @param qry Query.
     * @param filter Space name and key filter.
     * @param keepBinary Keep binary flag.
     * @return Cursor.
     */
    public <K, V> QueryCursor<Cache.Entry<K,V>> queryLocalSql(GridCacheContext<?, ?> cctx, SqlQuery qry,
        IndexingQueryFilter filter, boolean keepBinary) throws IgniteCheckedException;

    /**
     * Executes text query.
     *
     * @param spaceName Space name.
     * @param qry Text query.
     * @param type Query return type.
     * @param filter Space name and key filter.
     * @return Queried rows.
     * @throws IgniteCheckedException If failed.
     */
    public <K, V> GridCloseableIterator<IgniteBiTuple<K, V>> queryLocalText(@Nullable String spaceName, String qry,
        GridQueryTypeDescriptor type, IndexingQueryFilter filter) throws IgniteCheckedException;

    /**
     * Registers cache.
     *
     * @param spaceName Space name.
     * @param cctx Cache context.
     * @param ccfg Cache configuration.
     * @throws IgniteCheckedException If failed.
     */
    public void registerCache(String spaceName, GridCacheContext<?,?> cctx, CacheConfiguration<?,?> ccfg)
        throws IgniteCheckedException;

    /**
     * Unregisters cache.
     *
     * @param spaceName Space name.
     * @throws IgniteCheckedException If failed to drop cache schema.
     */
    public void unregisterCache(String spaceName) throws IgniteCheckedException;

    /**
     * Registers type if it was not known before or updates it otherwise.
     *
     * @param spaceName Space name.
     * @param desc Type descriptor.
     * @throws IgniteCheckedException If failed.
     * @return {@code True} if type was registered, {@code false} if for some reason it was rejected.
     */
    public boolean registerType(@Nullable String spaceName, GridQueryTypeDescriptor desc) throws IgniteCheckedException;

    /**
     * Unregisters type and removes all corresponding data.
     *
     * @param spaceName Space name.
     * @param type Type descriptor.
     * @throws IgniteCheckedException If failed.
     */
    public void unregisterType(@Nullable String spaceName, GridQueryTypeDescriptor type) throws IgniteCheckedException;

    /**
     * Updates index. Note that key is unique for space, so if space contains multiple indexes
     * the key should be removed from indexes other than one being updated.
     *
     * @param spaceName Space name.
     * @param type Value type.
     * @param key Key.
     * @param val Value.
     * @param ver Version.
     * @param expirationTime Expiration time or 0 if never expires.
     * @throws IgniteCheckedException If failed.
     */
    public void store(@Nullable String spaceName,
        GridQueryTypeDescriptor type,
        KeyCacheObject key,
        int partId,
        CacheObject val,
        GridCacheVersion ver,
        long expirationTime,
        long link) throws IgniteCheckedException;

    /**
     * Removes index entry by key.
     *
     * @param spaceName Space name.
     * @param key Key.
     * @param val Value.
     * @throws IgniteCheckedException If failed.
     */
    public void remove(@Nullable String spaceName,
        GridQueryTypeDescriptor type,
        KeyCacheObject key,
        int partId,
        CacheObject val,
        GridCacheVersion ver) throws IgniteCheckedException;

    /**
     * Will be called when entry with given key is swapped.
     *
     * @param spaceName Space name.
     * @param key Key.
     * @throws IgniteCheckedException If failed.
     */
    public void onSwap(@Nullable String spaceName, KeyCacheObject key, int partId) throws IgniteCheckedException;

    /**
     * Will be called when entry with given key is unswapped.
     *
     * @param spaceName Space name.
     * @param key Key.
     * @param val Value.
     * @throws IgniteCheckedException If failed.
     */
    public void onUnswap(@Nullable String spaceName, KeyCacheObject key, int partId, CacheObject val) throws IgniteCheckedException;

    /**
<<<<<<< HEAD
     * Rebuilds all indexes of given type.
     *
     * @param spaceName Space name.
     * @param type Type descriptor.
     */
    public void rebuildIndexes(@Nullable String spaceName, GridQueryTypeDescriptor type);

    /**
     * Rebuilds all indexes of given type from hash index.
     *
     * @param spaceName Space name.
     * @param type Type descriptor.
     * @throws IgniteCheckedException If failed.
     */
    public void rebuildIndexesFromHash(@Nullable String spaceName,
        GridQueryTypeDescriptor type) throws IgniteCheckedException;

    /**
     * Marks all indexes of given type for rebuild from hash index, making them unusable until rebuild finishes.
     *
     * @param spaceName Space name.
     * @param type Type descriptor.
     * @throws IgniteCheckedException If failed.
     */
    public void markForRebuildFromHash(@Nullable String spaceName, GridQueryTypeDescriptor type);

    /**
=======
>>>>>>> 48e78a99
     * Returns backup filter.
     *
     * @param topVer Topology version.
     * @param parts Partitions.
     * @return Backup filter.
     */
    public IndexingQueryFilter backupFilter(AffinityTopologyVersion topVer, int[] parts);

    /**
     * Client disconnected callback.
     *
     * @param reconnectFut Reconnect future.
     */
    public void onDisconnected(IgniteFuture<?> reconnectFut);

    /**
     * Prepare native statement to retrieve JDBC metadata from.
     *
     * @param schema Schema.
     * @param sql Query.
     * @return {@link PreparedStatement} from underlying engine to supply metadata to Prepared - most likely H2.
     */
    public PreparedStatement prepareNativeStatement(String schema, String sql) throws SQLException;

    /**
     * Gets space name from database schema.
     *
     * @param schemaName Schema name. Could not be null. Could be empty.
     * @return Space name. Could be null.
     */
    public String space(String schemaName);

    /**
     * Collect queries that already running more than specified duration.
     *
     * @param duration Duration to check.
     * @return Collection of long running queries.
     */
    public Collection<GridRunningQueryInfo> runningQueries(long duration);

    /**
     * Cancel specified queries.
     *
     * @param queries Queries ID's to cancel.
     */
    public void cancelQueries(Collection<Long> queries);

    /**
     * Cancels all executing queries.
     */
    public void cancelAllQueries();

    /**
     * @param spaceName Space name.
     * @param nativeStmt Native statement.
     * @param autoFlushFreq Automatic data flushing frequency, disabled if {@code 0}.
     * @param nodeBufSize Per node buffer size - see {@link IgniteDataStreamer#perNodeBufferSize(int)}
     * @param nodeParOps Per node parallel ops count - see {@link IgniteDataStreamer#perNodeParallelOperations(int)}
     * @param allowOverwrite Overwrite existing cache values on key duplication.
     * @return {@link IgniteDataStreamer} tailored to specific needs of given native statement based on its metadata;
     * {@code null} if given statement is a query.
     */
    public IgniteDataStreamer<?,?> createStreamer(String spaceName, PreparedStatement nativeStmt, long autoFlushFreq,
        int nodeBufSize, int nodeParOps, boolean allowOverwrite);
}<|MERGE_RESOLUTION|>--- conflicted
+++ resolved
@@ -230,15 +230,6 @@
     public void onUnswap(@Nullable String spaceName, KeyCacheObject key, int partId, CacheObject val) throws IgniteCheckedException;
 
     /**
-<<<<<<< HEAD
-     * Rebuilds all indexes of given type.
-     *
-     * @param spaceName Space name.
-     * @param type Type descriptor.
-     */
-    public void rebuildIndexes(@Nullable String spaceName, GridQueryTypeDescriptor type);
-
-    /**
      * Rebuilds all indexes of given type from hash index.
      *
      * @param spaceName Space name.
@@ -253,13 +244,10 @@
      *
      * @param spaceName Space name.
      * @param type Type descriptor.
-     * @throws IgniteCheckedException If failed.
      */
     public void markForRebuildFromHash(@Nullable String spaceName, GridQueryTypeDescriptor type);
 
     /**
-=======
->>>>>>> 48e78a99
      * Returns backup filter.
      *
      * @param topVer Topology version.
