--- conflicted
+++ resolved
@@ -128,13 +128,9 @@
      */
     public GridDhtTxPrepareRequest(
         IgniteUuid futId,
-<<<<<<< HEAD
-        IgniteUuid miniId,
+        int miniId,
         IgniteUuid nearFutId,
         int nearMiniId,
-=======
-        int miniId,
->>>>>>> eeb10b85
         AffinityTopologyVersion topVer,
         GridDhtTxLocalAdapter tx,
         long timeout,
@@ -142,10 +138,7 @@
         Collection<IgniteTxEntry> nearWrites,
         Map<UUID, Collection<UUID>> txNodes,
         GridCacheVersion nearXidVer,
-<<<<<<< HEAD
         boolean dhtNearReply,
-=======
->>>>>>> eeb10b85
         boolean last,
         boolean onePhaseCommit,
         UUID subjId,
@@ -157,22 +150,14 @@
             null,
             dhtWrites,
             txNodes,
-<<<<<<< HEAD
             dhtNearReply,
-=======
->>>>>>> eeb10b85
             retVal,
             last,
             onePhaseCommit,
             addDepInfo);
 
-<<<<<<< HEAD
-        assert dhtNearReply || (futId != null && miniId != null);
+        assert dhtNearReply || (futId != null && miniId != 0);
         assert !dhtNearReply || (nearFutId != null && nearMiniId != 0);
-=======
-        assert futId != null;
-        assert miniId != 0;
->>>>>>> eeb10b85
 
         this.topVer = topVer;
         this.futId = futId;
