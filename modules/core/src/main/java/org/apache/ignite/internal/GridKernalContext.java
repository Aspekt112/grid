/*
 * Licensed to the Apache Software Foundation (ASF) under one or more
 * contributor license agreements.  See the NOTICE file distributed with
 * this work for additional information regarding copyright ownership.
 * The ASF licenses this file to You under the Apache License, Version 2.0
 * (the "License"); you may not use this file except in compliance with
 * the License.  You may obtain a copy of the License at
 *
 *      http://www.apache.org/licenses/LICENSE-2.0
 *
 * Unless required by applicable law or agreed to in writing, software
 * distributed under the License is distributed on an "AS IS" BASIS,
 * WITHOUT WARRANTIES OR CONDITIONS OF ANY KIND, either express or implied.
 * See the License for the specific language governing permissions and
 * limitations under the License.
 */

package org.apache.ignite.internal;

import org.apache.ignite.*;
import org.apache.ignite.configuration.*;
import org.apache.ignite.internal.managers.checkpoint.*;
import org.apache.ignite.internal.managers.collision.*;
import org.apache.ignite.internal.managers.communication.*;
import org.apache.ignite.internal.managers.deployment.*;
import org.apache.ignite.internal.managers.discovery.*;
import org.apache.ignite.internal.managers.eventstorage.*;
import org.apache.ignite.internal.managers.failover.*;
import org.apache.ignite.internal.managers.indexing.*;
import org.apache.ignite.internal.managers.loadbalancer.*;
import org.apache.ignite.internal.managers.swapspace.*;
import org.apache.ignite.internal.processors.affinity.*;
import org.apache.ignite.internal.processors.cache.*;
import org.apache.ignite.internal.processors.cacheobject.*;
import org.apache.ignite.internal.processors.clock.*;
import org.apache.ignite.internal.processors.closure.*;
import org.apache.ignite.internal.processors.cluster.*;
import org.apache.ignite.internal.processors.continuous.*;
import org.apache.ignite.internal.processors.dataload.*;
import org.apache.ignite.internal.processors.datastructures.*;
import org.apache.ignite.internal.processors.hadoop.*;
import org.apache.ignite.internal.processors.igfs.*;
import org.apache.ignite.internal.processors.job.*;
import org.apache.ignite.internal.processors.jobmetrics.*;
import org.apache.ignite.internal.processors.offheap.*;
import org.apache.ignite.internal.processors.plugin.*;
import org.apache.ignite.internal.processors.port.*;
import org.apache.ignite.internal.processors.query.*;
import org.apache.ignite.internal.processors.resource.*;
import org.apache.ignite.internal.processors.rest.*;
import org.apache.ignite.internal.processors.schedule.*;
import org.apache.ignite.internal.processors.security.*;
import org.apache.ignite.internal.processors.segmentation.*;
import org.apache.ignite.internal.processors.service.*;
import org.apache.ignite.internal.processors.session.*;
import org.apache.ignite.internal.processors.streamer.*;
import org.apache.ignite.internal.processors.task.*;
import org.apache.ignite.internal.processors.timeout.*;
import org.apache.ignite.internal.util.*;
import org.apache.ignite.internal.util.tostring.*;
import org.apache.ignite.plugin.*;

import java.util.*;
import java.util.concurrent.*;

/**
 *
 */
@GridToStringExclude
public interface GridKernalContext extends Iterable<GridComponent> {
    /**
     * Gets list of all grid components in the order they were added.
     *
     * @return List of all grid components in the order they were added.
     */
    public List<GridComponent> components();

    /**
     * Gets local node ID.
     *
     * @return Local node ID.
     */
    public UUID localNodeId();

    /**
     * Gets grid name.
     *
     * @return Grid name.
     */
    public String gridName();

    /**
     * Gets logger.
     *
     * @return Logger.
     */
    public IgniteLogger log();

    /**
     * Gets logger for given class.
     *
     * @param cls Class to get logger for.
     * @return Logger.
     */
    public IgniteLogger log(Class<?> cls);

    /**
     * @return {@code True} if grid is in the process of stopping.
     */
    public boolean isStopping();

    /**
     * Gets kernal gateway.
     *
     * @return Kernal gateway.
     */
    public GridKernalGateway gateway();

    /**
     * Gets grid instance managed by kernal.
     *
     * @return Grid instance.
     */
    public IgniteEx grid();

    /**
     * Gets grid configuration.
     *
     * @return Grid configuration.
     */
    public IgniteConfiguration config();

    /**
     * Gets task processor.
     *
     * @return Task processor.
     */
    public GridTaskProcessor task();

    /**
     * Gets cache data affinity processor.
     *
     * @return Cache data affinity processor.
     */
    public GridAffinityProcessor affinity();

    /**
     * Gets job processor.
     *
     * @return Job processor
     */
    public GridJobProcessor job();

    /**
     * Gets offheap processor.
     *
     * @return Off-heap processor.
     */
    public GridOffHeapProcessor offheap();

    /**
     * Gets timeout processor.
     *
     * @return Timeout processor.
     */
    public GridTimeoutProcessor timeout();

    /**
     * Gets time processor.
     *
     * @return Time processor.
     */
    public GridClockSyncProcessor clockSync();

    /**
     * Gets resource processor.
     *
     * @return Resource processor.
     */
    public GridResourceProcessor resource();

    /**
     * Gets job metric processor.
     *
     * @return Metrics processor.
     */
    public GridJobMetricsProcessor jobMetric();

    /**
     * Gets caches processor.
     *
     * @return Cache processor.
     */
    public GridCacheProcessor cache();

    /**
     * Gets task session processor.
     *
     * @return Session processor.
     */
    public GridTaskSessionProcessor session();

    /**
     * Gets closure processor.
     *
     * @return Closure processor.
     */
    public GridClosureProcessor closure();

    /**
     * Gets service processor.
     *
     * @return Service processor.
     */
    public GridServiceProcessor service();

    /**
     * Gets port processor.
     *
     * @return Port processor.
     */
    public GridPortProcessor ports();

    /**
     * Gets schedule processor.
     *
     * @return Schedule processor.
     */
    public IgniteScheduleProcessorAdapter schedule();

    /**
     * Gets REST processor.
     *
     * @return REST processor.
     */
    public GridRestProcessor rest();

    /**
     * Gets segmentation processor.
     *
     * @return Segmentation processor.
     */
    public GridSegmentationProcessor segmentation();

    /**
     * Gets data loader processor.
     *
     * @return Data loader processor.
     */
    public <K, V> GridDataLoaderProcessor<K, V> dataLoad();

    /**
     * Gets file system processor.
     *
     * @return File system processor.
     */
    public IgfsProcessorAdapter igfs();

    /**
     * Gets IGFS utils processor.
     *
     * @return IGFS utils processor.
     */
    public IgfsHelper igfsHelper();

    /**
     * Gets stream processor.
     *
     * @return Stream processor.
     */
    public GridStreamProcessor stream();

    /**
     * Gets event continuous processor.
     *
     * @return Event continuous processor.
     */
    public GridContinuousProcessor continuous();

    /**
     * Gets Hadoop processor.
     *
     * @return Hadoop processor.
     */
    public HadoopProcessorAdapter hadoop();

    /**
     * Gets utility cache pool.
     *
     * @return Utility cache pool.
     */
    public ExecutorService utilityCachePool();

    /**
<<<<<<< HEAD
     * Gets cache object processor.
=======
     * Gets marshaller cache pool.
     *
     * @return Marshaller cache pool.
     */
    public ExecutorService marshallerCachePool();

    /**
     * Gets portable processor.
>>>>>>> 697d1999
     *
     * @return Cache object processor.
     */
    public IgniteCacheObjectProcessor cacheObjects();

    /**
     * Gets query processor.
     *
     * @return Query processor.
     */
    public GridQueryProcessor query();

    /**
     * @return Plugin processor.
     */
    public IgnitePluginProcessor plugins();

    /**
     * Gets deployment manager.
     *
     * @return Deployment manager.
     */
    public GridDeploymentManager deploy();

    /**
     * Gets communication manager.
     *
     * @return Communication manager.
     */
    public GridIoManager io();

    /**
     * Gets discovery manager.
     *
     * @return Discovery manager.
     */
    public GridDiscoveryManager discovery();

    /**
     * Gets checkpoint manager.
     *
     * @return Checkpoint manager.
     */
    public GridCheckpointManager checkpoint();

    /**
     * Gets event storage manager.
     *
     * @return Event storage manager.
     */
    public GridEventStorageManager event();

    /**
     * Gets failover manager.
     *
     * @return Failover manager.
     */
    public GridFailoverManager failover();

    /**
     * Gets collision manager.
     *
     * @return Collision manager.
     */
    public GridCollisionManager collision();

    /**
     * Gets authentication processor.
     *
     * @return Authentication processor.
     */
    public GridSecurityProcessor security();

    /**
     * Gets load balancing manager.
     *
     * @return Load balancing manager.
     */
    public GridLoadBalancerManager loadBalancing();

    /**
     * Gets swap space manager.
     *
     * @return Swap space manager.
     */
    public GridSwapSpaceManager swap();

    /**
     * Gets indexing manager.
     *
     * @return Indexing manager.
     */
    public GridIndexingManager indexing();

    /**
     * Gets grid time source.
     *
     * @return Time source.
     */
    public GridClockSource timeSource();

    /**
     * Gets data structures processor.
     *
     * @return Data structures processor.
     */
    public DataStructuresProcessor dataStructures();

    /**
     * Sets segmented flag to {@code true} when node is stopped due to segmentation issues.
     */
    public void markSegmented();

    /**
     * Gets segmented flag.
     *
     * @return {@code True} if network is currently segmented, {@code false} otherwise.
     */
    public boolean segmented();

    /**
     * Print grid kernal memory stats (sizes of internal structures, etc.).
     *
     * NOTE: This method is for testing and profiling purposes only.
     */
    public void printMemoryStats();

    /**
     * Checks whether this node is daemon.
     *
     * @return {@code True} if this node is daemon, {@code false} otherwise.
     */
    public boolean isDaemon();

    /**
     * @return Performance suggestions object.
     */
    public GridPerformanceSuggestions performance();

    /**
     * Gets user version for given class loader by checking
     * {@code META-INF/ignite.xml} file for {@code userVersion} attribute. If
     * {@code ignite.xml} file is not found, or user version is not specified there,
     * then default version (empty string) is returned.
     *
     * @param ldr Class loader.
     * @return User version for given class loader or empty string if no version
     *      was explicitly specified.
     */
    public String userVersion(ClassLoader ldr);

    /**
     * @param name Plugin name.
     * @return Plugin provider instance.
     * @throws PluginNotFoundException If plugin provider for the given name was not found.
     */
    public PluginProvider pluginProvider(String name) throws PluginNotFoundException;

    /**
     * Creates optional component.
     *
     * @param cls Component class.
     * @return Created component.
     */
    public <T> T createComponent(Class<T> cls);

    /**
     * @return Thread pool implementation to be used in grid to process job execution
     *      requests and user messages sent to the node.
     */
    public ExecutorService getExecutorService();

    /**
     * Executor service that is in charge of processing internal system messages.
     *
     * @return Thread pool implementation to be used in grid for internal system messages.
     */
    public ExecutorService getSystemExecutorService();

    /**
     * Executor service that is in charge of processing internal and Visor
     * {@link org.apache.ignite.compute.ComputeJob GridJobs}.
     *
     * @return Thread pool implementation to be used in grid for internal and Visor
     *      jobs processing.
     */
    public ExecutorService getManagementExecutorService();

    /**
     * @return Thread pool implementation to be used for peer class loading
     *      requests handling.
     */
    public ExecutorService getPeerClassLoadingExecutorService();

    /**
     * Executor service that is in charge of processing outgoing IGFS messages.
     *
     * @return Thread pool implementation to be used for IGFS outgoing message sending.
     */
    public ExecutorService getIgfsExecutorService();

    /**
     * Should return an instance of fully configured thread pool to be used for
     * processing of client messages (REST requests).
     *
     * @return Thread pool implementation to be used for processing of client
     *      messages.
     */
    public ExecutorService getRestExecutorService();

    /**
     * Gets exception registry.
     *
     * @return Exception registry.
     */
    public IgniteExceptionRegistry exceptionRegistry();

    /**
     * Get node attribute by name.
     *
     * @param key Attribute name.
     * @return Attribute value.
     */
    public Object nodeAttribute(String key);

    /**
     * Check if node has specified attribute.
     *
     * @param key Attribute name.
     * @return {@code true} If node has attribute with specified name.
     */
    public boolean hasNodeAttribute(String key);

    /**
     * Add attribute to node attributes.
     *
     * @param key Attribute name.
     * @param val Attribute value.
     * @return Previous attribute value associated with attribute name.
     */
    public Object addNodeAttribute(String key, Object val);

    /**
     * @return Node attributes.
     */
    public Map<String, Object> nodeAttributes();

    /**
     * Gets Cluster processor.
     *
     * @return Cluster processor.
     */
    public ClusterProcessor cluster();

    /**
     * Gets marshaller context.
     *
     * @return Marshaller context.
     */
    public MarshallerContextImpl marshallerContext();
}<|MERGE_RESOLUTION|>--- conflicted
+++ resolved
@@ -292,18 +292,14 @@
     public ExecutorService utilityCachePool();
 
     /**
-<<<<<<< HEAD
+     * Gets marshaller cache pool.
+     *
+     * @return Marshaller cache pool.
+     */
+    public ExecutorService marshallerCachePool();
+
+    /**
      * Gets cache object processor.
-=======
-     * Gets marshaller cache pool.
-     *
-     * @return Marshaller cache pool.
-     */
-    public ExecutorService marshallerCachePool();
-
-    /**
-     * Gets portable processor.
->>>>>>> 697d1999
      *
      * @return Cache object processor.
      */
