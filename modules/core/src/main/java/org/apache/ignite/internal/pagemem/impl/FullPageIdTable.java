/*
 * Licensed to the Apache Software Foundation (ASF) under one or more
 * contributor license agreements.  See the NOTICE file distributed with
 * this work for additional information regarding copyright ownership.
 * The ASF licenses this file to You under the Apache License, Version 2.0
 * (the "License"); you may not use this file except in compliance with
 * the License.  You may obtain a copy of the License at
 *
 *      http://www.apache.org/licenses/LICENSE-2.0
 *
 * Unless required by applicable law or agreed to in writing, software
 * distributed under the License is distributed on an "AS IS" BASIS,
 * WITHOUT WARRANTIES OR CONDITIONS OF ANY KIND, either express or implied.
 * See the License for the specific language governing permissions and
 * limitations under the License.
 */

package org.apache.ignite.internal.pagemem.impl;


import org.apache.ignite.internal.pagemem.DirectMemoryUtils;
import org.apache.ignite.internal.mem.OutOfMemoryException;
import org.apache.ignite.internal.pagemem.FullPageId;
import org.apache.ignite.internal.util.typedef.F;
import org.apache.ignite.internal.util.typedef.internal.U;

import static org.apache.ignite.IgniteSystemProperties.*;

/**
 *
 */
public class FullPageIdTable {
    /** Load factor. */
    private static final int LOAD_FACTOR = getInteger(IGNITE_LONG_LONG_HASH_MAP_LOAD_FACTOR, 2);

    /** */
    private static final int BYTES_PER_ENTRY = /*page ID*/8 + /*cache ID*/4 + /*pointer*/8;

    /** */
    private static final FullPageId EMPTY_FULL_PAGE_ID = new FullPageId(0, 0);

    /** */
    private static final long EMPTY_PAGE_ID = EMPTY_FULL_PAGE_ID.pageId();

    /** */
    private static final int EMPTY_CACHE_ID = EMPTY_FULL_PAGE_ID.cacheId();

    /** */
    private static final long REMOVED_PAGE_ID = 0x8000000000000000L;

    /** */
    private static final int REMOVED_CACHE_ID = 0;

    /** */
    private static final int EQUAL = 0;

    /** */
    private static final int EMPTY = 1;

    /** */
    private static final int REMOVED = -1;

    /** */
    private static final int NOT_EQUAL = 2;

    /** Max size, in elements. */
    protected int capacity;

    /** Maximum number of steps to try before failing. */
    protected int maxSteps;

    /** Pointer to the values array. */
    protected long valPtr;

    /** */
    protected DirectMemoryUtils mem;

    /** Addressing strategy. */
    private final AddressingStrategy strategy;

    /** Specifies types of addressing. */
    public enum AddressingStrategy {
        /**
         * Insertion will search for each available cell.
         * Slower, but more suitable when used many removes/insertions.
         */
        LINEAR,

        /**
         * Insertion will search for available cell with limited steps.
         * Faster, but requires more memory to resolve collisions.
         */
        QUADRATIC
    }

    /**
     * @return Estimated memory size required for this map to store the given number of elements.
     */
    public static long requiredMemory(long elementCnt) {
        assert LOAD_FACTOR != 0;

        return elementCnt * BYTES_PER_ENTRY * LOAD_FACTOR + 4;
    }

    /**
     * @param mem Memory interface.
     * @param addr Base address.
     * @param len Allocated memory length.
     * @param clear If {@code true}, then memory is considered dirty and will be cleared. Otherwise,
     *      map will assume that the given memory region is in valid state.
     * @param stgy Addressing strategy {@link AddressingStrategy}.
     */
    public FullPageIdTable(DirectMemoryUtils mem, long addr, long len, boolean clear, AddressingStrategy stgy) {
        valPtr = addr;
        this.strategy = stgy;
        capacity = (int)((len - 4) / BYTES_PER_ENTRY);

        if (stgy == AddressingStrategy.LINEAR)
            maxSteps = capacity;
        else if (stgy == AddressingStrategy.QUADRATIC)
            maxSteps = (int) Math.sqrt(capacity);
        else
            throw new IllegalArgumentException("Unsupported addressing strategy: " + stgy);

        this.mem = mem;

        if (clear)
            clear();
    }

    /**
     * @return Current number of entries in the map.
     */
    public final int size() {
        return mem.readInt(valPtr);
    }

    /**
     * @return Maximum number of entries in the map. This maximum can not be always reached.
     */
    public final int capacity() {
        return capacity;
    }

    /**
     * Gets value associated with the given key.
     *
     * @param fullId Key to get value for. Key cannot be equal to {@code EMPTY_PAGE_ID} and key cannot be equal
     * to {@code 0x8000000000000000}.
     *
     * @return A value associated with the given key.
     */
    public long get(FullPageId fullId, long absent) {
        assert assertKey(fullId);

        int index = getKey(fullId);

        if (index < 0)
            return absent;

        return valueAt(index);
    }

    /**
     * Associates the given key with the given value.
     *
     * @param key Key to set value for. Key cannot be equal to {@code 0} and key cannot be equal
     *      to {@code 0x8000000000000000}.
     * @param value Value to set.
     */
    public void put(FullPageId key, long value) {
        assert assertKey(key);

        int index = putKey(key);

        setValueAt(index, value);
    }

    /**
     * Removes key-value association for the given key.
     *
     * @param key Key to remove from the map.
     */
    public void remove(FullPageId key) {
        assert assertKey(key);

        int index = removeKey(key);

        if (index >= 0)
            setValueAt(index, 0);
    }

    /**
     * Find nearest value from specified position to the right.
     *
     * @param idx Index to start searching from.
     * @param absent Default value that will be returned if no values present.
     * @return Closest value to the index or {@code absent} if no values found.
     */
    public long getNearestAt(final int idx, final long absent) {
        for (int i = idx; i < capacity + idx; i++) {
            final int idx2 = i >= capacity ? i - capacity : i;

            if (isValuePresentAt(idx2))
                return valueAt(idx2);
        }

        return absent;
    }

    /**
     * @param key Key.
     * @return Key index.
     */
    private int putKey(FullPageId key) {
        int step = 1;

        int index = U.safeAbs(key.hashCode()) % capacity;

        do {
            int res = testKeyAt(index, key);

<<<<<<< HEAD
            if (res == EMPTY) {
                setKeyAt(index, key.pageId(), key.cacheId());
=======
            if (res == EMPTY || res == REMOVED) {
                setKeyAt(index, key);
>>>>>>> 2da9ee37

                incrementSize();

                return index;
            }
            else if (res == EQUAL)
                return index;
            else
                assert res == NOT_EQUAL;

            if (strategy == AddressingStrategy.QUADRATIC)
                index += step;
            else if (strategy == AddressingStrategy.LINEAR)
                index++;

            if (index >= capacity)
                index -= capacity;
        }
        while (++step <= maxSteps);

        throw new OutOfMemoryException("No room for a new key");
    }

    /**
     * @param key Key.
     * @return Key index.
     */
    private int getKey(FullPageId key) {
        int step = 1;

        int index = U.safeAbs(key.hashCode()) % capacity;

        do {
            long res = testKeyAt(index, key);

            if (res == EQUAL)
                return index;
            else if (res == EMPTY)
                return -1;
            else
                assert res == REMOVED || res == NOT_EQUAL;

            if (strategy == AddressingStrategy.QUADRATIC)
                index += step;
            else if (strategy == AddressingStrategy.LINEAR)
                index++;

            if (index >= capacity)
                index -= capacity;
        } while (++step <= maxSteps);

        return -1;
    }

    /**
     * @param key Key.
     * @return Key index.
     */
    private int removeKey(FullPageId key) {
        int step = 1;

        int index = U.safeAbs(key.hashCode()) % capacity;

        do {
            long res = testKeyAt(index, key);

            if (res == EQUAL) {
                setKeyAt(index, REMOVED_PAGE_ID, REMOVED_CACHE_ID);

                decrementSize();

                return index;
            }
            else if (res == EMPTY)
                return -1;
            else
                assert res == REMOVED || res == NOT_EQUAL;

            if (strategy == AddressingStrategy.QUADRATIC)
                index += step;
            else if (strategy == AddressingStrategy.LINEAR)
                index++;

            if (index >= capacity)
                index -= capacity;
        }
        while (++step <= maxSteps);

        return -1;
    }

    /**
     * @param index Entry index.
     * @return Key value.
     */
    @SuppressWarnings("IfStatementWithIdenticalBranches")
    private int testKeyAt(int index, FullPageId fullId) {
        long base = valPtr + 4 + (long)index * BYTES_PER_ENTRY;

        long pageId = mem.readLong(base);
        int cacheId = mem.readInt(base + 8);

        if (pageId == REMOVED_PAGE_ID && cacheId == REMOVED_CACHE_ID)
            return REMOVED;
        else if (pageId == fullId.pageId() && cacheId == fullId.cacheId())
            return EQUAL;
        else if(pageId == EMPTY_PAGE_ID && cacheId == EMPTY_CACHE_ID)
            return EMPTY;
        else
            return NOT_EQUAL;
    }

    /**
     * @param idx Index to test.
     * @return {@code True} if value set for index.
     */
    private boolean isValuePresentAt(final int idx) {
        long base = valPtr + 4 + (long)idx * BYTES_PER_ENTRY;

        long pageId = mem.readLong(base);
        int cacheId = mem.readInt(base + 8);

        return !((pageId == REMOVED_PAGE_ID && cacheId == REMOVED_CACHE_ID)
            || (pageId == EMPTY_PAGE_ID && cacheId == EMPTY_CACHE_ID));
    }

    /**
     * @param fullId Full page ID to check.
     * @return {@code True} if checks succeeded.
     */
    private boolean assertKey(FullPageId fullId) {
        assert !F.eq(fullId, EMPTY_FULL_PAGE_ID) : "fullId != EMPTY";

        return true;
    }

    /**
     * @param index Entry index.
     * @param pageId Page ID to write.
     * @param cacheId Cache ID to write.
     */
    private void setKeyAt(int index, long pageId, int cacheId) {
        long base = valPtr + 4 + (long)index * BYTES_PER_ENTRY;

        mem.writeLong(base, pageId);
        mem.writeLong(base + 8, cacheId);
    }

    /**
     * @param index Entry index.
     * @return Value.
     */
    private long valueAt(int index) {
        return mem.readLong(valPtr + 4 + (long)index * BYTES_PER_ENTRY + 12);
    }

    /**
     * @param index Entry index.
     * @param value Value.
     */
    private void setValueAt(int index, long value) {
        mem.writeLong(valPtr + 4 + (long)index * BYTES_PER_ENTRY + 12, value);
    }

    /**
     *
     */
    public void clear() {
        mem.setMemory(valPtr, capacity * BYTES_PER_ENTRY + 4, (byte)0);
    }

    /**
     *
     */
    private void incrementSize() {
        mem.writeInt(valPtr, mem.readInt(valPtr) + 1);
    }

    /**
     *
     */
    private void decrementSize() {
        mem.writeInt(valPtr, mem.readInt(valPtr) - 1);
    }
}<|MERGE_RESOLUTION|>--- conflicted
+++ resolved
@@ -220,13 +220,8 @@
         do {
             int res = testKeyAt(index, key);
 
-<<<<<<< HEAD
-            if (res == EMPTY) {
+            if (res == EMPTY || res == REMOVED) {
                 setKeyAt(index, key.pageId(), key.cacheId());
-=======
-            if (res == EMPTY || res == REMOVED) {
-                setKeyAt(index, key);
->>>>>>> 2da9ee37
 
                 incrementSize();
 
