--- conflicted
+++ resolved
@@ -1876,15 +1876,10 @@
                         }
 
                         try {
-<<<<<<< HEAD
-                            T2<CacheObject, GridCacheVersion> res = entry.innerGetVersioned(null,
-                                ctx.isSwapOrOffheapEnabled() || ctx.isDatabaseEnabled(),
-=======
                             T2<CacheObject, GridCacheVersion> res = entry.innerGetVersioned(
                                 null,
                                 null,
-                                ctx.isSwapOrOffheapEnabled(),
->>>>>>> e1eb931b
+                                ctx.isSwapOrOffheapEnabled() || ctx.isDatabaseEnabled(),
                                 /*unmarshal*/true,
                                 /*update-metrics*/!skipVals,
                                 /*event*/!skipVals,
