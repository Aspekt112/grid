/*
 * Licensed to the Apache Software Foundation (ASF) under one or more
 * contributor license agreements.  See the NOTICE file distributed with
 * this work for additional information regarding copyright ownership.
 * The ASF licenses this file to You under the Apache License, Version 2.0
 * (the "License"); you may not use this file except in compliance with
 * the License.  You may obtain a copy of the License at
 *
 *      http://www.apache.org/licenses/LICENSE-2.0
 *
 * Unless required by applicable law or agreed to in writing, software
 * distributed under the License is distributed on an "AS IS" BASIS,
 * WITHOUT WARRANTIES OR CONDITIONS OF ANY KIND, either express or implied.
 * See the License for the specific language governing permissions and
 * limitations under the License.
 */

package org.apache.ignite.internal.processors.cache;

import org.apache.ignite.*;
import org.apache.ignite.cache.*;
import org.apache.ignite.cache.affinity.*;
import org.apache.ignite.cache.datastructures.*;
import org.apache.ignite.cache.query.*;
import org.apache.ignite.cluster.*;
import org.apache.ignite.configuration.*;
import org.apache.ignite.fs.*;
import org.apache.ignite.internal.*;
import org.apache.ignite.internal.cluster.*;
import org.apache.ignite.internal.compute.*;
import org.apache.ignite.internal.processors.cache.affinity.*;
import org.apache.ignite.internal.processors.cache.datastructures.*;
import org.apache.ignite.internal.processors.cache.distributed.dht.*;
import org.apache.ignite.internal.processors.cache.dr.*;
import org.apache.ignite.internal.processors.cache.query.*;
import org.apache.ignite.internal.processors.cache.transactions.*;
import org.apache.ignite.internal.processors.cache.version.*;
import org.apache.ignite.internal.processors.dataload.*;
import org.apache.ignite.internal.processors.dr.*;
import org.apache.ignite.internal.processors.task.*;
import org.apache.ignite.internal.transactions.*;
import org.apache.ignite.internal.util.*;
import org.apache.ignite.internal.util.future.*;
import org.apache.ignite.internal.util.lang.*;
import org.apache.ignite.internal.util.tostring.*;
import org.apache.ignite.internal.util.typedef.*;
import org.apache.ignite.internal.util.typedef.internal.*;
import org.apache.ignite.lang.*;
import org.apache.ignite.mxbean.*;
import org.apache.ignite.plugin.security.*;
import org.apache.ignite.portables.*;
import org.apache.ignite.resources.*;
import org.apache.ignite.transactions.*;
import org.jdk8.backport.*;
import org.jetbrains.annotations.*;

import javax.cache.*;
import javax.cache.expiry.*;
import javax.cache.processor.*;
import java.io.*;
import java.util.*;
import java.util.concurrent.*;
import java.util.concurrent.locks.*;

import static java.util.Collections.*;
import static org.apache.ignite.IgniteSystemProperties.*;
import static org.apache.ignite.cache.GridCachePeekMode.*;
import static org.apache.ignite.events.IgniteEventType.*;
import static org.apache.ignite.internal.GridClosureCallMode.*;
import static org.apache.ignite.internal.processors.cache.CacheFlag.*;
import static org.apache.ignite.internal.processors.dr.GridDrType.*;
import static org.apache.ignite.internal.processors.task.GridTaskThreadContextKey.*;
import static org.apache.ignite.transactions.IgniteTxConcurrency.*;
import static org.apache.ignite.transactions.IgniteTxIsolation.*;

/**
 * Adapter for different cache implementations.
 */
@SuppressWarnings("unchecked")
public abstract class GridCacheAdapter<K, V> implements GridCache<K, V>,
    GridCacheProjectionEx<K, V>, Externalizable {
    /** */
    private static final long serialVersionUID = 0L;

    /** clearAll() split threshold. */
    public static final int CLEAR_ALL_SPLIT_THRESHOLD = 10000;

    /** Deserialization stash. */
    private static final ThreadLocal<IgniteBiTuple<String, String>> stash = new ThreadLocal<IgniteBiTuple<String,
                String>>() {
        @Override protected IgniteBiTuple<String, String> initialValue() {
            return F.t2();
        }
    };

    /** {@link GridCacheReturn}-to-value conversion. */
    private static final IgniteClosure RET2VAL =
        new CX1<IgniteInternalFuture<GridCacheReturn<Object>>, Object>() {
            @Nullable @Override public Object applyx(IgniteInternalFuture<GridCacheReturn<Object>> fut) throws IgniteCheckedException {
                return fut.get().value();
            }

            @Override public String toString() {
                return "Cache return value to value converter.";
            }
        };

    /** {@link GridCacheReturn}-to-success conversion. */
    private static final IgniteClosure RET2FLAG =
        new CX1<IgniteInternalFuture<GridCacheReturn<Object>>, Boolean>() {
            @Override public Boolean applyx(IgniteInternalFuture<GridCacheReturn<Object>> fut) throws IgniteCheckedException {
                return fut.get().success();
            }

            @Override public String toString() {
                return "Cache return value to boolean flag converter.";
            }
        };

    /** */
    protected boolean keyCheck = !Boolean.getBoolean(IGNITE_CACHE_KEY_VALIDATION_DISABLED);

    /** */
    private boolean valCheck = true;

    /** Last asynchronous future. */
    protected ThreadLocal<FutureHolder> lastFut = new ThreadLocal<FutureHolder>() {
        @Override protected FutureHolder initialValue() {
            return new FutureHolder();
        }
    };

    /** Cache configuration. */
    @GridToStringExclude
    protected GridCacheContext<K, V> ctx;

    /** Local map. */
    @GridToStringExclude
    protected GridCacheConcurrentMap<K, V> map;

    /** Local node ID. */
    @GridToStringExclude
    protected UUID locNodeId;

    /** Cache configuration. */
    @GridToStringExclude
    protected CacheConfiguration cacheCfg;

    /** Grid configuration. */
    @GridToStringExclude
    protected IgniteConfiguration gridCfg;

    /** Cache metrics. */
    protected CacheMetricsImpl metrics;

    /** Cache mxBean. */
    protected CacheMetricsMXBean mxBean;

    /** Logger. */
    protected IgniteLogger log;

    /** Queries impl. */
    private CacheQueries<K, V> qry;

    /** Data structures impl. */
    private CacheDataStructures dataStructures;

    /** Affinity impl. */
    private CacheAffinity<K> aff;

    /** Whether this cache is GGFS data cache. */
    private boolean ggfsDataCache;

    /** Whether this cache is Mongo data cache. */
    @SuppressWarnings("UnusedDeclaration")
    private boolean mongoDataCache;

    /** Whether this cache is Mongo meta cache. */
    @SuppressWarnings("UnusedDeclaration")
    private boolean mongoMetaCache;

    /** Current GGFS data cache size. */
    private LongAdder ggfsDataCacheSize;

    /** Max space for GGFS. */
    private long ggfsDataSpaceMax;

    /** Asynchronous operations limit semaphore. */
    private Semaphore asyncOpsSem;

    /** {@inheritDoc} */
    @Override public String name() {
        return ctx.config().getName();
    }

    /** {@inheritDoc} */
    @Override public ClusterGroup gridProjection() {
        return ctx.grid().forCacheNodes(name());
    }

    /**
     * Empty constructor required by {@link Externalizable}.
     */
    protected GridCacheAdapter() {
        // No-op.
    }

    /**
     * @param ctx Cache context.
     * @param startSize Start size.
     */
    @SuppressWarnings("OverriddenMethodCallDuringObjectConstruction")
    protected GridCacheAdapter(GridCacheContext<K, V> ctx, int startSize) {
        this(ctx, new GridCacheConcurrentMap<>(ctx, startSize, 0.75F));
    }

    /**
     * @param ctx Cache context.
     * @param map Concurrent map.
     */
    @SuppressWarnings("OverriddenMethodCallDuringObjectConstruction")
    protected GridCacheAdapter(GridCacheContext<K, V> ctx, GridCacheConcurrentMap<K, V> map) {
        assert ctx != null;

        this.ctx = ctx;

        gridCfg = ctx.gridConfig();
        cacheCfg = ctx.config();

        locNodeId = ctx.gridConfig().getNodeId();

        this.map = map;

        log = ctx.gridConfig().getGridLogger().getLogger(getClass());

        metrics = new CacheMetricsImpl(ctx);

        mxBean = new CacheMetricsMXBeanImpl(this);

        IgniteFsConfiguration[] ggfsCfgs = gridCfg.getGgfsConfiguration();

        if (ggfsCfgs != null) {
            for (IgniteFsConfiguration ggfsCfg : ggfsCfgs) {
                if (F.eq(ctx.name(), ggfsCfg.getDataCacheName())) {
                    if (!ctx.isNear()) {
                        ggfsDataCache = true;
                        ggfsDataCacheSize = new LongAdder();

                        ggfsDataSpaceMax = ggfsCfg.getMaxSpaceSize();

                        if (ggfsDataSpaceMax == 0) {
                            long maxMem = Runtime.getRuntime().maxMemory();

                            // We leave JVM at least 500M of memory for correct operation.
                            long jvmFreeSize = (maxMem - 512 * 1024 * 1024);

                            if (jvmFreeSize <= 0)
                                jvmFreeSize = maxMem / 2;

                            long dfltMaxSize = (long)(0.8f * maxMem);

                            ggfsDataSpaceMax = Math.min(dfltMaxSize, jvmFreeSize);
                        }
                    }

                    break;
                }
            }
        }

        if (ctx.config().getMaxConcurrentAsyncOperations() > 0)
            asyncOpsSem = new Semaphore(ctx.config().getMaxConcurrentAsyncOperations());

        init();

        qry = new GridCacheQueriesImpl<>(ctx, null);
        dataStructures = new GridCacheDataStructuresImpl<>(ctx);
        aff = new GridCacheAffinityImpl<>(ctx);
    }

    /**
     * Prints memory stats.
     */
    public void printMemoryStats() {
        if (ctx.isNear()) {
            X.println(">>>  Near cache size: " + size());

            ctx.near().dht().printMemoryStats();
        }
        else if (ctx.isDht())
            X.println(">>>  DHT cache size: " + size());
        else
            X.println(">>>  Cache size: " + size());
    }

    /**
     * @return Base map.
     */
    public GridCacheConcurrentMap<K, V> map() {
        return map;
    }

    /**
     * @return Context.
     */
    public GridCacheContext<K, V> context() {
        return ctx;
    }

    /**
     * @return Logger.
     */
    protected IgniteLogger log() {
        return log;
    }

    /**
     * @return {@code True} if this is near cache.
     */
    public boolean isNear() {
        return false;
    }

    /**
     * @return {@code True} if cache is local.
     */
    public boolean isLocal() {
        return false;
    }

    /**
     * @return {@code True} if cache is colocated.
     */
    public boolean isColocated() {
        return false;
    }

    /**
     * @return {@code True} if cache is DHT Atomic.
     */
    public boolean isDhtAtomic() {
        return false;
    }

    /**
     * @return {@code True} if cache is DHT.
     */
    public boolean isDht() {
        return false;
    }

    /**
     * @return Preloader.
     */
    public abstract GridCachePreloader<K, V> preloader();

    /** {@inheritDoc} */
    @Override public CacheQueries<K, V> queries() {
        return qry;
    }

    /** {@inheritDoc} */
    @Override public CacheAffinity<K> affinity() {
        return aff;
    }

    /** {@inheritDoc} */
    @Override public CacheDataStructures dataStructures() {
        return dataStructures;
    }

    /** {@inheritDoc} */
    @SuppressWarnings({"unchecked", "RedundantCast"})
    @Override public <K1, V1> GridCache<K1, V1> cache() {
        return (GridCache<K1, V1>)this;
    }

    /** {@inheritDoc} */
    @Override public Set<CacheFlag> flags() {
        return F.asSet(ctx.forcedFlags());
    }

    /** {@inheritDoc} */
    @Override public IgnitePredicate<CacheEntry<K, V>> predicate() {
        return null;
    }

    /** {@inheritDoc} */
    @Override public GridCacheProjectionEx<K, V> forSubjectId(UUID subjId) {
        GridCacheProjectionImpl<K, V> prj = new GridCacheProjectionImpl<>(this,
            ctx,
            null,
            null,
            null,
            subjId,
            false,
            null);

        return new GridCacheProxyImpl<>(ctx, prj, prj);
    }

    /** {@inheritDoc} */
    @Override public CacheProjection<K, V> flagsOn(@Nullable CacheFlag[] flags) {
        if (F.isEmpty(flags))
            return this;

        GridCacheProjectionImpl<K, V> prj = new GridCacheProjectionImpl<>(this,
            ctx,
            null,
            null,
            EnumSet.copyOf(F.asList(flags)),
            null,
            false,
            null);

        return new GridCacheProxyImpl<>(ctx, prj, prj);
    }

    /** {@inheritDoc} */
    @Override public CacheProjection<K, V> flagsOff(@Nullable CacheFlag[] flags) {
        return this;
    }

    /** {@inheritDoc} */
    @Override public <K1, V1> CacheProjection<K1, V1> keepPortable() {
        GridCacheProjectionImpl<K1, V1> prj = keepPortable0();

        return new GridCacheProxyImpl<>((GridCacheContext<K1, V1>)ctx, prj, prj);
    }

    /**
     * Internal routine to get "keep-portable" projection.
     *
     * @return Projection with "keep-portable" flag.
     */
    public <K1, V1> GridCacheProjectionImpl<K1, V1> keepPortable0() {
        return new GridCacheProjectionImpl<>(
            (CacheProjection<K1, V1>)this,
            (GridCacheContext<K1, V1>)ctx,
            null,
            null,
            null,
            null,
            ctx.portableEnabled(),
            null
        );
    }

    /** {@inheritDoc} */
    @Nullable @Override public ExpiryPolicy expiry() {
        return null;
    }

    /** {@inheritDoc} */
    @Override public GridCacheProjectionEx<K, V> withExpiryPolicy(ExpiryPolicy plc) {
        return new GridCacheProjectionImpl<>(
            this,
            ctx,
            null,
            null,
            null,
            null,
            ctx.portableEnabled(),
            plc);
    }

    /** {@inheritDoc} */
    @SuppressWarnings({"unchecked", "RedundantCast"})
    @Override public <K1, V1> CacheProjection<K1, V1> projection(
        Class<? super K1> keyType,
        Class<? super V1> valType
    ) {
        if (PortableObject.class.isAssignableFrom(keyType) || PortableObject.class.isAssignableFrom(valType))
            throw new IllegalStateException("Failed to create cache projection for portable objects. " +
                "Use keepPortable() method instead.");

        if (ctx.deploymentEnabled()) {
            try {
                ctx.deploy().registerClasses(keyType, valType);
            }
            catch (IgniteCheckedException e) {
                throw new IgniteException(e);
            }
        }

        GridCacheProjectionImpl<K1, V1> prj = new GridCacheProjectionImpl<>((CacheProjection<K1, V1>)this,
            (GridCacheContext<K1, V1>)ctx,
            CU.<K1, V1>typeFilter(keyType, valType),
            /*filter*/null,
            /*flags*/null,
            /*clientId*/null,
            false,
            null);

        return new GridCacheProxyImpl<>((GridCacheContext<K1, V1>)ctx, prj, prj);
    }

    /** {@inheritDoc} */
    @Override public CacheProjection<K, V> projection(IgniteBiPredicate<K, V> p) {
        if (p == null)
            return this;

        if (ctx.deploymentEnabled()) {
            try {
                ctx.deploy().registerClasses(p);
            }
            catch (IgniteCheckedException e) {
                throw new IgniteException(e);
            }
        }

        GridCacheProjectionImpl<K, V> prj = new GridCacheProjectionImpl<>(this,
            ctx,
            p,
            null,
            null,
            null,
            false,
            null);

        return new GridCacheProxyImpl<>(ctx, prj, prj);
    }

    /** {@inheritDoc} */
    @Override public CacheProjection<K, V> projection(IgnitePredicate<CacheEntry<K, V>> filter) {
        if (filter == null)
            return this;

        if (ctx.deploymentEnabled()) {
            try {
                ctx.deploy().registerClasses(filter);
            }
            catch (IgniteCheckedException e) {
                throw new IgniteException(e);
            }
        }

        GridCacheProjectionImpl<K, V> prj = new GridCacheProjectionImpl<>(
            this,
            ctx,
            null,
            filter,
            null,
            null,
            false,
            null);

        return new GridCacheProxyImpl<>(ctx, prj, prj);
    }

    /** {@inheritDoc} */
    @Override public CacheConfiguration configuration() {
        return ctx.config();
    }

    /**
     * @param keys Keys to lock.
     * @param timeout Lock timeout.
     * @param tx Transaction.
     * @param isRead {@code True} for read operations.
     * @param retval Flag to return value.
     * @param isolation Transaction isolation.
     * @param invalidate Invalidate flag.
     * @param accessTtl TTL for read operation.
     * @param filter Optional filter.
     * @return Locks future.
     */
    public abstract IgniteInternalFuture<Boolean> txLockAsync(
        Collection<? extends K> keys,
        long timeout,
        IgniteTxLocalEx<K, V> tx,
        boolean isRead,
        boolean retval,
        IgniteTxIsolation isolation,
        boolean invalidate,
        long accessTtl,
        IgnitePredicate<CacheEntry<K, V>>[] filter);

    /**
     * Post constructor initialization for subclasses.
     */
    protected void init() {
        // No-op.
    }

    /**
     * Starts this cache. Child classes should override this method
     * to provide custom start-up behavior.
     *
     * @throws IgniteCheckedException If start failed.
     */
    public void start() throws IgniteCheckedException {
        // No-op.
    }

    /**
     * Startup info.
     *
     * @return Startup info.
     */
    protected final String startInfo() {
        return "Cache started: " + ctx.config().getName();
    }

    /**
     * Stops this cache. Child classes should override this method
     * to provide custom stop behavior.
     */
    public void stop() {
        // Nulling thread local reference to ensure values will be eventually GCed
        // no matter what references these futures are holding.
        lastFut = null;
    }

    /**
     * Stop info.
     *
     * @return Stop info.
     */
    protected final String stopInfo() {
        return "Cache stopped: " + ctx.config().getName();
    }

    /**
     * Kernal start callback.
     *
     * @throws IgniteCheckedException If callback failed.
     */
    protected void onKernalStart() throws IgniteCheckedException {
        // No-op.
    }

    /**
     * Kernal stop callback.
     */
    public void onKernalStop() {
        // No-op.
    }

    /** {@inheritDoc} */
    @Override public boolean isEmpty() {
        return values().isEmpty();
    }

    /** {@inheritDoc} */
    @Override public boolean containsKey(K key) {
        return containsKey(key, null);
    }

    /** {@inheritDoc} */
    @Override public IgniteInternalFuture<Boolean> containsKeyAsync(K key) {
        return containsKeyAsync(key, null);
    }

    /**
     * @param key Key.
     * @param filter Filter.
     * @return Future.
     */
    public IgniteInternalFuture<Boolean> containsKeyAsync(K key, @Nullable IgnitePredicate<CacheEntry<K, V>> filter) {
        return new GridFinishedFuture<>(ctx.kernalContext(), containsKey(key, filter));
    }

    /** {@inheritDoc} */
    @Override public boolean containsValue(V val) {
        return containsValue(val, null);
    }

    /** {@inheritDoc} */
    @Override public V peek(K key) {
        return peek(key, (IgnitePredicate<CacheEntry<K, V>>)null);
    }

    /** {@inheritDoc} */
    @Override public V peek(K key, @Nullable Collection<GridCachePeekMode> modes) throws IgniteCheckedException {
        return peek0(key, modes, ctx.tm().localTxx());
    }

    /** {@inheritDoc} */
    public Map<K, V> peekAll(@Nullable Collection<? extends K> keys,
        @Nullable IgnitePredicate<CacheEntry<K, V>>... filter) {
        return peekAll0(keys, filter, null);
    }

    /**
     * @param failFast Fail fast flag.
     * @param key Key.
     * @param mode Peek mode.
     * @param filter Filter.
     * @return Peeked value.
     * @throws GridCacheFilterFailedException If filter failed.
     */
    @Nullable protected GridTuple<V> peek0(boolean failFast, K key, GridCachePeekMode mode,
        @Nullable IgnitePredicate<CacheEntry<K, V>>... filter) throws GridCacheFilterFailedException {
        A.notNull(key, "key");

        if (keyCheck)
            validateCacheKey(key);

        ctx.checkSecurity(GridSecurityPermission.CACHE_READ);

        GridCacheEntryEx<K, V> e = null;

        try {
            if (ctx.portableEnabled())
                key = (K)ctx.marshalToPortable(key);

            e = peekEx(key);

            if (e != null) {
                GridTuple<V> peek = e.peek0(failFast, mode, filter, ctx.tm().localTxx());

                if (peek != null) {
                    V v = peek.get();

                    if (ctx.portableEnabled())
                        v = (V)ctx.unwrapPortableIfNeeded(v, ctx.keepPortable());

                    return F.t(ctx.cloneOnFlag(v));
                }
            }

            IgniteInternalTx<K, V> tx = ctx.tm().localTx();

            if (tx != null) {
                GridTuple<V> peek = tx.peek(ctx, failFast, key, filter);

                if (peek != null) {
                    V v = peek.get();

                    if (ctx.portableEnabled())
                        v = (V)ctx.unwrapPortableIfNeeded(v, ctx.keepPortable());

                    return F.t(ctx.cloneOnFlag(v));
                }
            }

            return null;
        }
        catch (GridCacheEntryRemovedException ignore) {
            if (log.isDebugEnabled())
                log.debug("Got removed entry during 'peek': " + e);

            return null;
        }
        catch (IgniteCheckedException ex) {
            throw new IgniteException(ex);
        }
    }

    /**
     * @param keys Keys.
     * @param filter Filter.
     * @param skipped Skipped keys, possibly {@code null}.
     * @return Peeked map.
     */
    protected Map<K, V> peekAll0(@Nullable Collection<? extends K> keys,
        @Nullable IgnitePredicate<CacheEntry<K, V>>[] filter, @Nullable Collection<K> skipped) {
        if (F.isEmpty(keys))
            return Collections.emptyMap();

        if (keyCheck)
            validateCacheKeys(keys);

        ctx.checkSecurity(GridSecurityPermission.CACHE_READ);

        Map<K, V> ret = new HashMap<>(keys.size(), 1.0f);

        for (K k : keys) {
            GridCacheEntryEx<K, V> e = peekEx(k);

            if (e != null)
                try {
                    ret.put(k, ctx.cloneOnFlag(e.peekFailFast(SMART, filter)));
                }
                catch (GridCacheEntryRemovedException ignore) {
                    if (log.isDebugEnabled())
                        log.debug("Got removed entry during 'peek' (will skip): " + e);
                }
                catch (GridCacheFilterFailedException ignore) {
                    if (log.isDebugEnabled())
                        log.debug("Filter failed during peek (will skip): " + e);

                    if (skipped != null)
                        skipped.add(k);
                }
                catch (IgniteCheckedException ex) {
                    throw new IgniteException(ex);
                }
        }

        return ret;
    }

    /**
     * @param key Key.
     * @param modes Peek modes.
     * @param tx Transaction to peek at (if modes contains TX value).
     * @return Peeked value.
     * @throws IgniteCheckedException In case of error.
     */
    @Nullable protected V peek0(K key, @Nullable Collection<GridCachePeekMode> modes, IgniteInternalTx<K, V> tx)
        throws IgniteCheckedException {
        try {
            GridTuple<V> peek = peek0(false, key, modes, tx);

            return peek != null ? peek.get() : null;
        }
        catch (GridCacheFilterFailedException ex) {
            ex.printStackTrace();

            assert false; // Should never happen.

            return null;
        }
    }

    /**
     * @param failFast If {@code true}, then filter failure will result in exception.
     * @param key Key.
     * @param modes Peek modes.
     * @param tx Transaction to peek at (if modes contains TX value).
     * @return Peeked value.
     * @throws IgniteCheckedException In case of error.
     * @throws GridCacheFilterFailedException If filer validation failed.
     */
    @Nullable protected GridTuple<V> peek0(boolean failFast, K key, @Nullable Collection<GridCachePeekMode> modes,
        IgniteInternalTx<K, V> tx) throws IgniteCheckedException, GridCacheFilterFailedException {
        if (F.isEmpty(modes))
            return F.t(peek(key, (IgnitePredicate<CacheEntry<K, V>>)null));

        assert modes != null;

        A.notNull(key, "key");

        if (keyCheck)
            validateCacheKey(key);

        ctx.checkSecurity(GridSecurityPermission.CACHE_READ);

        GridCacheEntryEx<K, V> e = peekEx(key);

        try {
            for (GridCachePeekMode m : modes) {
                GridTuple<V> val = null;

                if (e != null)
                    val = e.peek0(failFast, m, null, tx);
                else if (m == TX || m == SMART)
                    val = tx != null ? tx.peek(ctx, failFast, key, null) : null;
                else if (m == SWAP)
                    val = peekSwap(key);
                else if (m == DB)
                    val = peekDb(key);

                if (val != null)
                    return F.t(ctx.cloneOnFlag(val.get()));
            }
        }
        catch (GridCacheEntryRemovedException ignore) {
            if (log.isDebugEnabled())
                log.debug("Got removed entry during 'peek': " + e);
        }

        return null;
    }

    /**
     * @param key Key to read from swap storage.
     * @return Value from swap storage.
     * @throws IgniteCheckedException In case of any errors.
     */
    @Nullable private GridTuple<V> peekSwap(K key) throws IgniteCheckedException {
        GridCacheSwapEntry<V> e = ctx.swap().read(key);

        return e != null ? F.t(e.value()) : null;
    }

    /**
     * @param key Key to read from persistent store.
     * @return Value from persistent store.
     * @throws IgniteCheckedException In case of any errors.
     */
    @Nullable private GridTuple<V> peekDb(K key) throws IgniteCheckedException {
        V val = ctx.store().loadFromStore(ctx.tm().localTxx(), key);

        return val != null ? F.t(val) : null;
    }

    /**
     * @param keys Keys.
     * @param modes Modes.
     * @param tx Transaction.
     * @param skipped Keys skipped during filter validation.
     * @return Peeked values.
     * @throws IgniteCheckedException If failed.
     */
    protected Map<K, V> peekAll0(@Nullable Collection<? extends K> keys, @Nullable Collection<GridCachePeekMode> modes,
        IgniteInternalTx<K, V> tx, @Nullable Collection<K> skipped) throws IgniteCheckedException {
        if (F.isEmpty(keys))
            return emptyMap();

        if (keyCheck)
            validateCacheKeys(keys);

        Map<K, V> ret = new HashMap<>(keys.size(), 1.0f);

        for (K k : keys) {
            try {
                GridTuple<V> val = peek0(skipped != null, k, modes, tx);

                if (val != null)
                    ret.put(k, val.get());
            }
            catch (GridCacheFilterFailedException ignored) {
                if (log.isDebugEnabled())
                    log.debug("Filter validation failed for key: " + k);

                if (skipped != null)
                    skipped.add(k);
            }
        }

        return ret;
    }

    /**
     * Pokes an entry.
     *
     * @param key Key.
     * @param newVal New values.
     * @return {@code True} if entry was poked.
     * @throws IgniteCheckedException If failed.
     */
    private boolean poke0(K key, @Nullable V newVal) throws IgniteCheckedException {
        GridCacheEntryEx<K, V> entryEx = peekEx(key);

        if (entryEx == null || entryEx.deleted())
            return newVal == null;

        if (newVal == null)
            return entryEx.markObsolete(ctx.versions().next());

        try {
            entryEx.poke(newVal);
        }
        catch (GridCacheEntryRemovedException ignore) {
            return false;
        }

        return true;
    }

    /** {@inheritDoc} */
    @Override public void forEach(IgniteInClosure<CacheEntry<K, V>> vis) {
        A.notNull(vis, "vis");

        for (CacheEntry<K, V> e : entrySet())
            vis.apply(e);
    }

    /** {@inheritDoc} */
    @Override public boolean forAll(IgnitePredicate<CacheEntry<K, V>> vis) {
        A.notNull(vis, "vis");

        for (CacheEntry<K, V> e : entrySet())
            if (!vis.apply(e))
                return false;

        return true;
    }

    /**
     * Undeploys and removes all entries for class loader.
     *
     * @param ldr Class loader to undeploy.
     */
    public void onUndeploy(ClassLoader ldr) {
        ctx.deploy().onUndeploy(ldr);
    }

    /** {@inheritDoc} */
    @Nullable @Override public CacheEntry<K, V> entry(K key) {
        A.notNull(key, "key");

        if (keyCheck)
            validateCacheKey(key);

        return entryEx(key, true).wrap(true);
    }

    /**
     *
     * @param key Entry key.
     * @return Entry or <tt>null</tt>.
     */
    @Nullable public GridCacheEntryEx<K, V> peekEx(K key) {
        return entry0(key, ctx.affinity().affinityTopologyVersion(), false, false);
    }

    /**
     * @param key Entry key.
     * @return Entry (never {@code null}).
     */
    public GridCacheEntryEx<K, V> entryEx(K key) {
        return entryEx(key, false);
    }

    /**
     * @param key Entry key.
     * @param touch Whether created entry should be touched.
     * @return Entry (never {@code null}).
     */
    public GridCacheEntryEx<K, V> entryEx(K key, boolean touch) {
        GridCacheEntryEx<K, V> e = entry0(key, ctx.affinity().affinityTopologyVersion(), true, touch);

        assert e != null;

        return e;
    }

    /**
     * @param topVer Topology version.
     * @param key Entry key.
     * @return Entry (never {@code null}).
     */
    public GridCacheEntryEx<K, V> entryEx(K key, long topVer) {
        GridCacheEntryEx<K, V> e = entry0(key, topVer, true, false);

        assert e != null;

        return e;
    }

    /**
     * @param key Entry key.
     * @param topVer Topology version at the time of creation.
     * @param create Flag to create entry if it does not exist.
     * @param touch Flag to touch created entry (only if entry was actually created).
     * @return Entry or <tt>null</tt>.
     */
    @Nullable private GridCacheEntryEx<K, V> entry0(K key, long topVer, boolean create, boolean touch) {
        GridTriple<GridCacheMapEntry<K, V>> t = map.putEntryIfObsoleteOrAbsent(topVer, key, null,
            ctx.config().getDefaultTimeToLive(), create);

        GridCacheEntryEx<K, V> cur = t.get1();
        GridCacheEntryEx<K, V> created = t.get2();
        GridCacheEntryEx<K, V> doomed = t.get3();

        if (doomed != null && ctx.events().isRecordable(EVT_CACHE_ENTRY_DESTROYED))
            // Event notification.
            ctx.events().addEvent(doomed.partition(), doomed.key(), locNodeId, (IgniteUuid)null, null,
                EVT_CACHE_ENTRY_DESTROYED, null, false, null, false, null, null, null);

        if (created != null) {
            // Event notification.
            if (ctx.events().isRecordable(EVT_CACHE_ENTRY_CREATED))
                ctx.events().addEvent(created.partition(), created.key(), locNodeId, (IgniteUuid)null, null,
                    EVT_CACHE_ENTRY_CREATED, null, false, null, false, null, null, null);

            if (touch)
                ctx.evicts().touch(cur, topVer);
        }

        return cur;
    }

    /**
     * Same as {@link #entrySet()} but for internal use only to
     * avoid casting.
     *
     * @return Set of entry wrappers.
     */
    public Set<GridCacheEntryImpl<K, V>> wrappers() {
        return map.wrappers(CU.<K, V>empty());
    }

    /**
     * @return Set of internal cached entry representations, excluding {@link GridCacheInternal} keys.
     */
    public Set<GridCacheEntryEx<K, V>> entries() {
        return map.entries0();
    }

    /**
     * @return Set of internal cached entry representations, including {@link GridCacheInternal} keys.
     */
    public Set<GridCacheEntryEx<K, V>> allEntries() {
        return map.allEntries0();
    }

    /** {@inheritDoc} */
    @Override public Set<CacheEntry<K, V>> entrySet() {
        return entrySet((IgnitePredicate<CacheEntry<K, V>>[])null);
    }


    /** {@inheritDoc} */
    @Override public Set<CacheEntry<K, V>> entrySetx(IgnitePredicate<CacheEntry<K, V>>... filter) {
        return map.entriesx(filter);
    }

    /** {@inheritDoc} */
    @Override public Set<CacheEntry<K, V>> primaryEntrySetx(IgnitePredicate<CacheEntry<K, V>>... filter) {
        return map.entriesx(F.and(filter, F.<K, V>cachePrimary()));
    }

    /** {@inheritDoc} */
    @Override public Set<CacheEntry<K, V>> entrySet(int part) {
        throw new UnsupportedOperationException();
    }

    /** {@inheritDoc} */
    @Override public Set<CacheEntry<K, V>> primaryEntrySet() {
        return primaryEntrySet((IgnitePredicate<CacheEntry<K, V>>[])null);
    }

    /** {@inheritDoc} */
    @Override public Set<K> keySet() {
        return keySet((IgnitePredicate<CacheEntry<K, V>>[])null);
    }

    /** {@inheritDoc} */
    @Override public Set<K> primaryKeySet() {
        return primaryKeySet((IgnitePredicate<CacheEntry<K, V>>[])null);
    }

    /** {@inheritDoc} */
    @Override public Collection<V> values() {
        return values((IgnitePredicate<CacheEntry<K, V>>[])null);
    }

    /** {@inheritDoc} */
    public Collection<V> values(IgnitePredicate<CacheEntry<K, V>>... filter) {
        return map.values(filter);
    }

    /** {@inheritDoc} */
    @Override public Collection<V> primaryValues() {
        return primaryValues((IgnitePredicate<CacheEntry<K, V>>[])null);
    }

    /**
     *
     * @param key Entry key.
     */
    public void removeIfObsolete(K key) {
        assert key != null;

        GridCacheEntryEx<K, V> entry = map.removeEntryIfObsolete(key);

        if (entry != null) {
            assert entry.obsolete() : "Removed non-obsolete entry: " + entry;

            if (log.isDebugEnabled())
                log.debug("Removed entry from cache: " + entry);

            if (ctx.events().isRecordable(EVT_CACHE_ENTRY_DESTROYED))
                // Event notification.
                ctx.events().addEvent(entry.partition(), entry.key(), locNodeId, (IgniteUuid)null, null,
                    EVT_CACHE_ENTRY_DESTROYED, null, false, null, false, null, null, null);
        }
        else if (log.isDebugEnabled())
            log.debug("Remove will not be done for key (obsolete entry got replaced or removed): " + key);
    }

    /**
     * Split clear all task into multiple runnables.
     *
     * @return Split runnables.
     */
    public List<GridCacheClearAllRunnable<K, V>> splitClearAll() {
        assert CLEAR_ALL_SPLIT_THRESHOLD > 0;

        int keySize = size();

        int cnt = Math.min(keySize / CLEAR_ALL_SPLIT_THRESHOLD + (keySize % CLEAR_ALL_SPLIT_THRESHOLD != 0 ? 1 : 0),
            Runtime.getRuntime().availableProcessors());

        if (cnt == 0)
            cnt = 1; // Still perform cleanup since there could be entries in swap.

        GridCacheVersion obsoleteVer = ctx.versions().next();

        List<GridCacheClearAllRunnable<K, V>> res = new ArrayList<>(cnt);

        for (int i = 0; i < cnt; i++)
            res.add(new GridCacheClearAllRunnable<>(this, obsoleteVer, i, cnt));

        return res;
    }

    /** {@inheritDoc} */
    @Override public boolean clear(K key) {
        return clear0(key);
    }

    /** {@inheritDoc} */
    @Override public void clearAll() {
        ctx.denyOnFlag(READ);
        ctx.checkSecurity(GridSecurityPermission.CACHE_REMOVE);

        List<GridCacheClearAllRunnable<K, V>> jobs = splitClearAll();

        if (!F.isEmpty(jobs)) {
            ExecutorService execSvc = null;

            if (jobs.size() > 1) {
                execSvc = Executors.newFixedThreadPool(jobs.size() - 1);

                for (int i = 1; i < jobs.size(); i++)
                    execSvc.submit(jobs.get(i));
            }

            try {
                jobs.get(0).run();
            }
            finally {
                if (execSvc != null) {
                    execSvc.shutdown();

                    try {
                        while (!execSvc.isTerminated() && !Thread.currentThread().isInterrupted())
                            execSvc.awaitTermination(1000, TimeUnit.MILLISECONDS);
                    }
                    catch (InterruptedException ignore) {
                        U.warn(log, "Got interrupted while waiting for Cache.clearAll() executor service to " +
                            "finish.");

                        Thread.currentThread().interrupt();
                    }
                }
            }
        }
    }

    /**
     * @param keys Keys.
     * @param readers Readers flag.
     */
    public void clearAll(Collection<? extends K> keys, boolean readers) {
        if (F.isEmpty(keys))
            return;

        if (keyCheck)
            validateCacheKeys(keys);

        GridCacheVersion obsoleteVer = ctx.versions().next();

        for (K key : keys) {
            GridCacheEntryEx<K, V> e = peekEx(key);

            try {
                if (e != null)
                    e.clear(obsoleteVer, readers, null);
            }
            catch (IgniteCheckedException ex) {
                U.error(log, "Failed to clear entry (will continue to clear other entries): " + e,
                    ex);
            }
        }
    }

    /**
     * Clears entry from cache.
     *
     * @param obsoleteVer Obsolete version to set.
     * @param key Key to clear.
     * @param filter Optional filter.
     * @return {@code True} if cleared.
     */
    private boolean clear(GridCacheVersion obsoleteVer, K key,
        @Nullable IgnitePredicate<CacheEntry<K, V>>[] filter) {
        try {
            if (ctx.portableEnabled())
                key = (K)ctx.marshalToPortable(key);

            GridCacheEntryEx<K, V> e = peekEx(key);

            return e != null && e.clear(obsoleteVer, false, filter);
        }
        catch (IgniteCheckedException ex) {
            U.error(log, "Failed to clear entry for key: " + key, ex);
        }

        return false;
    }

    /** {@inheritDoc} */
    @Override public void globalClearAll() throws IgniteCheckedException {
        globalClearAll(0);
    }

    /** {@inheritDoc} */
    @Override public void globalClearAll(long timeout) throws IgniteCheckedException {
        try {
            // Send job to remote nodes only.
            Collection<ClusterNode> nodes = ctx.grid().forCacheNodes(name()).forRemotes().nodes();

            IgniteInternalFuture<Object> fut = null;

            if (!nodes.isEmpty()) {
                ctx.kernalContext().task().setThreadContext(TC_TIMEOUT, timeout);

                fut = ctx.closures().callAsyncNoFailover(BROADCAST, new GlobalClearAllCallable(name()), nodes, true);
            }

            // Clear local cache synchronously.
            clearAll();

            if (fut != null)
                fut.get();
        }
        catch (ClusterGroupEmptyCheckedException ignore) {
            if (log.isDebugEnabled())
                log.debug("All remote nodes left while cache clear [cacheName=" + name() + "]");
        }
        catch (ComputeTaskTimeoutCheckedException e) {
            U.warn(log, "Timed out waiting for remote nodes to finish cache clear (consider increasing " +
                "'networkTimeout' configuration property) [cacheName=" + name() + "]");

            throw e;
        }
    }

    /** {@inheritDoc} */
    @Override public boolean compact(K key) throws IgniteCheckedException {
        return compact(key, (IgnitePredicate<CacheEntry<K, V>>[])null);
    }

    /** {@inheritDoc} */
    @Override public void compactAll() throws IgniteCheckedException {
        compactAll(keySet());
    }

    /**
     * @param entry Removes entry from cache if currently mapped value is the same as passed.
     */
    public void removeEntry(GridCacheEntryEx<K, V> entry) {
        map.removeEntry(entry);
    }

    /**
     * Evicts an entry from cache.
     *
     * @param key Key.
     * @param ver Version.
     * @param filter Filter.
     * @return {@code True} if entry was evicted.
     */
    private boolean evictx(K key, GridCacheVersion ver,
        @Nullable IgnitePredicate<CacheEntry<K, V>>[] filter) {
        if (ctx.portableEnabled()) {
            try {
                key = (K)ctx.marshalToPortable(key);
            }
            catch (PortableException e) {
                throw new IgniteException(e);
            }
        }

        GridCacheEntryEx<K, V> entry = peekEx(key);

        if (entry == null)
            return true;

        try {
            return ctx.evicts().evict(entry, ver, true, filter);
        }
        catch (IgniteCheckedException ex) {
            U.error(log, "Failed to evict entry from cache: " + entry, ex);

            return false;
        }
    }

    /** {@inheritDoc} */
    @Override public V get(K key, @Nullable GridCacheEntryEx<K, V> entry, boolean deserializePortable,
        @Nullable IgnitePredicate<CacheEntry<K, V>>... filter) throws IgniteCheckedException {
        String taskName = ctx.kernalContext().job().currentTaskName();

        return getAllAsync(F.asList(key), !ctx.config().isReadFromBackup(), /*skip tx*/false, entry, null, taskName,
            deserializePortable, filter).get().get(key);
    }

    /** {@inheritDoc} */
    @Override public V getForcePrimary(K key) throws IgniteCheckedException {
        ctx.denyOnFlag(LOCAL);

        String taskName = ctx.kernalContext().job().currentTaskName();

        return getAllAsync(F.asList(key), /*force primary*/true, /*skip tx*/false, null, null, taskName, true)
            .get().get(key);
    }

    /** {@inheritDoc} */
    @Override public IgniteInternalFuture<V> getForcePrimaryAsync(final K key) {
        ctx.denyOnFlag(LOCAL);

        String taskName = ctx.kernalContext().job().currentTaskName();

        return getAllAsync(Collections.singletonList(key), /*force primary*/true, /*skip tx*/false, null, null,
            taskName, true).chain(new CX1<IgniteInternalFuture<Map<K, V>>, V>() {
            @Override public V applyx(IgniteInternalFuture<Map<K, V>> e) throws IgniteCheckedException {
                return e.get().get(key);
            }
        });
    }

    /** {@inheritDoc} */
    @Nullable @Override public Map<K, V> getAllOutTx(List<K> keys) throws IgniteCheckedException {
        String taskName = ctx.kernalContext().job().currentTaskName();

        return getAllAsync(keys, !ctx.config().isReadFromBackup(), /*skip tx*/true, null, null, taskName, true).get();
    }

    /** {@inheritDoc} */
    @Override public IgniteInternalFuture<Map<K, V>> getAllOutTxAsync(List<K> keys) {
        String taskName = ctx.kernalContext().job().currentTaskName();

        return getAllAsync(keys, !ctx.config().isReadFromBackup(), /*skip tx*/true, null, null, taskName, true);
    }

    /** {@inheritDoc} */
    @Nullable @Override public V reload(K key) throws IgniteCheckedException {
        return reload(key, (IgnitePredicate<CacheEntry<K, V>>[])null);
    }

    /** {@inheritDoc} */
    @Override public IgniteInternalFuture<V> reloadAsync(K key) {
        return reloadAsync(key, (IgnitePredicate<CacheEntry<K, V>>[])null);
    }

    /** {@inheritDoc} */
    @Override public void reloadAll(@Nullable Collection<? extends K> keys) throws IgniteCheckedException {
        reloadAll(keys, (IgnitePredicate<CacheEntry<K, V>>[])null);
    }

    /** {@inheritDoc} */
    @Override public IgniteInternalFuture<?> reloadAllAsync(@Nullable Collection<? extends K> keys) {
        return reloadAllAsync(keys, (IgnitePredicate<CacheEntry<K, V>>[])null);
    }

    /** {@inheritDoc} */
    @Override public void reloadAll() throws IgniteCheckedException {
        ctx.denyOnFlags(F.asList(LOCAL, READ));

        reloadAll(keySet(), (IgnitePredicate<CacheEntry<K, V>>[])null);
    }

    /** {@inheritDoc} */
    @Override public IgniteInternalFuture<?> reloadAllAsync() {
        ctx.denyOnFlags(F.asList(LOCAL, READ));

        return reloadAllAsync(keySet(), (IgnitePredicate<CacheEntry<K, V>>[])null);
    }

    /**
     * @param keys Keys.
     * @param reload Reload flag.
     * @param tx Transaction.
     * @param filter Filter.
     * @param subjId Subject ID.
     * @param taskName Task name.
     * @param vis Visitor.
     * @return Future.
     */
    public IgniteInternalFuture<Object> readThroughAllAsync(final Collection<? extends K> keys,
        boolean reload,
        @Nullable final IgniteInternalTx<K, V> tx,
        IgnitePredicate<CacheEntry<K, V>>[] filter,
        @Nullable UUID subjId,
        String taskName,
        final IgniteBiInClosure<K, V> vis) {
        return ctx.closures().callLocalSafe(new GPC<Object>() {
            @Nullable @Override public Object call() {
                try {
                    ctx.store().loadAllFromStore(tx, keys, vis);
                }
                catch (IgniteCheckedException e) {
                    throw new GridClosureException(e);
                }

                return null;
            }
        }, true);
    }

    /**
     * @param keys Keys.
     * @param ret Return flag.
     * @param filter Optional filter.
     * @return Non-{@code null} map if return flag is {@code true}.
     * @throws IgniteCheckedException If failed.
     */
    @Nullable public Map<K, V> reloadAll(@Nullable Collection<? extends K> keys, boolean ret,
        @Nullable IgnitePredicate<CacheEntry<K, V>>... filter) throws IgniteCheckedException {
        UUID subjId = ctx.subjectIdPerCall(null);

        String taskName = ctx.kernalContext().job().currentTaskName();

        return reloadAllAsync(keys, ret, subjId, taskName, filter).get();
    }

    /**
     * @param keys Keys.
     * @param ret Return flag.
     * @param filter Filter.
     * @return Future.
     */
    public IgniteInternalFuture<Map<K, V>> reloadAllAsync(@Nullable Collection<? extends K> keys, boolean ret,
        @Nullable UUID subjId, String taskName, @Nullable final IgnitePredicate<CacheEntry<K, V>>... filter) {
        ctx.denyOnFlag(READ);

        final long topVer = ctx.affinity().affinityTopologyVersion();

        if (!F.isEmpty(keys)) {
            try {
                final String uid = CU.uuid(); // Get meta UUID for this thread.

                assert keys != null;

                if (keyCheck)
                    validateCacheKeys(keys);

                for (K key : keys) {
                    if (key == null)
                        continue;

                    // Skip primary or backup entries for near cache.
                    if (ctx.isNear() && ctx.affinity().localNode(key, topVer))
                        continue;

                    while (true) {
                        try {
                            GridCacheEntryEx<K, V> entry = entryExSafe(key, topVer);

                            if (entry == null)
                                break;

                            // Get version before checking filer.
                            GridCacheVersion ver = entry.version();

                            if (ctx.isAll(entry, filter))
                                // Tag entry with current version.
                                entry.addMeta(uid, ver);
                            else
                                ctx.evicts().touch(entry, topVer);

                            break;
                        }
                        catch (GridCacheEntryRemovedException ignore) {
                            if (log.isDebugEnabled())
                                log.debug("Got removed entry for reload (will retry): " + key);
                        }
                        catch (GridDhtInvalidPartitionException ignore) {
                            if (log.isDebugEnabled())
                                log.debug("Got invalid partition for key (will skip): " + key);

                            break;
                        }
                    }
                }

                final Map<K, V> map = ret ? new HashMap<K, V>(keys.size(), 1.0f) : null;

                final Collection<? extends K> absentKeys = F.view(keys, CU.keyHasMeta(ctx, uid));

                final Collection<K> loadedKeys = new GridConcurrentHashSet<>();

                IgniteInternalFuture<Object> readFut =
                    readThroughAllAsync(absentKeys, true, null, filter, subjId, taskName, new CI2<K, V>() {
                        /** Version for all loaded entries. */
                        private GridCacheVersion nextVer = ctx.versions().next();

                        /** {@inheritDoc} */
                        @Override public void apply(K key, V val) {
                            loadedKeys.add(key);

                            GridCacheEntryEx<K, V> entry = peekEx(key);

                            if (entry != null) {
                                try {
                                    GridCacheVersion curVer = entry.removeMeta(uid);

                                    // If entry passed the filter.
                                    if (curVer != null) {
                                        boolean wasNew = entry.isNewLocked();

                                        entry.unswap();

                                        boolean set = entry.versionedValue(val, curVer, nextVer);

                                        ctx.evicts().touch(entry, topVer);

                                        if (map != null) {
                                            if (set || wasNew)
                                                map.put(key, val);
                                            else {
                                                try {
                                                    GridTuple<V> v = peek0(false, key, GLOBAL, filter);

                                                    if (v != null)
                                                        map.put(key, val);
                                                }
                                                catch (GridCacheFilterFailedException ex) {
                                                    ex.printStackTrace();

                                                    assert false;
                                                }
                                            }
                                        }

                                        if (log.isDebugEnabled()) {
                                            log.debug("Set value loaded from store into entry [set=" + set + ", " +
                                                "curVer=" +
                                                curVer + ", newVer=" + nextVer + ", entry=" + entry + ']');
                                        }
                                    }
                                    else {
                                        if (log.isDebugEnabled()) {
                                            log.debug("Current version was not found (either entry was removed or " +
                                                "validation was not passed: " + entry);
                                        }
                                    }
                                }
                                catch (GridCacheEntryRemovedException ignore) {
                                    if (log.isDebugEnabled()) {
                                        log.debug("Got removed entry for reload (will not store reloaded entry) " +
                                            "[entry=" + entry + ']');
                                    }
                                }
                                catch (IgniteCheckedException e) {
                                    throw new IgniteException(e);
                                }
                            }
                        }
                    });

                return readFut.chain(new CX1<IgniteInternalFuture<Object>, Map<K, V>>() {
                    @Override public Map<K, V> applyx(IgniteInternalFuture<Object> e) throws IgniteCheckedException {
                        // Touch all not loaded keys.
                        for (K key : absentKeys) {
                            if (!loadedKeys.contains(key)) {
                                GridCacheEntryEx<K, V> entry = peekEx(key);

                                if (entry != null)
                                    ctx.evicts().touch(entry, topVer);
                            }
                        }

                        // Make sure there were no exceptions.
                        e.get();

                        return map;
                    }
                });
            }
            catch (IgniteCheckedException e) {
                return new GridFinishedFuture<>(ctx.kernalContext(), e);
            }
        }

        return new GridFinishedFuture<>(ctx.kernalContext(), Collections.<K, V>emptyMap());
    }

    /**
     * @param key Key.
     * @return Entry.
     */
    @Nullable protected GridCacheEntryEx<K, V> entryExSafe(K key, long topVer) {
        return entryEx(key);
    }

    /** {@inheritDoc} */
    @Override public boolean evict(K key) {
        return evict(key, (IgnitePredicate<CacheEntry<K, V>>[])null);
    }

    /** {@inheritDoc} */
    @Override public void evictAll() {
        evictAll(keySet());
    }

    /** {@inheritDoc} */
    @Override public void evictAll(Collection<? extends K> keys) {
        evictAll(keys, (IgnitePredicate<CacheEntry<K, V>>[])null);
    }

    /** {@inheritDoc} */
    @Nullable @Override public V get(K key) throws IgniteCheckedException {
        A.notNull(key, "key");

        boolean statsEnabled = ctx.config().isStatisticsEnabled();

        long start = statsEnabled ? System.nanoTime() : 0L;

        V val = get(key, true, null);

        if (ctx.config().getInterceptor() != null)
            val = (V)ctx.config().getInterceptor().onGet(key, val);

        if (statsEnabled)
            metrics0().addGetTimeNanos(System.nanoTime() - start);

        return val;
    }

    /** {@inheritDoc} */
    @Override public IgniteInternalFuture<V> getAsync(final K key) {
        A.notNull(key, "key");

        final boolean statsEnabled = ctx.config().isStatisticsEnabled();

        final long start = statsEnabled ? System.nanoTime() : 0L;

        IgniteInternalFuture<V> fut = getAsync(key, true, null);

        if (ctx.config().getInterceptor() != null)
            fut =  fut.chain(new CX1<IgniteInternalFuture<V>, V>() {
                @Override public V applyx(IgniteInternalFuture<V> f) throws IgniteCheckedException {
                    return (V)ctx.config().getInterceptor().onGet(key, f.get());
                }
            });

        if (statsEnabled)
            fut.listenAsync(new UpdateGetTimeStatClosure<V>(metrics0(), start));

        return fut;
    }

    /** {@inheritDoc} */
    @Override public Map<K, V> getAll(@Nullable Collection<? extends K> keys) throws IgniteCheckedException {
        A.notNull(keys, "keys");

        boolean statsEnabled = ctx.config().isStatisticsEnabled();

        long start = statsEnabled ? System.nanoTime() : 0L;

        Map<K, V> map = getAll(keys, true, null);

        if (ctx.config().getInterceptor() != null)
            map = interceptGet(keys, map);

        if (statsEnabled)
            metrics0().addGetTimeNanos(System.nanoTime() - start);

        return map;
    }

    /** {@inheritDoc} */
    @Override public IgniteInternalFuture<Map<K, V>> getAllAsync(@Nullable final Collection<? extends K> keys) {
        A.notNull(keys, "keys");

        final boolean statsEnabled = ctx.config().isStatisticsEnabled();

        final long start = statsEnabled ? System.nanoTime() : 0L;

        IgniteInternalFuture<Map<K, V>> fut = getAllAsync(keys, true, null);

        if (ctx.config().getInterceptor() != null)
            return fut.chain(new CX1<IgniteInternalFuture<Map<K, V>>, Map<K, V>>() {
                @Override public Map<K, V> applyx(IgniteInternalFuture<Map<K, V>> f) throws IgniteCheckedException {
                    return interceptGet(keys, f.get());
                }
            });

        if (statsEnabled)
            fut.listenAsync(new UpdateGetTimeStatClosure<Map<K, V>>(metrics0(), start));

        return fut;
    }

    /**
     * Applies cache interceptor on result of 'get' operation.
     *
     * @param keys All requested keys.
     * @param map Result map.
     * @return Map with values returned by cache interceptor..
     */
    @SuppressWarnings("IfMayBeConditional")
    private Map<K, V> interceptGet(@Nullable Collection<? extends K> keys, Map<K, V> map) {
        if (F.isEmpty(keys))
            return map;

        CacheInterceptor<K, V> interceptor = cacheCfg.getInterceptor();

        assert interceptor != null;

        Map<K, V> res = U.newHashMap(keys.size());

        for (Map.Entry<K, V> e : map.entrySet()) {
            V val = interceptor.onGet(e.getKey(), e.getValue());

            if (val != null)
                res.put(e.getKey(), val);
        }

        if (map.size() != keys.size()) { // Not all requested keys were in cache.
            for (K key : keys) {
                if (key != null) {
                    if (!map.containsKey(key)) {
                        V val = interceptor.onGet(key, null);

                        if (val != null)
                            res.put(key, val);
                    }
                }
            }
        }

        return res;
    }

    /** {@inheritDoc} */
    protected IgniteInternalFuture<Map<K, V>> getAllAsync(
        @Nullable Collection<? extends K> keys,
        boolean forcePrimary,
        boolean skipTx,
        @Nullable GridCacheEntryEx<K, V> entry,
        @Nullable UUID subjId,
        String taskName,
        boolean deserializePortable,
        @Nullable IgnitePredicate<CacheEntry<K, V>>... filter
    ) {
        GridCacheProjectionImpl<K, V> prj = ctx.projectionPerCall();

        subjId = ctx.subjectIdPerCall(subjId, prj);

        return getAllAsync(keys,
            true,
            entry,
            !skipTx,
            subjId,
            taskName,
            deserializePortable,
            forcePrimary,
            accessExpiryPolicy(prj != null ? prj.expiry() : null),
            filter);
    }

    /** {@inheritDoc} */
    public IgniteInternalFuture<Map<K, V>> getAllAsync(@Nullable final Collection<? extends K> keys,
        boolean readThrough,
        @Nullable GridCacheEntryEx<K, V> cached,
        boolean checkTx,
        @Nullable final UUID subjId,
        final String taskName,
        final boolean deserializePortable,
        final boolean forcePrimary,
        @Nullable IgniteCacheExpiryPolicy expiry,
        @Nullable final IgnitePredicate<CacheEntry<K, V>>... filter
        ) {
        ctx.checkSecurity(GridSecurityPermission.CACHE_READ);

        ctx.denyOnFlag(LOCAL);

        // Entry must be passed for one key only.
        assert cached == null || keys.size() == 1;
        assert ctx.portableEnabled() || cached == null || F.first(keys).equals(cached.key());

        if (F.isEmpty(keys))
            return new GridFinishedFuture<>(ctx.kernalContext(), Collections.<K, V>emptyMap());

        if (keyCheck)
            validateCacheKeys(keys);

        IgniteTxLocalAdapter<K, V> tx = null;

        if (checkTx) {
            try {
                checkJta();
            }
            catch (IgniteCheckedException e) {
                return new GridFinishedFuture<>(ctx.kernalContext(), e);
            }

            tx = ctx.tm().threadLocalTx();
        }

        if (tx == null || tx.implicit()) {
            try {
                assert keys != null;

                final long topVer = tx == null ? ctx.affinity().affinityTopologyVersion() : tx.topologyVersion();

                final Map<K, V> map = new GridLeanMap<>(keys.size());

                Map<K, GridCacheVersion> misses = null;

                for (K key : keys) {
                    if (key == null)
                        throw new NullPointerException("Null key.");

                    while (true) {
                        GridCacheEntryEx<K, V> entry;

                        if (cached != null) {
                            entry = cached;

                            cached = null;
                        }
                        else
                            entry = entryEx(key);

                        try {
                            V val = entry.innerGet(null,
                                ctx.isSwapOrOffheapEnabled(),
                                /*don't read-through*/false,
                                /*fail-fast*/true,
                                /*unmarshal*/true,
                                /*update-metrics*/true,
                                /*event*/true,
                                /*temporary*/false,
                                subjId,
                                null,
                                taskName,
                                filter,
                                expiry);

                            GridCacheVersion ver = entry.version();

                            if (val == null) {
                                if (misses == null)
                                    misses = new GridLeanMap<>();

                                misses.put(key, ver);
                            }
                            else {
                                val = ctx.cloneOnFlag(val);

                                if (ctx.portableEnabled() && deserializePortable)
                                    val = (V)ctx.unwrapPortableIfNeeded(val, false);

                                map.put(key, val);

                                if (tx == null || (!tx.implicit() && tx.isolation() == READ_COMMITTED))
                                    ctx.evicts().touch(entry, topVer);

                                if (keys.size() == 1)
                                    // Safe to return because no locks are required in READ_COMMITTED mode.
                                    return new GridFinishedFuture<>(ctx.kernalContext(), map);
                            }

                            break;
                        }
                        catch (GridCacheEntryRemovedException ignored) {
                            if (log.isDebugEnabled())
                                log.debug("Got removed entry in getAllAsync(..) method (will retry): " + key);
                        }
                        catch (GridCacheFilterFailedException ignore) {
                            if (log.isDebugEnabled())
                                log.debug("Filter validation failed for entry: " + entry);

                            if (tx == null || (!tx.implicit() && tx.isolation() == READ_COMMITTED))
                                ctx.evicts().touch(entry, topVer);

                            break; // While loop.
                        }
                    }
                }

                if (misses != null && readThrough && ctx.readThrough()) {
                    final Map<K, GridCacheVersion> loadKeys = misses;

                    final Collection<K> redos = new LinkedList<>();

                    final IgniteTxLocalAdapter<K, V> tx0 = tx;

                    final Collection<K> loaded = new HashSet<>();

                    return new GridEmbeddedFuture<>(
                        ctx.kernalContext(),
                        ctx.closures().callLocalSafe(ctx.projectSafe(new GPC<Map<K, V>>() {
                            @Override public Map<K, V> call() throws Exception {
                                ctx.store().loadAllFromStore(null/*tx*/, loadKeys.keySet(), new CI2<K, V>() {
                                    /** New version for all new entries. */
                                    private GridCacheVersion nextVer;

                                    @Override public void apply(K key, V val) {
                                        GridCacheVersion ver = loadKeys.get(key);

                                        if (ver == null) {
                                            if (log.isDebugEnabled())
                                                log.debug("Value from storage was never asked for [key=" + key +
                                                    ", val=" + val + ']');

                                            return;
                                        }

                                        // Initialize next version.
                                        if (nextVer == null)
                                            nextVer = ctx.versions().next();

                                        loaded.add(key);

                                        while (true) {
                                            GridCacheEntryEx<K, V> entry = entryEx(key);

                                            try {
                                                boolean set = entry.versionedValue(val, ver, nextVer);

                                                if (log.isDebugEnabled())
                                                    log.debug("Set value loaded from store into entry [set=" + set +
                                                        ", curVer=" + ver + ", newVer=" + nextVer + ", " +
                                                        "entry=" + entry + ']');

                                                boolean touch = true;

                                                // Don't put key-value pair into result map if value is null.
                                                if (val != null) {
                                                    if (set || F.isEmptyOrNulls(filter))
                                                        map.put(key, ctx.cloneOnFlag(val));
                                                    else {
                                                        touch = false;

                                                        // Try again, so we can return consistent values.
                                                        redos.add(key);
                                                    }
                                                }

                                                if (touch && (tx0 == null || (!tx0.implicit() &&
                                                    tx0.isolation() == READ_COMMITTED)))
                                                    ctx.evicts().touch(entry, topVer);

                                                break;
                                            }
                                            catch (GridCacheEntryRemovedException ignore) {
                                                if (log.isDebugEnabled())
                                                    log.debug("Got removed entry during getAllAsync (will retry): " +
                                                        entry);
                                            }
                                            catch (IgniteCheckedException e) {
                                                // Wrap errors (will be unwrapped).
                                                throw new GridClosureException(e);
                                            }
                                        }
                                    }
                                });

                                if (loaded.size() != loadKeys.size()) {
                                    for (K key : loadKeys.keySet()) {
                                        if (loaded.contains(key))
                                            continue;

                                        if (tx0 == null || (!tx0.implicit() &&
                                            tx0.isolation() == READ_COMMITTED)) {
                                            GridCacheEntryEx<K, V> entry = peekEx(key);

                                            if (entry != null)
                                                ctx.evicts().touch(entry, topVer);
                                        }
                                    }
                                }

                                return map;
                            }
                        }), true),
                        new C2<Map<K, V>, Exception, IgniteInternalFuture<Map<K, V>>>() {
                            @Override public IgniteInternalFuture<Map<K, V>> apply(Map<K, V> map, Exception e) {
                                if (e != null)
                                    return new GridFinishedFuture<>(ctx.kernalContext(), e);

                                if (tx0 == null || (!tx0.implicit() && tx0.isolation() == READ_COMMITTED)) {
                                    Collection<K> notFound = new HashSet<>(loadKeys.keySet());

                                    notFound.removeAll(loaded);

                                    // Touch entries that were not found in store.
                                    for (K key : notFound) {
                                        GridCacheEntryEx<K, V> entry = peekEx(key);

                                        if (entry != null)
                                            ctx.evicts().touch(entry, topVer);
                                    }
                                }

                                if (!redos.isEmpty())
                                    // Future recursion.
                                    return getAllAsync(redos, forcePrimary, /*skip tx*/false,
                                        /*entry*/null, subjId, taskName, deserializePortable, filter);

                                // There were no misses.
                                return new GridFinishedFuture<>(ctx.kernalContext(), Collections.<K,
                                    V>emptyMap());
                            }
                        },
                        new C2<Map<K, V>, Exception, Map<K, V>>() {
                            @Override public Map<K, V> apply(Map<K, V> loaded, Exception e) {
                                if (e == null)
                                    map.putAll(loaded);

                                return map;
                            }
                        }
                    );
                }
                else {
                    // If misses is not empty and store is disabled, we should touch missed entries.
                    if (misses != null) {
                        for (K key : misses.keySet()) {
                            GridCacheEntryEx<K, V> entry = peekEx(key);

                            if (entry != null)
                                ctx.evicts().touch(entry, topVer);
                        }
                    }
                }

                return new GridFinishedFuture<>(ctx.kernalContext(), map);
            }
            catch (IgniteCheckedException e) {
                return new GridFinishedFuture<>(ctx.kernalContext(), e);
            }
        }
        else {
            final GridCacheEntryEx<K, V> cached0 = cached;

            return asyncOp(tx, new AsyncOp<Map<K, V>>(keys) {
                @Override public IgniteInternalFuture<Map<K, V>> op(IgniteTxLocalAdapter<K, V> tx) {
                    return ctx.wrapCloneMap(tx.getAllAsync(ctx, keys, cached0, deserializePortable, filter));
                }
            });
        }
    }

    /** {@inheritDoc} */
    @Override public V put(K key, V val, @Nullable IgnitePredicate<CacheEntry<K, V>>... filter)
        throws IgniteCheckedException {
        return put(key, val, null, -1, filter);
    }

    /** {@inheritDoc} */
    @Nullable @Override public V put(final K key, final V val, @Nullable final GridCacheEntryEx<K, V> cached,
        final long ttl, @Nullable final IgnitePredicate<CacheEntry<K, V>>[] filter) throws IgniteCheckedException {
        boolean statsEnabled = ctx.config().isStatisticsEnabled();

        long start = statsEnabled ? System.nanoTime() : 0L;

        A.notNull(key, "key", val, "val");

        if (keyCheck)
            validateCacheKey(key);

        validateCacheValue(val);

        ctx.denyOnLocalRead();

        V prevValue = ctx.cloneOnFlag(syncOp(new SyncOp<V>(true) {
            @Override public V op(IgniteTxLocalAdapter<K, V> tx) throws IgniteCheckedException {
                return tx.putAllAsync(ctx, F.t(key, val), true, cached, ttl, filter).get().value();
            }

            @Override public String toString() {
                return "put [key=" + key + ", val=" + val + ", filter=" + Arrays.toString(filter) + ']';
            }
        }));

        if (statsEnabled)
            metrics0().addPutAndGetTimeNanos(System.nanoTime() - start);

        return prevValue;
    }

    /** {@inheritDoc} */
    @Override public boolean putx(final K key, final V val, @Nullable final GridCacheEntryEx<K, V> cached,
        final long ttl, @Nullable final IgnitePredicate<CacheEntry<K, V>>... filter) throws IgniteCheckedException {
        A.notNull(key, "key", val, "val");

        if (keyCheck)
            validateCacheKey(key);

        validateCacheValue(val);

        ctx.denyOnLocalRead();

        return syncOp(new SyncOp<Boolean>(true) {
            @Override
            public Boolean op(IgniteTxLocalAdapter<K, V> tx) throws IgniteCheckedException {
                return tx.putAllAsync(ctx, F.t(key, val), false, cached, ttl, filter).get().success();
            }

            @Override
            public String toString() {
                return "put [key=" + key + ", val=" + val + ", filter=" + Arrays.toString(filter) + ']';
            }
        });
    }

    /** {@inheritDoc} */
    @Override public IgniteInternalFuture<V> putAsync(K key, V val,
        @Nullable IgnitePredicate<CacheEntry<K, V>>[] filter) {
        final boolean statsEnabled = ctx.config().isStatisticsEnabled();

        final long start = statsEnabled ? System.nanoTime() : 0L;

        IgniteInternalFuture<V> fut = putAsync(key, val, null, -1, filter);

        if (statsEnabled)
            fut.listenAsync(new UpdatePutAndGetTimeStatClosure<V>(metrics0(), start));

        return fut;
    }

    /** {@inheritDoc} */
    @Override public IgniteInternalFuture<V> putAsync(final K key, final V val, @Nullable final GridCacheEntryEx<K, V> entry,
        final long ttl, @Nullable final IgnitePredicate<CacheEntry<K, V>>... filter) {
        A.notNull(key, "key", val, "val");

        if (keyCheck)
            validateCacheKey(key);

        validateCacheValue(val);

        ctx.denyOnLocalRead();

        return ctx.wrapClone(asyncOp(new AsyncOp<V>(key) {
            @Override public IgniteInternalFuture<V> op(IgniteTxLocalAdapter<K, V> tx) {
                return tx.putAllAsync(ctx, F.t(key, val), true, entry, ttl, filter)
                    .chain((IgniteClosure<IgniteInternalFuture<GridCacheReturn<V>>, V>)RET2VAL);
            }

            @Override public String toString() {
                return "putAsync [key=" + key + ", val=" + val + ", filter=" + Arrays.toString(filter) + ']';
            }
        }));
    }

    /** {@inheritDoc} */
    @Override public boolean putx(final K key, final V val,
        final IgnitePredicate<CacheEntry<K, V>>[] filter) throws IgniteCheckedException {
        boolean statsEnabled = ctx.config().isStatisticsEnabled();

        long start = statsEnabled ? System.nanoTime() : 0L;

        A.notNull(key, "key", val, "val");

        if (keyCheck)
            validateCacheKey(key);

        validateCacheValue(val);

        ctx.denyOnLocalRead();

        Boolean stored = syncOp(new SyncOp<Boolean>(true) {
            @Override
            public Boolean op(IgniteTxLocalAdapter<K, V> tx) throws IgniteCheckedException {
                return tx.putAllAsync(ctx, F.t(key, val), false, null, -1, filter).get().success();
            }

            @Override
            public String toString() {
                return "putx [key=" + key + ", val=" + val + ", filter=" + Arrays.toString(filter) + ']';
            }
        });

        if (statsEnabled)
            metrics0().addPutTimeNanos(System.nanoTime() - start);

        return stored;
    }

    /** {@inheritDoc} */
    @Override public void putAllDr(final Map<? extends K, GridCacheDrInfo<V>> drMap) throws IgniteCheckedException {
        if (F.isEmpty(drMap))
            return;

        ctx.dr().onReceiveCacheEntriesReceived(drMap.size());

        ctx.denyOnLocalRead();

        syncOp(new SyncInOp(drMap.size() == 1) {
            @Override public void inOp(IgniteTxLocalAdapter<K, V> tx) throws IgniteCheckedException {
                tx.putAllDrAsync(ctx, drMap).get();
            }

            @Override public String toString() {
                return "putAllDr [drMap=" + drMap + ']';
            }
        });
    }

    /** {@inheritDoc} */
    @Override public IgniteInternalFuture<?> putAllDrAsync(final Map<? extends K, GridCacheDrInfo<V>> drMap)
        throws IgniteCheckedException {
        if (F.isEmpty(drMap))
            return new GridFinishedFuture<Object>(ctx.kernalContext());

        ctx.dr().onReceiveCacheEntriesReceived(drMap.size());

        ctx.denyOnLocalRead();

        return asyncOp(new AsyncInOp(drMap.keySet()) {
            @Override public IgniteInternalFuture<?> inOp(IgniteTxLocalAdapter<K, V> tx) {
                return tx.putAllDrAsync(ctx, drMap);
            }

            @Override public String toString() {
                return "putAllDrAsync [drMap=" + drMap + ']';
            }
        });
    }

    /** {@inheritDoc} */
    @Override public <T> EntryProcessorResult<T> invoke(final K key,
        final EntryProcessor<K, V, T> entryProcessor,
        final Object... args)
        throws IgniteCheckedException {
        A.notNull(key, "key", entryProcessor, "entryProcessor");

        if (keyCheck)
            validateCacheKey(key);

        ctx.denyOnLocalRead();

        return syncOp(new SyncOp<EntryProcessorResult<T>>(true) {
            @Nullable @Override public EntryProcessorResult<T> op(IgniteTxLocalAdapter<K, V> tx)
                throws IgniteCheckedException {
                Map<? extends K, EntryProcessor<K, V, Object>> invokeMap =
                    Collections.singletonMap(key, (EntryProcessor<K, V, Object>)entryProcessor);

                IgniteInternalFuture<GridCacheReturn<Map<K, EntryProcessorResult<T>>>> fut =
                    tx.invokeAsync(ctx, invokeMap, args);

                Map<K, EntryProcessorResult<T>> resMap = fut.get().value();

                EntryProcessorResult<T> res = null;

                if (resMap != null) {
                    assert resMap.isEmpty() || resMap.size() == 1 : resMap.size();

                    res = resMap.isEmpty() ? null : resMap.values().iterator().next();
                }

                return res != null ? res : new CacheInvokeResult<T>((T)null);
            }
        });
    }

    /** {@inheritDoc} */
    @Override public <T> Map<K, EntryProcessorResult<T>> invokeAll(final Set<? extends K> keys,
        final EntryProcessor<K, V, T> entryProcessor,
        final Object... args) throws IgniteCheckedException {
        A.notNull(keys, "keys", entryProcessor, "entryProcessor");

        if (keyCheck)
            validateCacheKeys(keys);

        ctx.denyOnLocalRead();

        return syncOp(new SyncOp<Map<K, EntryProcessorResult<T>>>(keys.size() == 1) {
            @Nullable @Override public Map<K, EntryProcessorResult<T>> op(IgniteTxLocalAdapter tx)
                throws IgniteCheckedException {
                Map<? extends K, EntryProcessor<K, V, Object>> invokeMap = F.viewAsMap(keys, new C1<K, EntryProcessor<K, V, Object>>() {
                    @Override public EntryProcessor apply(K k) {
                        return entryProcessor;
                    }
                });

                IgniteInternalFuture<GridCacheReturn<Map<K, EntryProcessorResult<T>>>> fut =
                    tx.invokeAsync(ctx, invokeMap, args);

                Map<K, EntryProcessorResult<T>> res = fut.get().value();

                return res != null ? res : Collections.<K, EntryProcessorResult<T>>emptyMap();
            }
        });
    }

    /** {@inheritDoc} */
    @Override public <T> IgniteInternalFuture<EntryProcessorResult<T>> invokeAsync(
        final K key,
        final EntryProcessor<K, V, T> entryProcessor,
        final Object... args)
        throws EntryProcessorException {
        A.notNull(key, "key", entryProcessor, "entryProcessor");

        if (keyCheck)
            validateCacheKey(key);

        ctx.denyOnLocalRead();

        IgniteInternalFuture<?> fut = asyncOp(new AsyncInOp(key) {
            @Override public IgniteInternalFuture<GridCacheReturn<Map<K, EntryProcessorResult<T>>>> inOp(IgniteTxLocalAdapter<K, V> tx) {
                Map<? extends K, EntryProcessor<K, V, Object>> invokeMap =
                    Collections.singletonMap(key, (EntryProcessor<K, V, Object>)entryProcessor);

                return tx.invokeAsync(ctx, invokeMap, args);
            }

            @Override public String toString() {
                return "invokeAsync [key=" + key + ", entryProcessor=" + entryProcessor + ']';
            }
        });

        IgniteInternalFuture<GridCacheReturn<Map<K, EntryProcessorResult<T>>>> fut0 =
            (IgniteInternalFuture<GridCacheReturn<Map<K, EntryProcessorResult<T>>>>)fut;

        return fut0.chain(new CX1<IgniteInternalFuture<GridCacheReturn<Map<K, EntryProcessorResult<T>>>>, EntryProcessorResult<T>>() {
            @Override public EntryProcessorResult<T> applyx(IgniteInternalFuture<GridCacheReturn<Map<K, EntryProcessorResult<T>>>> fut)
                throws IgniteCheckedException {
                GridCacheReturn<Map<K, EntryProcessorResult<T>>> ret = fut.get();

                Map<K, EntryProcessorResult<T>> resMap = ret.value();

                if (resMap != null) {
                    assert resMap.isEmpty() || resMap.size() == 1 : resMap.size();

                    return resMap.isEmpty() ? null : resMap.values().iterator().next();
                }

                return null;
            }
        });
    }

    /** {@inheritDoc} */
    @Override public <T> IgniteInternalFuture<Map<K, EntryProcessorResult<T>>> invokeAllAsync(
        final Set<? extends K> keys,
        final EntryProcessor<K, V, T> entryProcessor,
        final Object... args) {
        A.notNull(keys, "keys", entryProcessor, "entryProcessor");

        if (keyCheck)
            validateCacheKeys(keys);

        ctx.denyOnLocalRead();

        IgniteInternalFuture<?> fut = asyncOp(new AsyncInOp(keys) {
            @Override public IgniteInternalFuture<GridCacheReturn<Map<K, EntryProcessorResult<T>>>> inOp(IgniteTxLocalAdapter<K, V> tx) {
                Map<? extends K, EntryProcessor<K, V, Object>> invokeMap = F.viewAsMap(keys, new C1<K, EntryProcessor<K, V, Object>>() {
                    @Override public EntryProcessor apply(K k) {
                        return entryProcessor;
                    }
                });

                return tx.invokeAsync(ctx, invokeMap, args);
            }

            @Override public String toString() {
                return "invokeAllAsync [keys=" + keys + ", entryProcessor=" + entryProcessor + ']';
            }
        });

        IgniteInternalFuture<GridCacheReturn<Map<K, EntryProcessorResult<T>>>> fut0 =
            (IgniteInternalFuture<GridCacheReturn<Map<K, EntryProcessorResult<T>>>>)fut;

        return fut0.chain(new CX1<IgniteInternalFuture<GridCacheReturn<Map<K, EntryProcessorResult<T>>>>, Map<K, EntryProcessorResult<T>>>() {
            @Override public Map<K, EntryProcessorResult<T>> applyx(IgniteInternalFuture<GridCacheReturn<Map<K, EntryProcessorResult<T>>>> fut)
                throws IgniteCheckedException {
                GridCacheReturn<Map<K, EntryProcessorResult<T>>> ret = fut.get();

                assert ret != null;

                return ret.value() != null ? ret.value() : Collections.<K, EntryProcessorResult<T>>emptyMap();
            }
        });
    }

    /** {@inheritDoc} */
    @Override public <T> IgniteInternalFuture<Map<K, EntryProcessorResult<T>>> invokeAllAsync(
        final Map<? extends K, ? extends EntryProcessor<K, V, T>> map,
        final Object... args) {
        A.notNull(map, "map");

        if (keyCheck)
            validateCacheKeys(map.keySet());

        ctx.denyOnLocalRead();

        IgniteInternalFuture<?> fut = asyncOp(new AsyncInOp(map.keySet()) {
            @Override public IgniteInternalFuture<GridCacheReturn<Map<K, EntryProcessorResult<T>>>> inOp(IgniteTxLocalAdapter<K, V> tx) {
                return tx.invokeAsync(ctx, (Map<? extends K, ? extends EntryProcessor<K, V, Object>>)map, args);
            }

            @Override public String toString() {
                return "invokeAllAsync [map=" + map + ']';
            }
        });

        IgniteInternalFuture<GridCacheReturn<Map<K, EntryProcessorResult<T>>>> fut0 =
            (IgniteInternalFuture<GridCacheReturn<Map<K, EntryProcessorResult<T>>>>)fut;

        return fut0.chain(new CX1<IgniteInternalFuture<GridCacheReturn<Map<K, EntryProcessorResult<T>>>>, Map<K, EntryProcessorResult<T>>>() {
            @Override public Map<K, EntryProcessorResult<T>> applyx(
                IgniteInternalFuture<GridCacheReturn<Map<K, EntryProcessorResult<T>>>> fut)
                throws IgniteCheckedException {
                GridCacheReturn<Map<K, EntryProcessorResult<T>>> ret = fut.get();

                assert ret != null;

                return ret.value() != null ? ret.value() : Collections.<K, EntryProcessorResult<T>>emptyMap();
            }
        });
    }

    /** {@inheritDoc} */
    @Override public <T> Map<K, EntryProcessorResult<T>> invokeAll(
        final Map<? extends K, ? extends EntryProcessor<K, V, T>> map,
        final Object... args) throws IgniteCheckedException {
        A.notNull(map, "map");

        if (keyCheck)
            validateCacheKeys(map.keySet());

        ctx.denyOnLocalRead();

        return syncOp(new SyncOp<Map<K, EntryProcessorResult<T>>>(map.size() == 1) {
            @Nullable @Override public Map<K, EntryProcessorResult<T>> op(IgniteTxLocalAdapter tx)
                throws IgniteCheckedException {
                IgniteInternalFuture<GridCacheReturn<Map<K, EntryProcessorResult<T>>>> fut = tx.invokeAsync(ctx, map, args);

                return fut.get().value();
            }
        });
    }

    /** {@inheritDoc} */
    @Override public IgniteInternalFuture<Boolean> putxAsync(K key, V val,
        @Nullable IgnitePredicate<CacheEntry<K, V>>... filter) {
        final boolean statsEnabled = ctx.config().isStatisticsEnabled();

        final long start = statsEnabled ? System.nanoTime() : 0L;

        IgniteInternalFuture<Boolean> fut = putxAsync(key, val, null, -1, filter);

        if (statsEnabled)
            fut.listenAsync(new UpdatePutTimeStatClosure<Boolean>(metrics0(), start));

        return fut;
    }

    /** {@inheritDoc} */
    @Override public IgniteInternalFuture<Boolean> putxAsync(final K key, final V val,
        @Nullable final GridCacheEntryEx<K, V> entry, final long ttl,
        @Nullable final IgnitePredicate<CacheEntry<K, V>>... filter) {
        A.notNull(key, "key", val, "val");

        if (keyCheck)
            validateCacheKey(key);

        validateCacheValue(val);

        ctx.denyOnLocalRead();

        return asyncOp(new AsyncOp<Boolean>(key) {
            @Override public IgniteInternalFuture<Boolean> op(IgniteTxLocalAdapter<K, V> tx) {
                return tx.putAllAsync(ctx, F.t(key, val), false, entry, ttl, filter).chain(
                    (IgniteClosure<IgniteInternalFuture<GridCacheReturn<V>>, Boolean>)RET2FLAG);
            }

            @Override public String toString() {
                return "putxAsync [key=" + key + ", val=" + val + ", filter=" + Arrays.toString(filter) + ']';
            }
        });
    }

    /** {@inheritDoc} */
    @Nullable @Override public V putIfAbsent(final K key, final V val) throws IgniteCheckedException {
        A.notNull(key, "key", val, "val");

        if (keyCheck)
            validateCacheKey(key);

        validateCacheValue(val);

        ctx.denyOnLocalRead();

        return ctx.cloneOnFlag(syncOp(new SyncOp<V>(true) {
            @Override public V op(IgniteTxLocalAdapter<K, V> tx) throws IgniteCheckedException {
                return tx.putAllAsync(ctx, F.t(key, val), true, null, -1, ctx.noPeekArray()).get().value();
            }

            @Override public String toString() {
                return "putIfAbsent [key=" + key + ", val=" + val + ']';
            }
        }));
    }

    /** {@inheritDoc} */
    @Override public IgniteInternalFuture<V> putIfAbsentAsync(final K key, final V val) {
        final boolean statsEnabled = ctx.config().isStatisticsEnabled();

        final long start = statsEnabled ? System.nanoTime() : 0L;

        A.notNull(key, "key", val, "val");

        if (keyCheck)
            validateCacheKey(key);

        validateCacheValue(val);

        ctx.denyOnLocalRead();

        IgniteInternalFuture<V> fut = ctx.wrapClone(asyncOp(new AsyncOp<V>(key) {
            @Override public IgniteInternalFuture<V> op(IgniteTxLocalAdapter<K, V> tx) {
                return tx.putAllAsync(ctx, F.t(key, val), true, null, -1, ctx.noPeekArray())
                    .chain((IgniteClosure<IgniteInternalFuture<GridCacheReturn<V>>, V>)RET2VAL);
            }

            @Override public String toString() {
                return "putIfAbsentAsync [key=" + key + ", val=" + val + ']';
            }
        }));

        if(statsEnabled)
            fut.listenAsync(new UpdatePutTimeStatClosure<V>(metrics0(), start));

        return fut;
    }

    /** {@inheritDoc} */
    @Override public boolean putxIfAbsent(final K key, final V val) throws IgniteCheckedException {
        boolean statsEnabled = ctx.config().isStatisticsEnabled();

        long start = statsEnabled ? System.nanoTime() : 0L;

        A.notNull(key, "key", val, "val");

        if (keyCheck)
            validateCacheKey(key);

        validateCacheValue(val);

        ctx.denyOnLocalRead();

        Boolean stored = syncOp(new SyncOp<Boolean>(true) {
            @Override public Boolean op(IgniteTxLocalAdapter<K, V> tx) throws IgniteCheckedException {
                return tx.putAllAsync(ctx, F.t(key, val), false, null, -1, ctx.noPeekArray()).get().success();
            }

            @Override public String toString() {
                return "putxIfAbsent [key=" + key + ", val=" + val + ']';
            }
        });

        if (statsEnabled && stored)
            metrics0().addPutTimeNanos(System.nanoTime() - start);

        return stored;
    }

    /** {@inheritDoc} */
    @Override public IgniteInternalFuture<Boolean> putxIfAbsentAsync(final K key, final V val) {
        final boolean statsEnabled = ctx.config().isStatisticsEnabled();

        final long start = statsEnabled ? System.nanoTime() : 0L;

        A.notNull(key, "key", val, "val");

        if (keyCheck)
            validateCacheKey(key);

        validateCacheValue(val);

        ctx.denyOnLocalRead();

        IgniteInternalFuture<Boolean> fut = asyncOp(new AsyncOp<Boolean>(key) {
            @Override public IgniteInternalFuture<Boolean> op(IgniteTxLocalAdapter<K, V> tx) {
                return tx.putAllAsync(ctx, F.t(key, val), false, null, -1, ctx.noPeekArray()).chain(
                    (IgniteClosure<IgniteInternalFuture<GridCacheReturn<V>>, Boolean>)RET2FLAG);
            }

            @Override public String toString() {
                return "putxIfAbsentAsync [key=" + key + ", val=" + val + ']';
            }
        });

        if (statsEnabled)
            fut.listenAsync(new UpdatePutTimeStatClosure<Boolean>(metrics0(), start));

        return fut;
    }

    /** {@inheritDoc} */
    @Nullable @Override public V replace(final K key, final V val) throws IgniteCheckedException {
        A.notNull(key, "key", val, "val");

        if (keyCheck)
            validateCacheKey(key);

        validateCacheValue(val);

        ctx.denyOnLocalRead();

        return ctx.cloneOnFlag(syncOp(new SyncOp<V>(true) {
            @Override public V op(IgniteTxLocalAdapter<K, V> tx) throws IgniteCheckedException {
                return tx.putAllAsync(ctx, F.t(key, val), true, null, -1, ctx.hasPeekArray()).get().value();
            }

            @Override public String toString() {
                return "replace [key=" + key + ", val=" + val + ']';
            }
        }));
    }

    /** {@inheritDoc} */
    @Override public IgniteInternalFuture<V> replaceAsync(final K key, final V val) {
        final boolean statsEnabled = ctx.config().isStatisticsEnabled();

        final long start = statsEnabled ? System.nanoTime() : 0L;

        A.notNull(key, "key", val, "val");

        if (keyCheck)
            validateCacheKey(key);

        validateCacheValue(val);

        ctx.denyOnLocalRead();

        IgniteInternalFuture<V> fut = ctx.wrapClone(asyncOp(new AsyncOp<V>(key) {
            @Override public IgniteInternalFuture<V> op(IgniteTxLocalAdapter<K, V> tx) {
                return tx.putAllAsync(ctx, F.t(key, val), true, null, -1, ctx.hasPeekArray()).chain(
                    (IgniteClosure<IgniteInternalFuture<GridCacheReturn<V>>, V>)RET2VAL);
            }

            @Override public String toString() {
                return "replaceAsync [key=" + key + ", val=" + val + ']';
            }
        }));

        if (statsEnabled)
            fut.listenAsync(new UpdatePutAndGetTimeStatClosure<V>(metrics0(), start));

        return fut;
    }

    /** {@inheritDoc} */
    @Override public boolean replacex(final K key, final V val) throws IgniteCheckedException {
        A.notNull(key, "key", val, "val");

        if (keyCheck)
            validateCacheKey(key);

        validateCacheValue(val);

        ctx.denyOnLocalRead();

        return syncOp(new SyncOp<Boolean>(true) {
            @Override public Boolean op(IgniteTxLocalAdapter<K, V> tx) throws IgniteCheckedException {
                return tx.putAllAsync(ctx, F.t(key, val), false, null, -1, ctx.hasPeekArray()).get().success();
            }

            @Override public String toString() {
                return "replacex [key=" + key + ", val=" + val + ']';
            }
        });
    }

    /** {@inheritDoc} */
    @Override public IgniteInternalFuture<Boolean> replacexAsync(final K key, final V val) {
        A.notNull(key, "key", val, "val");

        if (keyCheck)
            validateCacheKey(key);

        validateCacheValue(val);

        ctx.denyOnLocalRead();

        return asyncOp(new AsyncOp<Boolean>(key) {
            @Override public IgniteInternalFuture<Boolean> op(IgniteTxLocalAdapter<K, V> tx) {
                return tx.putAllAsync(ctx, F.t(key, val), false, null, -1, ctx.hasPeekArray()).chain(
                    (IgniteClosure<IgniteInternalFuture<GridCacheReturn<V>>, Boolean>)RET2FLAG);
            }

            @Override public String toString() {
                return "replacexAsync [key=" + key + ", val=" + val + ']';
            }
        });
    }

    /** {@inheritDoc} */
    @Override public boolean replace(final K key, final V oldVal, final V newVal) throws IgniteCheckedException {
        A.notNull(key, "key", oldVal, "oldVal", newVal, "newVal");

        if (keyCheck)
            validateCacheKey(key);

        validateCacheValue(oldVal);

        validateCacheValue(newVal);

        ctx.denyOnLocalRead();

        return syncOp(new SyncOp<Boolean>(true) {
            @Override public Boolean op(IgniteTxLocalAdapter<K, V> tx) throws IgniteCheckedException {
                // Register before hiding in the filter.
                if (ctx.deploymentEnabled())
                    ctx.deploy().registerClass(oldVal);

                return tx.putAllAsync(ctx, F.t(key, newVal), false, null, -1, ctx.equalsPeekArray(oldVal)).get()
                    .success();
            }

            @Override public String toString() {
                return "replace [key=" + key + ", oldVal=" + oldVal + ", newVal=" + newVal + ']';
            }
        });
    }

    /** {@inheritDoc} */
    @Override public IgniteInternalFuture<Boolean> replaceAsync(final K key, final V oldVal, final V newVal) {
        final boolean statsEnabled = ctx.config().isStatisticsEnabled();

        final long start = statsEnabled ? System.nanoTime() : 0L;

        A.notNull(key, "key", oldVal, "oldVal", newVal, "newVal");

        if (keyCheck)
            validateCacheKey(key);

        validateCacheValue(oldVal);

        validateCacheValue(newVal);

        ctx.denyOnLocalRead();

        IgniteInternalFuture<Boolean> fut = asyncOp(new AsyncOp<Boolean>(key) {
            @Override public IgniteInternalFuture<Boolean> op(IgniteTxLocalAdapter<K, V> tx) {
                // Register before hiding in the filter.
                if (ctx.deploymentEnabled()) {
                    try {
                        ctx.deploy().registerClass(oldVal);
                    }
                    catch (IgniteCheckedException e) {
                        return new GridFinishedFuture<>(ctx.kernalContext(), e);
                    }
                }

                return tx.putAllAsync(ctx, F.t(key, newVal), false, null, -1, ctx.equalsPeekArray(oldVal)).chain(
                    (IgniteClosure<IgniteInternalFuture<GridCacheReturn<V>>, Boolean>)RET2FLAG);
            }

            @Override public String toString() {
                return "replaceAsync [key=" + key + ", oldVal=" + oldVal + ", newVal=" + newVal + ']';
            }
        });

        if (statsEnabled)
            fut.listenAsync(new UpdatePutAndGetTimeStatClosure<Boolean>(metrics0(), start));

        return fut;
    }

    /** {@inheritDoc} */
    @Override public void putAll(@Nullable final Map<? extends K, ? extends V> m,
        final IgnitePredicate<CacheEntry<K, V>>[] filter) throws IgniteCheckedException {
        boolean statsEnabled = ctx.config().isStatisticsEnabled();

        long start = statsEnabled ? System.nanoTime() : 0L;

        if (F.isEmpty(m))
            return;

        if (keyCheck)
            validateCacheKeys(m.keySet());

        validateCacheValues(m.values());

        ctx.denyOnLocalRead();

        syncOp(new SyncInOp(m.size() == 1) {
            @Override public void inOp(IgniteTxLocalAdapter<K, V> tx) throws IgniteCheckedException {
                tx.putAllAsync(ctx, m, false, null, -1, filter).get();
            }

            @Override public String toString() {
                return "putAll [map=" + m + ", filter=" + Arrays.toString(filter) + ']';
            }
        });

        if (statsEnabled)
            metrics0().addPutTimeNanos(System.nanoTime() - start);
    }

    /** {@inheritDoc} */
    @Override public IgniteInternalFuture<?> putAllAsync(final Map<? extends K, ? extends V> m,
        @Nullable final IgnitePredicate<CacheEntry<K, V>>... filter) {
        if (F.isEmpty(m))
            return new GridFinishedFuture<Object>(ctx.kernalContext());

        if (keyCheck)
            validateCacheKeys(m.keySet());

        validateCacheValues(m.values());

        ctx.denyOnLocalRead();

        return asyncOp(new AsyncInOp(m.keySet()) {
            @Override public IgniteInternalFuture<?> inOp(IgniteTxLocalAdapter<K, V> tx) {
                return tx.putAllAsync(ctx, m, false, null, -1, filter);
            }

            @Override public String toString() {
                return "putAllAsync [map=" + m + ", filter=" + Arrays.toString(filter) + ']';
            }
        });
    }

    /** {@inheritDoc} */
    @Nullable @Override public V remove(K key, IgnitePredicate<CacheEntry<K, V>>[] filter)
        throws IgniteCheckedException {
        return remove(key, null, filter);
    }

    /** {@inheritDoc} */
    @Override public V remove(final K key, @Nullable final GridCacheEntryEx<K, V> entry,
        @Nullable final IgnitePredicate<CacheEntry<K, V>>... filter) throws IgniteCheckedException {
        boolean statsEnabled = ctx.config().isStatisticsEnabled();

        long start = statsEnabled ? System.nanoTime() : 0L;

        ctx.denyOnLocalRead();

        A.notNull(key, "key");

        if (keyCheck)
            validateCacheKey(key);

        V prevVal = ctx.cloneOnFlag(syncOp(new SyncOp<V>(true) {
            @Override public V op(IgniteTxLocalAdapter<K, V> tx) throws IgniteCheckedException {
                V ret = tx.removeAllAsync(ctx, Collections.singletonList(key), entry, true, filter).get().value();

                if (ctx.config().getInterceptor() != null)
                    return (V)ctx.config().getInterceptor().onBeforeRemove(key, ret).get2();

                return ret;
            }

            @Override public String toString() {
                return "remove [key=" + key + ", filter=" + Arrays.toString(filter) + ']';
            }
        }));

        if (statsEnabled)
            metrics0().addRemoveAndGetTimeNanos(System.nanoTime() - start);

        return prevVal;
    }

    /** {@inheritDoc} */
    @Override public IgniteInternalFuture<V> removeAsync(K key, IgnitePredicate<CacheEntry<K, V>>... filter) {
        final boolean statsEnabled = ctx.config().isStatisticsEnabled();

        final long start = statsEnabled ? System.nanoTime() : 0L;

        IgniteInternalFuture<V> fut = removeAsync(key, null, filter);

        if (statsEnabled)
            fut.listenAsync(new UpdateRemoveTimeStatClosure<V>(metrics0(), start));

        return fut;
    }

    /** {@inheritDoc} */
    @Override public IgniteInternalFuture<V> removeAsync(final K key, @Nullable final GridCacheEntryEx<K, V> entry,
        @Nullable final IgnitePredicate<CacheEntry<K, V>>... filter) {
        final boolean statsEnabled = ctx.config().isStatisticsEnabled();

        final long start = statsEnabled ? System.nanoTime() : 0L;

        ctx.denyOnLocalRead();

        A.notNull(key, "key");

        if (keyCheck)
            validateCacheKey(key);

        IgniteInternalFuture<V> fut = ctx.wrapClone(asyncOp(new AsyncOp<V>(key) {
            @Override public IgniteInternalFuture<V> op(IgniteTxLocalAdapter<K, V> tx) {
                // TODO should we invoke interceptor here?
                return tx.removeAllAsync(ctx, Collections.singletonList(key), null, true, filter)
                    .chain((IgniteClosure<IgniteInternalFuture<GridCacheReturn<V>>, V>) RET2VAL);
            }

            @Override public String toString() {
                return "removeAsync [key=" + key + ", filter=" + Arrays.toString(filter) + ']';
            }
        }));

        if (statsEnabled)
            fut.listenAsync(new UpdateRemoveTimeStatClosure<V>(metrics0(), start));

        return fut;
    }

    /** {@inheritDoc} */
    @Override public void removeAll(final Collection<? extends K> keys,
        final IgnitePredicate<CacheEntry<K, V>>... filter) throws IgniteCheckedException {
        boolean statsEnabled = ctx.config().isStatisticsEnabled();

        long start = statsEnabled ? System.nanoTime() : 0L;

        A.notNull(keys, "keys");

        ctx.denyOnLocalRead();

        if (F.isEmpty(keys))
            return;

        if (keyCheck)
            validateCacheKeys(keys);

        Collection<K> pKeys = null;

        if (ctx.portableEnabled()) {
            pKeys = new ArrayList<>(keys.size());

            for (K key : keys)
                pKeys.add((K)ctx.marshalToPortable(key));
        }

        final Collection<K> pKeys0 = pKeys;

        syncOp(new SyncInOp(keys.size() == 1) {
            @Override public void inOp(IgniteTxLocalAdapter<K, V> tx) throws IgniteCheckedException {
                tx.removeAllAsync(ctx, pKeys0 != null ? pKeys0 : keys, null, false, filter).get();
            }

            @Override public String toString() {
                return "removeAll [keys=" + keys + ", filter=" + Arrays.toString(filter) + ']';
            }
        });

        if (statsEnabled)
            metrics0().addRemoveTimeNanos(System.nanoTime() - start);
    }

    /** {@inheritDoc} */
    @Override public IgniteInternalFuture<?> removeAllAsync(@Nullable final Collection<? extends K> keys,
        final IgnitePredicate<CacheEntry<K, V>>... filter) {
        final boolean statsEnabled = ctx.config().isStatisticsEnabled();

        final long start = statsEnabled ? System.nanoTime() : 0L;

        if (F.isEmpty(keys))
            return new GridFinishedFuture<Object>(ctx.kernalContext());

        if (keyCheck)
            validateCacheKeys(keys);

        ctx.denyOnLocalRead();

        IgniteInternalFuture<Object> fut = asyncOp(new AsyncInOp(keys) {
            @Override public IgniteInternalFuture<?> inOp(IgniteTxLocalAdapter<K, V> tx) {
                return tx.removeAllAsync(ctx, keys, null, false, filter);
            }

            @Override public String toString() {
                return "removeAllAsync [keys=" + keys + ", filter=" + Arrays.toString(filter) + ']';
            }
        });

        if (statsEnabled)
            fut.listenAsync(new UpdateRemoveTimeStatClosure<>(metrics0(), start));

        return fut;
    }

    /** {@inheritDoc} */
    @Override public boolean removex(final K key, final IgnitePredicate<CacheEntry<K, V>>... filter)
        throws IgniteCheckedException {
        boolean statsEnabled = ctx.config().isStatisticsEnabled();

        long start = statsEnabled ? System.nanoTime() : 0L;

        boolean removed = removex(key, null, filter);

        if (statsEnabled && removed)
            metrics0().addRemoveTimeNanos(System.nanoTime() - start);

        return removed;
    }

    /** {@inheritDoc} */
    @Override public boolean removex(final K key, @Nullable final GridCacheEntryEx<K, V> entry,
        @Nullable final IgnitePredicate<CacheEntry<K, V>>... filter) throws IgniteCheckedException {
        boolean statsEnabled = ctx.config().isStatisticsEnabled();

        long start = statsEnabled ? System.nanoTime() : 0L;

        ctx.denyOnLocalRead();

        A.notNull(key, "key");

        if (keyCheck)
            validateCacheKey(key);

        boolean removed = syncOp(new SyncOp<Boolean>(true) {
            @Override public Boolean op(IgniteTxLocalAdapter<K, V> tx) throws IgniteCheckedException {
                return tx.removeAllAsync(ctx, Collections.singletonList(key), entry, false, filter).get().success();
            }

            @Override public String toString() {
                return "removex [key=" + key + ", filter=" + Arrays.toString(filter) + ']';
            }
        });

        if (statsEnabled && removed)
            metrics0().addRemoveTimeNanos(System.nanoTime() - start);

        return removed;
    }

    /** {@inheritDoc} */
    @Override public IgniteInternalFuture<Boolean> removexAsync(K key, IgnitePredicate<CacheEntry<K, V>>... filter) {
        A.notNull(key, "key");

        return removexAsync(key, null, filter);
    }

    /** {@inheritDoc} */
    @Override public IgniteInternalFuture<Boolean> removexAsync(final K key, @Nullable final GridCacheEntryEx<K, V> entry,
        @Nullable final IgnitePredicate<CacheEntry<K, V>>... filter) {
        final boolean statsEnabled = ctx.config().isStatisticsEnabled();

        final long start = statsEnabled ? System.nanoTime() : 0L;

        ctx.denyOnLocalRead();

        A.notNull(key, "key");

        if (keyCheck)
            validateCacheKey(key);

        IgniteInternalFuture<Boolean> fut = asyncOp(new AsyncOp<Boolean>(key) {
            @Override public IgniteInternalFuture<Boolean> op(IgniteTxLocalAdapter<K, V> tx) {
                return tx.removeAllAsync(ctx, Collections.singletonList(key), entry, false, filter).chain(
                    (IgniteClosure<IgniteInternalFuture<GridCacheReturn<V>>, Boolean>)RET2FLAG);
            }

            @Override public String toString() {
                return "removeAsync [key=" + key + ", filter=" + Arrays.toString(filter) + ']';
            }
        });

        if (statsEnabled)
            fut.listenAsync(new UpdateRemoveTimeStatClosure<Boolean>(metrics0(), start));

        return fut;
    }

    /** {@inheritDoc} */
    @Override public GridCacheReturn<V> removex(final K key, final V val) throws IgniteCheckedException {
        ctx.denyOnLocalRead();

        A.notNull(key, "key", val, "val");

        if (keyCheck)
            validateCacheKey(key);

        return syncOp(new SyncOp<GridCacheReturn<V>>(true) {
            @Override public GridCacheReturn<V> op(IgniteTxLocalAdapter<K, V> tx) throws IgniteCheckedException {
                // Register before hiding in the filter.
                if (ctx.deploymentEnabled())
                    ctx.deploy().registerClass(val);

                return tx.removeAllAsync(ctx, Collections.singletonList(key), null, true,
                    ctx.vararg(F.<K, V>cacheContainsPeek(val))).get();
            }

            @Override public String toString() {
                return "remove [key=" + key + ", val=" + val + ']';
            }
        });
    }

    /** {@inheritDoc} */
    @Override public void removeAllDr(final Map<? extends K, GridCacheVersion> drMap) throws IgniteCheckedException {
        ctx.denyOnLocalRead();

        if (F.isEmpty(drMap))
            return;

        ctx.dr().onReceiveCacheEntriesReceived(drMap.size());

        syncOp(new SyncInOp(false) {
            @Override public void inOp(IgniteTxLocalAdapter<K, V> tx) throws IgniteCheckedException {
                tx.removeAllDrAsync(ctx, drMap).get();
            }

            @Override public String toString() {
                return "removeAllDr [drMap=" + drMap + ']';
            }
        });
    }

    /** {@inheritDoc} */
    @Override public IgniteInternalFuture<?> removeAllDrAsync(final Map<? extends K, GridCacheVersion> drMap)
        throws IgniteCheckedException {
        ctx.denyOnLocalRead();

        if (F.isEmpty(drMap))
            return new GridFinishedFuture<Object>(ctx.kernalContext());

        ctx.dr().onReceiveCacheEntriesReceived(drMap.size());

        return asyncOp(new AsyncInOp(drMap.keySet()) {
            @Override public IgniteInternalFuture<?> inOp(IgniteTxLocalAdapter<K, V> tx) {
                return tx.removeAllDrAsync(ctx, drMap);
            }

            @Override public String toString() {
                return "removeAllDrASync [drMap=" + drMap + ']';
            }
        });
    }

    /** {@inheritDoc} */
    @Override public GridCacheReturn<V> replacex(final K key, final V oldVal, final V newVal) throws IgniteCheckedException {
        A.notNull(key, "key", oldVal, "oldVal", newVal, "newVal");

        if (keyCheck)
            validateCacheKey(key);

        ctx.denyOnLocalRead();

        return syncOp(new SyncOp<GridCacheReturn<V>>(true) {
            @Override public GridCacheReturn<V> op(IgniteTxLocalAdapter<K, V> tx) throws IgniteCheckedException {
                // Register before hiding in the filter.
                if (ctx.deploymentEnabled())
                    ctx.deploy().registerClass(oldVal);

                return tx.putAllAsync(ctx, F.t(key, newVal), true, null, -1, ctx.equalsPeekArray(oldVal)).get();
            }

            @Override public String toString() {
                return "replace [key=" + key + ", oldVal=" + oldVal + ", newVal=" + newVal + ']';
            }
        });
    }

    /** {@inheritDoc} */
    @Override public IgniteInternalFuture<GridCacheReturn<V>> removexAsync(final K key, final V val) {
        ctx.denyOnLocalRead();

        A.notNull(key, "key", val, "val");

        if (keyCheck)
            validateCacheKey(key);

        return asyncOp(new AsyncOp<GridCacheReturn<V>>(key) {
            @Override public IgniteInternalFuture<GridCacheReturn<V>> op(IgniteTxLocalAdapter<K, V> tx) {
                // Register before hiding in the filter.
                try {
                    if (ctx.deploymentEnabled())
                        ctx.deploy().registerClass(val);
                }
                catch (IgniteCheckedException e) {
                    return new GridFinishedFuture<>(ctx.kernalContext(), e);
                }

                return tx.removeAllAsync(ctx, Collections.singletonList(key), null, true,
                    ctx.vararg(F.<K, V>cacheContainsPeek(val)));
            }

            @Override public String toString() {
                return "removeAsync [key=" + key + ", val=" + val + ']';
            }
        });
    }

    /** {@inheritDoc} */
    @Override public IgniteInternalFuture<GridCacheReturn<V>> replacexAsync(final K key, final V oldVal, final V newVal) {
        A.notNull(key, "key", oldVal, "oldVal", newVal, "newVal");

        if (keyCheck)
            validateCacheKey(key);

        ctx.denyOnLocalRead();

        return asyncOp(new AsyncOp<GridCacheReturn<V>>(key) {
            @Override public IgniteInternalFuture<GridCacheReturn<V>> op(IgniteTxLocalAdapter<K, V> tx) {
                // Register before hiding in the filter.
                try {
                    if (ctx.deploymentEnabled())
                        ctx.deploy().registerClass(oldVal);
                }
                catch (IgniteCheckedException e) {
                    return new GridFinishedFuture<>(ctx.kernalContext(), e);
                }

                return tx.putAllAsync(ctx, F.t(key, newVal), true, null, -1, ctx.equalsPeekArray(oldVal));
            }

            @Override public String toString() {
                return "replaceAsync [key=" + key + ", oldVal=" + oldVal + ", newVal=" + newVal + ']';
            }
        });
    }

    /** {@inheritDoc} */
    @Override public boolean remove(final K key, final V val) throws IgniteCheckedException {
        boolean statsEnabled = ctx.config().isStatisticsEnabled();

        long start = statsEnabled ? System.nanoTime() : 0L;

        ctx.denyOnLocalRead();

        A.notNull(key, "key", val, "val");

        if (keyCheck)
            validateCacheKey(key);

        validateCacheValue(val);

        boolean removed = syncOp(new SyncOp<Boolean>(true) {
            @Override public Boolean op(IgniteTxLocalAdapter<K, V> tx) throws IgniteCheckedException {
                // Register before hiding in the filter.
                if (ctx.deploymentEnabled())
                    ctx.deploy().registerClass(val);

                K key0 = key;

                if (ctx.portableEnabled())
                    key0 = (K)ctx.marshalToPortable(key);

                return tx.removeAllAsync(ctx, Collections.singletonList(key0), null, false,
                    ctx.vararg(F.<K, V>cacheContainsPeek(val))).get().success();
            }

            @Override public String toString() {
                return "remove [key=" + key + ", val=" + val + ']';
            }
        });

        if (statsEnabled && removed)
            metrics0().addRemoveTimeNanos(System.nanoTime() - start);

        return removed;
    }

    /** {@inheritDoc} */
    @Override public IgniteInternalFuture<Boolean> removeAsync(final K key, final V val) {
        final boolean statsEnabled = ctx.config().isStatisticsEnabled();

        final long start = statsEnabled ? System.nanoTime() : 0L;

        ctx.denyOnLocalRead();

        A.notNull(key, "key", val, "val");

        if (keyCheck)
            validateCacheKey(key);

        validateCacheValue(val);

        IgniteInternalFuture<Boolean> fut = asyncOp(new AsyncOp<Boolean>(key) {
            @Override public IgniteInternalFuture<Boolean> op(IgniteTxLocalAdapter<K, V> tx) {
                // Register before hiding in the filter.
                if (ctx.deploymentEnabled()) {
                    try {
                        ctx.deploy().registerClass(val);
                    }
                    catch (IgniteCheckedException e) {
                        return new GridFinishedFuture<>(ctx.kernalContext(), e);
                    }
                }

                K key0 = key;

                if (ctx.portableEnabled()) {
                    try {
                        key0 = (K)ctx.marshalToPortable(key);
                    }
                    catch (PortableException e) {
                        return new GridFinishedFuture<>(ctx.kernalContext(), e);
                    }
                }

                return tx.removeAllAsync(ctx, Collections.singletonList(key0), null, false,
                    ctx.vararg(F.<K, V>cacheContainsPeek(val))).chain(
                    (IgniteClosure<IgniteInternalFuture<GridCacheReturn<V>>, Boolean>)RET2FLAG);
            }

            @Override public String toString() {
                return "removeAsync [key=" + key + ", val=" + val + ']';
            }
        });

        if (statsEnabled)
            fut.listenAsync(new UpdateRemoveTimeStatClosure<Boolean>(metrics0(), start));

        return fut;
    }

    /** {@inheritDoc} */
    @Override public void removeAll(IgnitePredicate<CacheEntry<K, V>>... filter) throws IgniteCheckedException {
        ctx.denyOnLocalRead();

        if (F.isEmptyOrNulls(filter))
            filter = ctx.trueArray();

        final IgnitePredicate<CacheEntry<K, V>>[] p = filter;

        syncOp(new SyncInOp(false) {
            @Override public void inOp(IgniteTxLocalAdapter<K, V> tx) throws IgniteCheckedException {
                tx.removeAllAsync(ctx, keySet(p), null, false, null).get();
            }

            @Override public String toString() {
                return "removeAll [filter=" + Arrays.toString(p) + ']';
            }
        });
    }

    /** {@inheritDoc} */
    @Override public IgniteInternalFuture<?> removeAllAsync(final IgnitePredicate<CacheEntry<K, V>>... filter) {
        ctx.denyOnLocalRead();

        final Set<? extends K> keys = keySet(filter);

        return asyncOp(new AsyncInOp(keys) {
            @Override public IgniteInternalFuture<?> inOp(IgniteTxLocalAdapter<K, V> tx) {
                return tx.removeAllAsync(ctx, keys, null, false, null);
            }

            @Override public String toString() {
                return "removeAllAsync [filter=" + Arrays.toString(filter) + ']';
            }
        });
    }

    /** {@inheritDoc} */
    @Override public CacheMetrics metrics() {
        return new CacheMetricsSnapshot(metrics);
    }

    /** {@inheritDoc} */
    @Override public CacheMetricsMXBean mxBean() {
        return mxBean;
    }

    /**
     * @return Metrics.
     */
    public CacheMetricsImpl metrics0() {
        return metrics;
    }

    /** {@inheritDoc} */
    @Nullable @Override public IgniteTx tx() {
        IgniteTxAdapter<K, V> tx = ctx.tm().threadLocalTx();

        return tx == null ? null : new IgniteTxProxyImpl<>(tx, ctx.shared(), false);
    }

    /** {@inheritDoc} */
    @Override public boolean lock(K key, long timeout,
        @Nullable IgnitePredicate<CacheEntry<K, V>>... filter) throws IgniteCheckedException {
        A.notNull(key, "key");

        return lockAll(Collections.singletonList(key), timeout, filter);
    }

    /** {@inheritDoc} */
    @Override public boolean lockAll(@Nullable Collection<? extends K> keys, long timeout,
        @Nullable IgnitePredicate<CacheEntry<K, V>>... filter) throws IgniteCheckedException {
        if (F.isEmpty(keys))
            return true;

        if (keyCheck)
            validateCacheKeys(keys);

        IgniteInternalFuture<Boolean> fut = lockAllAsync(keys, timeout, filter);

        boolean isInterrupted = false;

        try {
            while (true) {
                try {
                    return fut.get();
                }
                catch (IgniteInterruptedCheckedException ignored) {
                    // Interrupted status of current thread was cleared, retry to get lock.
                    isInterrupted = true;
                }
            }
        }
        finally {
            if (isInterrupted)
                Thread.currentThread().interrupt();
        }
    }

    /** {@inheritDoc} */
    @Override public IgniteInternalFuture<Boolean> lockAsync(K key, long timeout,
        @Nullable IgnitePredicate<CacheEntry<K, V>>... filter) {
        A.notNull(key, "key");

        if (keyCheck)
            validateCacheKey(key);

        return lockAllAsync(Collections.singletonList(key), timeout, filter);
    }

    /** {@inheritDoc} */
    @Override public void unlock(K key, IgnitePredicate<CacheEntry<K, V>>... filter)
        throws IgniteCheckedException {
        A.notNull(key, "key");

        if (keyCheck)
            validateCacheKey(key);

        unlockAll(Collections.singletonList(key), filter);
    }

    /** {@inheritDoc} */
    @Override public boolean isLocked(K key) {
        A.notNull(key, "key");

        if (keyCheck)
            validateCacheKey(key);

        while (true) {
            try {
                GridCacheEntryEx<K, V> entry = peekEx(key);

                return entry != null && entry.lockedByAny();
            }
            catch (GridCacheEntryRemovedException ignore) {
                // No-op.
            }
        }
    }

    /** {@inheritDoc} */
    @Override public boolean isLockedByThread(K key) {
        A.notNull(key, "key");

        if (keyCheck)
            validateCacheKey(key);

        GridCacheEntryEx<K, V> entry = peekEx(key);

        return entry != null && entry.wrap(false).isLockedByThread();
    }

    /** {@inheritDoc} */
    @Override public IgniteTx txStart() throws IllegalStateException {
        TransactionsConfiguration cfg = ctx.gridConfig().getTransactionsConfiguration();

        return txStart(cfg.getDefaultTxConcurrency(), cfg.getDefaultTxIsolation());
    }

    /** {@inheritDoc} */
    @Override public IgniteTx txStart(IgniteTxConcurrency concurrency, IgniteTxIsolation isolation) {
        A.notNull(concurrency, "concurrency");
        A.notNull(isolation, "isolation");

        TransactionsConfiguration cfg = ctx.gridConfig().getTransactionsConfiguration();

        return txStart(
            concurrency,
            isolation,
            cfg.getDefaultTxTimeout(),
            0
        );
    }

    /** {@inheritDoc} */
    @Override public IgniteInternalTx txStartEx(IgniteTxConcurrency concurrency, IgniteTxIsolation isolation) {
        IgniteTransactionsEx txs = ctx.kernalContext().cache().transactions();

        return txs.txStartEx(ctx, concurrency, isolation);
    }

    /** {@inheritDoc} */
    @Override public IgniteTx txStart(IgniteTxConcurrency concurrency,
        IgniteTxIsolation isolation, long timeout, int txSize) throws IllegalStateException {
        IgniteTransactionsEx txs = ctx.kernalContext().cache().transactions();

        return ctx.system() ?
            txs.txStartSystem(concurrency, isolation, timeout, txSize) :
            txs.txStart(concurrency, isolation, timeout, txSize);
    }

    /** {@inheritDoc} */
    @Override public IgniteTx txStartAffinity(Object affinityKey, IgniteTxConcurrency concurrency,
        IgniteTxIsolation isolation, long timeout, int txSize) throws IllegalStateException, IgniteCheckedException {
        return ctx.kernalContext().cache().transactions().txStartAffinity(name(), affinityKey, concurrency, isolation,
            timeout, txSize);
    }

    /** {@inheritDoc} */
    @Override public IgniteTx txStartPartition(int partId, IgniteTxConcurrency concurrency,
        IgniteTxIsolation isolation, long timeout, int txSize) throws IllegalStateException, IgniteCheckedException {
        return ctx.kernalContext().cache().transactions().txStartPartition(name(), partId, concurrency, isolation,
            timeout, txSize);
    }

    /** {@inheritDoc} */
    @Override public long overflowSize() throws IgniteCheckedException {
        return ctx.swap().swapSize();
    }

    /** {@inheritDoc} */
    @Override public ConcurrentMap<K, V> toMap() {
        return new GridCacheMapAdapter<>(this);
    }

    /**
     * Checks if cache is working in JTA transaction and enlist cache as XAResource if necessary.
     *
     * @throws IgniteCheckedException In case of error.
     */
    protected void checkJta() throws IgniteCheckedException {
        ctx.jta().checkJta();
    }

    /** {@inheritDoc} */
    @Override public void txSynchronize(IgniteTxSynchronization syncs) {
        ctx.tm().addSynchronizations(syncs);
    }

    /** {@inheritDoc} */
    @Override public void txUnsynchronize(IgniteTxSynchronization syncs) {
        ctx.tm().removeSynchronizations(syncs);
    }

    /** {@inheritDoc} */
    @Override public Collection<IgniteTxSynchronization> txSynchronizations() {
        return ctx.tm().synchronizations();
    }

    /** {@inheritDoc} */
    @Override public void loadCache(final IgniteBiPredicate<K, V> p, final long ttl, Object[] args)
        throws IgniteCheckedException {
        final boolean replicate = ctx.isDrEnabled();
        final long topVer = ctx.affinity().affinityTopologyVersion();

        if (ctx.store().isLocalStore()) {
            IgniteDataLoaderImpl<K, V> ldr = ctx.kernalContext().<K, V>dataLoad().dataLoader(ctx.namex(), false);

            try {
                ldr.updater(new GridDrDataLoadCacheUpdater<K, V>());

                LocalStoreLoadClosure c = new LocalStoreLoadClosure(p, ldr, ttl);

                ctx.store().loadCache(c, args);

                c.onDone();
            }
            finally {
                ldr.closeEx(false);
            }
        }
        else {
            // Version for all loaded entries.
            final GridCacheVersion ver0 = ctx.versions().nextForLoad();

            ctx.store().loadCache(new CIX3<K, V, GridCacheVersion>() {
                @Override public void applyx(K key, V val, @Nullable GridCacheVersion ver)
                    throws PortableException {
                    assert ver == null;

                    loadEntry(key, val, ver0, p, topVer, replicate, ttl);
                }
            }, args);
        }
    }

    /**
     * @param key Key.
     * @param val Value.
     * @param ver Cache version.
     * @param p Optional predicate.
     * @param topVer Topology version.
     * @param replicate Replication flag.
     * @param ttl TTL.
     */
    private void loadEntry(K key,
        V val,
        GridCacheVersion ver,
        @Nullable IgniteBiPredicate<K, V> p,
        long topVer,
        boolean replicate,
        long ttl) {
        if (p != null && !p.apply(key, val))
            return;

        if (ctx.portableEnabled()) {
            key = (K)ctx.marshalToPortable(key);
            val = (V)ctx.marshalToPortable(val);
        }

        GridCacheEntryEx<K, V> entry = entryEx(key, false);

        try {
            entry.initialValue(val, null, ver, ttl, -1, false, topVer, replicate ? DR_LOAD : DR_NONE);
        }
        catch (IgniteCheckedException e) {
            throw new IgniteException("Failed to put cache value: " + entry, e);
        }
        catch (GridCacheEntryRemovedException ignore) {
            if (log.isDebugEnabled())
                log.debug("Got removed entry during loadCache (will ignore): " + entry);
        }
        finally {
            ctx.evicts().touch(entry, topVer);
        }

        CU.unwindEvicts(ctx);
    }

    /** {@inheritDoc} */
    @Override public IgniteInternalFuture<?> loadCacheAsync(final IgniteBiPredicate<K, V> p, final long ttl, final Object[] args) {
        return ctx.closures().callLocalSafe(
            ctx.projectSafe(new Callable<Object>() {
                @Nullable @Override public Object call() throws IgniteCheckedException {
                    loadCache(p, ttl, args);

                    return null;
                }
            }), true);
    }

    /**
     * @param keys Keys.
     * @param replaceExisting Replace existing values flag.
     * @return Load future.
     */
    public IgniteInternalFuture<?> loadAll(
        final Set<? extends K> keys,
        boolean replaceExisting
    ) {
        A.notNull(keys, "keys");

        if (!ctx.store().configured())
            return new GridFinishedFuture<>(ctx.kernalContext());

        if (replaceExisting) {
            if (ctx.store().isLocalStore()) {
                Collection<ClusterNode> nodes = ctx.grid().forCacheNodes(name()).nodes();

                if (nodes.isEmpty())
                    return new GridFinishedFuture<>(ctx.kernalContext());

                return ctx.closures().callAsyncNoFailover(BROADCAST,
                    new LoadKeysCallable<>(ctx.name(), keys, true),
                    nodes,
                    true);
            }
            else {
                return ctx.closures().callLocalSafe(new Callable<Void>() {
                    @Override public Void call() throws Exception {
                        localLoadAndUpdate(keys);

                        return null;
                    }
                });
            }
        }
        else {
            Collection<ClusterNode> nodes = ctx.grid().forCacheNodes(name()).nodes();

            if (nodes.isEmpty())
                return new GridFinishedFuture<>(ctx.kernalContext());

            return ctx.closures().callAsyncNoFailover(BROADCAST,
                new LoadKeysCallable<>(ctx.name(), keys, false),
                nodes,
                true);
        }
    }

    /**
     * @param keys Keys.
     * @throws IgniteCheckedException If failed.
     */
    private void localLoadAndUpdate(final Collection<? extends K> keys) throws IgniteCheckedException {
        try (final IgniteDataLoader<K, V> ldr = ctx.kernalContext().<K, V>dataLoad().dataLoader(ctx.namex(), false)) {
            ldr.skipStore(true);

            final Collection<Map.Entry<K, V>> col = new ArrayList<>(ldr.perNodeBufferSize());

            ctx.store().loadAllFromStore(null, keys, new CIX2<K, V>() {
                @Override public void applyx(K key, V val) throws IgniteCheckedException {
                    if (ctx.portableEnabled()) {
                        key = (K)ctx.marshalToPortable(key);
                        val = (V)ctx.marshalToPortable(val);
                    }

                    col.add(new GridMapEntry<>(key, val));

                    if (col.size() == ldr.perNodeBufferSize()) {
                        ldr.addData(col);

                        col.clear();
                    }
                }
            });

            if (!col.isEmpty())
                ldr.addData(col);
        }
    }

    /**
     * @param keys Keys to load.
     * @throws IgniteCheckedException If failed.
     */
    public void localLoad(Collection<? extends K> keys) throws IgniteCheckedException {
        final boolean replicate = ctx.isDrEnabled();
        final long topVer = ctx.affinity().affinityTopologyVersion();

        if (ctx.store().isLocalStore()) {
            IgniteDataLoaderImpl<K, V> ldr = ctx.kernalContext().<K, V>dataLoad().dataLoader(ctx.namex(), false);

            try {
                ldr.updater(new GridDrDataLoadCacheUpdater<K, V>());

                LocalStoreLoadClosure c = new LocalStoreLoadClosure(null, ldr, 0);

                ctx.store().localStoreLoadAll(null, keys, c);

                c.onDone();
            }
            finally {
                ldr.closeEx(false);
            }
        }
        else {
            // Version for all loaded entries.
            final GridCacheVersion ver0 = ctx.versions().nextForLoad();

            ctx.store().loadAllFromStore(null, keys, new CI2<K, V>() {
                @Override public void apply(K key, V val) {
                    loadEntry(key, val, ver0, null, topVer, replicate, 0);
                }
            });
        }
    }

    /**
     * @param p Predicate.
     * @param args Arguments.
     * @throws IgniteCheckedException If failed.
     */
    void globalLoadCache(@Nullable IgniteBiPredicate<K, V> p, @Nullable Object... args) throws IgniteCheckedException {
<<<<<<< HEAD
        ClusterGroup nodes = ctx.kernalContext().grid().cluster().forCacheNodes(ctx.name());

        IgniteCompute comp = ctx.kernalContext().grid().compute(nodes).withNoFailover();

        comp.broadcast(new LoadCacheClosure<>(ctx.name(), p, args));
=======
        globalLoadCacheAsync(p, args).get();
>>>>>>> 8cd67cc8
    }

    /**
     * @param p Predicate.
     * @param args Arguments.
     * @throws IgniteCheckedException If failed.
     * @return Load cache future.
     */
    IgniteInternalFuture<?> globalLoadCacheAsync(@Nullable IgniteBiPredicate<K, V> p, @Nullable Object... args)
        throws IgniteCheckedException {
        ClusterGroup nodes = ctx.kernalContext().grid().cluster().forCacheNodes(ctx.name());

        ctx.kernalContext().task().setThreadContext(TC_NO_FAILOVER, true);

        return ctx.kernalContext().closure().callAsync(BROADCAST,
            Arrays.asList(new LoadCacheClosure<>(ctx.name(), p, args)),
            nodes.nodes());
    }

    /** {@inheritDoc} */
    @Nullable @Override public CacheEntry<K, V> randomEntry() {
        GridCacheMapEntry<K, V> e = map.randomEntry();

        return e == null || e.obsolete() ? null : e.wrap(true);
    }

    /** {@inheritDoc} */
    @Override public int size() {
        return map.publicSize();
    }

    /** {@inheritDoc} */
    @Override public int globalSize() throws IgniteCheckedException {
        return globalSize(false);
    }

    /** {@inheritDoc} */
    @Override public int nearSize() {
        return 0;
    }

    /** {@inheritDoc} */
    @Override public int primarySize() {
        return map.publicSize();
    }

    /** {@inheritDoc} */
    @Override public int globalPrimarySize() throws IgniteCheckedException {
        return globalSize(true);
    }

    /** {@inheritDoc} */
    @Override public String toString() {
        return S.toString(GridCacheAdapter.class, this, "name", name(), "size", size());
    }

    /** {@inheritDoc} */
    @Override public Iterator<CacheEntry<K, V>> iterator() {
        return entrySet().iterator();
    }

    /**
     * @param delegate Cache proxy.
     * @return Distributed ignite cache iterator.
     */
    public Iterator<Cache.Entry<K, V>> igniteIterator(final IgniteCacheProxy<K, V> delegate) {
        CacheQueryFuture<Map.Entry<K, V>> fut = queries().createScanQuery(null)
            .keepAll(false)
            .execute();

        return ctx.itHolder().iterator(fut, new CacheIteratorConverter<Cache.Entry<K, V>, Map.Entry<K, V>>() {
            @Override protected Cache.Entry<K, V> convert(Map.Entry<K, V> e) {
                return new CacheEntryImpl<>(e.getKey(), e.getValue());
            }

            @Override protected void remove(Cache.Entry<K, V> item) {
                delegate.remove(item.getKey());
            }
        });
    }

    /** {@inheritDoc} */
    @Nullable @Override public V promote(K key) throws IgniteCheckedException {
        return promote(key, true);
    }

    /**
     * @param key Key.
     * @param deserializePortable Deserialize portable flag.
     * @return Value.
     * @throws IgniteCheckedException If failed.
     */
    @SuppressWarnings("IfMayBeConditional")
    @Nullable public V promote(K key, boolean deserializePortable) throws IgniteCheckedException {
        ctx.denyOnFlags(F.asList(READ, SKIP_SWAP));

        A.notNull(key, "key");

        if (keyCheck)
            validateCacheKey(key);

        GridCacheSwapEntry<V> unswapped = ctx.swap().readAndRemove(key);

        if (unswapped == null)
            return null;

        GridCacheEntryEx<K, V> entry = entryEx(key);

        try {
            if (!entry.initialValue(key, unswapped))
                return null;
        }
        catch (GridCacheEntryRemovedException ignored) {
            if (log.isDebugEnabled())
                log.debug("Entry has been concurrently removed.");

            return null;
        }

        V val = unswapped.value();

        if (ctx.portableEnabled())
            return (V)ctx.unwrapPortableIfNeeded(val, !deserializePortable);
        else
            return ctx.cloneOnFlag(val);
    }

    /** {@inheritDoc} */
    @Override public void promoteAll(@Nullable Collection<? extends K> keys) throws IgniteCheckedException {
        ctx.denyOnFlags(F.asList(READ, SKIP_SWAP));

        if (F.isEmpty(keys))
            return;

        if (keyCheck)
            validateCacheKeys(keys);

        Collection<K> unswap = new ArrayList<>(keys.size());

        for (K key : keys) {
            // Do not look up in swap for existing entries.
            GridCacheEntryEx<K, V> entry = peekEx(key);

            try {
                if (entry == null || entry.obsolete() || entry.isNewLocked())
                    unswap.add(key);
            }
            catch (GridCacheEntryRemovedException ignored) {
                // No-op.
            }
        }

        Collection<GridCacheBatchSwapEntry<K, V>> swapped = ctx.swap().readAndRemove(unswap);

        for (GridCacheBatchSwapEntry<K, V> swapEntry : swapped) {
            K key = swapEntry.key();

            GridCacheEntryEx<K, V> entry = entryEx(key);

            try {
                entry.initialValue(key, swapEntry);
            }
            catch (GridCacheEntryRemovedException ignored) {
                if (log.isDebugEnabled())
                    log.debug("Entry has been concurrently removed.");
            }
        }
    }

    /** {@inheritDoc} */
    @Override public Iterator<Map.Entry<K, V>> swapIterator() throws IgniteCheckedException {
        ctx.denyOnFlags(F.asList(SKIP_SWAP));

        return ctx.swap().lazySwapIterator();
    }

    /** {@inheritDoc} */
    @Override public Iterator<Map.Entry<K, V>> offHeapIterator() throws IgniteCheckedException {
        return ctx.swap().lazyOffHeapIterator();
    }

    /** {@inheritDoc} */
    @Override public long offHeapEntriesCount() {
        return ctx.swap().offHeapEntriesCount();
    }

    /** {@inheritDoc} */
    @Override public long offHeapAllocatedSize() {
        return ctx.swap().offHeapAllocatedSize();
    }

    /** {@inheritDoc} */
    @Override public long swapSize() throws IgniteCheckedException {
        return ctx.swap().swapSize();
    }

    /** {@inheritDoc} */
    @Override public long swapKeys() throws IgniteCheckedException {
        return ctx.swap().swapKeys();
    }

    /**
     * Asynchronously commits transaction after all previous asynchronous operations are completed.
     *
     * @param tx Transaction to commit.
     * @return Transaction commit future.
     */
    @SuppressWarnings("unchecked")
    public IgniteInternalFuture<IgniteInternalTx> commitTxAsync(final IgniteInternalTx tx) {
        FutureHolder holder = lastFut.get();

        holder.lock();

        try {
            IgniteInternalFuture fut = holder.future();

            if (fut != null && !fut.isDone()) {
                IgniteInternalFuture<IgniteInternalTx> f = new GridEmbeddedFuture<>(fut,
                    new C2<Object, Exception, IgniteInternalFuture<IgniteInternalTx>>() {
                        @Override public IgniteInternalFuture<IgniteInternalTx> apply(Object o, Exception e) {
                            return tx.commitAsync();
                        }
                    }, ctx.kernalContext());

                saveFuture(holder, f);

                return f;
            }

            IgniteInternalFuture<IgniteInternalTx> f = tx.commitAsync();

            saveFuture(holder, f);

            ctx.tm().txContextReset();

            return f;
        }
        finally {
            holder.unlock();
        }
    }

    /**
     * Awaits for previous async operation to be completed.
     */
    @SuppressWarnings("unchecked")
    public void awaitLastFut() {
        FutureHolder holder = lastFut.get();

        IgniteInternalFuture fut = holder.future();

        if (fut != null && !fut.isDone()) {
            try {
                // Ignore any exception from previous async operation as it should be handled by user.
                fut.get();
            }
            catch (IgniteCheckedException ignored) {
                // No-op.
            }
        }
    }

    /**
     * Gets cache global size (with or without backups).
     *
     * @param primaryOnly {@code True} if only primary sizes should be included.
     * @return Global size.
     * @throws IgniteCheckedException If internal task execution failed.
     */
    private int globalSize(boolean primaryOnly) throws IgniteCheckedException {
        try {
            // Send job to remote nodes only.
            Collection<ClusterNode> nodes = ctx.grid().forCacheNodes(name()).forRemotes().nodes();

            IgniteInternalFuture<Collection<Integer>> fut = null;

            if (!nodes.isEmpty()) {
                ctx.kernalContext().task().setThreadContext(TC_TIMEOUT, gridCfg.getNetworkTimeout());

                fut = ctx.closures().broadcastNoFailover(new GlobalSizeCallable(name(), primaryOnly), null, nodes);
            }

            // Get local value.
            int globalSize = primaryOnly ? primarySize() : size();

            if (fut != null) {
                for (Integer i : fut.get())
                    globalSize += i;
            }

            return globalSize;
        }
        catch (ClusterGroupEmptyCheckedException ignore) {
            if (log.isDebugEnabled())
                log.debug("All remote nodes left while cache clear [cacheName=" + name() + "]");

            return primaryOnly ? primarySize() : size();
        }
        catch (ComputeTaskTimeoutCheckedException e) {
            U.warn(log, "Timed out waiting for remote nodes to finish cache clear (consider increasing " +
                "'networkTimeout' configuration property) [cacheName=" + name() + "]");

            throw e;
        }
    }

    /**
     * @param op Cache operation.
     * @param <T> Return type.
     * @return Operation result.
     * @throws IgniteCheckedException If operation failed.
     */
    @SuppressWarnings({"TypeMayBeWeakened", "ErrorNotRethrown", "AssignmentToCatchBlockParameter"})
    @Nullable private <T> T syncOp(SyncOp<T> op) throws IgniteCheckedException {
        checkJta();

        awaitLastFut();

        IgniteTxLocalAdapter<K, V> tx = ctx.tm().threadLocalTx();

        if (tx == null || tx.implicit()) {
            TransactionsConfiguration tCfg = ctx.gridConfig().getTransactionsConfiguration();

            tx = ctx.tm().newTx(
                true,
                op.single(),
                ctx.system(),
                PESSIMISTIC,
                READ_COMMITTED,
                tCfg.getDefaultTxTimeout(),
                ctx.hasFlag(INVALIDATE),
                !ctx.hasFlag(SKIP_STORE),
                0,
                /** group lock keys */null,
                /** partition lock */false
            );

            if (ctx.hasFlag(SYNC_COMMIT))
                tx.syncCommit(true);

            assert tx != null;

            try {
                T t = op.op(tx);

                assert tx.done() : "Transaction is not done: " + tx;

                return t;
            }
            catch (IgniteInterruptedCheckedException | IgniteTxHeuristicCheckedException | IgniteTxRollbackCheckedException e) {
                throw e;
            }
            catch (IgniteCheckedException e) {
                try {
                    tx.rollback();

                    e = new IgniteTxRollbackCheckedException("Transaction has been rolled back: " +
                        tx.xid(), e);
                }
                catch (IgniteCheckedException | AssertionError | RuntimeException e1) {
                    U.error(log, "Failed to rollback transaction (cache may contain stale locks): " + tx, e1);

                    U.addLastCause(e, e1, log);
                }

                throw e;
            }
            finally {
                ctx.tm().txContextReset();

                if (ctx.isNear())
                    ctx.near().dht().context().tm().txContextReset();
            }
        }
        else
            return op.op(tx);
    }

    /**
     * @param op Cache operation.
     * @param <T> Return type.
     * @return Future.
     */
    @SuppressWarnings("unchecked")
    private <T> IgniteInternalFuture<T> asyncOp(final AsyncOp<T> op) {
        try {
            checkJta();
        }
        catch (IgniteCheckedException e) {
            return new GridFinishedFuture<>(ctx.kernalContext(), e);
        }

        if (log.isDebugEnabled())
            log.debug("Performing async op: " + op);

        IgniteTxLocalAdapter<K, V> tx = ctx.tm().threadLocalTx();

        if (tx == null || tx.implicit()) {
            tx = ctx.tm().newTx(
                true,
                op.single(),
                ctx.system(),
                PESSIMISTIC,
                READ_COMMITTED,
                ctx.kernalContext().config().getTransactionsConfiguration().getDefaultTxTimeout(),
                ctx.hasFlag(INVALIDATE),
                !ctx.hasFlag(SKIP_STORE),
                0,
                null,
                false);

            if (ctx.hasFlag(SYNC_COMMIT))
                tx.syncCommit(true);
        }

        return asyncOp(tx, op);
    }

    /**
     * @param tx Transaction.
     * @param op Cache operation.
     * @param <T> Return type.
     * @return Future.
     */
    @SuppressWarnings("unchecked")
    protected <T> IgniteInternalFuture<T> asyncOp(IgniteTxLocalAdapter<K, V> tx, final AsyncOp<T> op) {
        IgniteInternalFuture<T> fail = asyncOpAcquire();

        if (fail != null)
            return fail;

        FutureHolder holder = lastFut.get();

        holder.lock();

        try {
            IgniteInternalFuture fut = holder.future();

            if (fut != null && !fut.isDone()) {
                final IgniteTxLocalAdapter<K, V> tx0 = tx;

                IgniteInternalFuture<T> f = new GridEmbeddedFuture<>(fut,
                    new C2<T, Exception, IgniteInternalFuture<T>>() {
                        @Override public IgniteInternalFuture<T> apply(T t, Exception e) {
                            return op.op(tx0);
                        }
                    }, ctx.kernalContext());

                saveFuture(holder, f);

                return f;
            }

            IgniteInternalFuture<T> f = op.op(tx);

            saveFuture(holder, f);

            if (tx.implicit())
                ctx.tm().txContextReset();

            return f;
        }
        finally {
            holder.unlock();
        }
    }

    /**
     * Saves future in thread local holder and adds listener
     * that will clear holder when future is finished.
     *
     * @param holder Future holder.
     * @param fut Future to save.
     */
    protected void saveFuture(final FutureHolder holder, IgniteInternalFuture<?> fut) {
        assert holder != null;
        assert fut != null;
        assert holder.holdsLock();

        holder.future(fut);

        if (fut.isDone()) {
            holder.future(null);

            asyncOpRelease();
        }
        else {
            fut.listenAsync(new CI1<IgniteInternalFuture<?>>() {
                @Override public void apply(IgniteInternalFuture<?> f) {
                    asyncOpRelease();

                    if (!holder.tryLock())
                        return;

                    try {
                        if (holder.future() == f)
                            holder.future(null);
                    }
                    finally {
                        holder.unlock();
                    }
                }
            });
        }
    }

    /**
     * Tries to acquire asynchronous operations permit, if limited.
     *
     * @return Failed future if waiting was interrupted.
     */
    @Nullable protected <T> IgniteInternalFuture<T> asyncOpAcquire() {
        try {
            if (asyncOpsSem != null)
                asyncOpsSem.acquire();

            return null;
        }
        catch (InterruptedException e) {
            Thread.currentThread().interrupt();

            return new GridFinishedFutureEx<>(new IgniteInterruptedCheckedException("Failed to wait for asynchronous " +
                "operation permit (thread got interrupted).", e));
        }
    }

    /**
     * Releases asynchronous operations permit, if limited.
     */
    protected void asyncOpRelease() {
        if (asyncOpsSem != null)
            asyncOpsSem.release();
    }

    /** {@inheritDoc} */
    @Override public void writeExternal(ObjectOutput out) throws IOException {
        U.writeString(out, ctx.gridName());
        U.writeString(out, ctx.namex());
    }

    /** {@inheritDoc} */
    @SuppressWarnings({"MismatchedQueryAndUpdateOfCollection"})
    @Override public void readExternal(ObjectInput in) throws IOException, ClassNotFoundException {
        IgniteBiTuple<String, String> t = stash.get();

        t.set1(U.readString(in));
        t.set2(U.readString(in));
    }

    /**
     * Reconstructs object on unmarshalling.
     *
     * @return Reconstructed object.
     * @throws ObjectStreamException Thrown in case of unmarshalling error.
     */
    protected Object readResolve() throws ObjectStreamException {
        try {
            IgniteBiTuple<String, String> t = stash.get();

            return IgnitionEx.gridx(t.get1()).cachex(t.get2());
        }
        catch (IllegalStateException e) {
            throw U.withCause(new InvalidObjectException(e.getMessage()), e);
        }
        finally {
            stash.remove();
        }
    }

    /** {@inheritDoc} */
    @Override public IgniteInternalFuture<?> forceRepartition() {
        ctx.preloader().forcePreload();

        return ctx.preloader().syncFuture();
    }

    /** {@inheritDoc} */
    @Override public boolean isGgfsDataCache() {
        return ggfsDataCache;
    }

    /** {@inheritDoc} */
    @Override public long ggfsDataSpaceUsed() {
        assert ggfsDataCache;

        return ggfsDataCacheSize.longValue();
    }

    /** {@inheritDoc} */
    @Override public long ggfsDataSpaceMax() {
        return ggfsDataSpaceMax;
    }

    /** {@inheritDoc} */
    @Override public boolean isMongoDataCache() {
        return mongoDataCache;
    }

    /** {@inheritDoc} */
    @Override public boolean isMongoMetaCache() {
        return mongoMetaCache;
    }

    /**
     * Callback invoked when data is added to GGFS cache.
     *
     * @param delta Size delta.
     */
    public void onGgfsDataSizeChanged(long delta) {
        assert ggfsDataCache;

        ggfsDataCacheSize.add(delta);
    }

    /**
     * @param keys Keys.
     * @param filter Filters to evaluate.
     */
    public void clearAll0(Collection<? extends K> keys,
        @Nullable IgnitePredicate<CacheEntry<K, V>>... filter) {
        ctx.denyOnFlag(READ);
        ctx.checkSecurity(GridSecurityPermission.CACHE_REMOVE);

        if (F.isEmpty(keys))
            return;

        if (keyCheck)
            validateCacheKeys(keys);

        GridCacheVersion obsoleteVer = ctx.versions().next();

        for (K k : keys)
            clear(obsoleteVer, k, filter);
    }

    /**
     * @param key Key.
     * @param filter Filters to evaluate.
     * @return {@code True} if cleared.
     */
    public boolean clear0(K key, @Nullable IgnitePredicate<CacheEntry<K, V>>... filter) {
        A.notNull(key, "key");

        if (keyCheck)
            validateCacheKey(key);

        ctx.denyOnFlag(READ);
        ctx.checkSecurity(GridSecurityPermission.CACHE_REMOVE);

        return clear(ctx.versions().next(), key, filter);
    }

    /**
     * @param key Key.
     * @param filter Filters to evaluate.
     * @return {@code True} if compacted.
     * @throws IgniteCheckedException If failed.
     */
    public boolean compact(K key, @Nullable IgnitePredicate<CacheEntry<K, V>>... filter)
        throws IgniteCheckedException {
        ctx.denyOnFlag(READ);

        A.notNull(key, "key");

        if (keyCheck)
            validateCacheKey(key);

        GridCacheEntryEx<K, V> entry = peekEx(key);

        try {
            if (entry != null && entry.compact(filter)) {
                removeIfObsolete(key);

                return true;
            }
        }
        catch (GridCacheEntryRemovedException ignored) {
            if (log().isDebugEnabled())
                log().debug("Got removed entry in invalidate(...): " + key);
        }

        return false;
    }

    /**
     * @param key Key.
     * @param filter Filters to evaluate.
     * @return {@code True} if evicted.
     */
    public boolean evict(K key, @Nullable IgnitePredicate<CacheEntry<K, V>>... filter) {
        A.notNull(key, "key");

        if (keyCheck)
            validateCacheKey(key);

        ctx.denyOnFlag(READ);

        return evictx(key, ctx.versions().next(), filter);
    }

    /**
     * @param keys Keys.
     * @param filter Filters to evaluate.
     */
    public void evictAll(Collection<? extends K> keys,
        @Nullable IgnitePredicate<CacheEntry<K, V>>... filter) {
        A.notNull(keys, "keys");

        ctx.denyOnFlag(READ);

        if (F.isEmpty(keys))
            return;

        if (keyCheck)
            validateCacheKey(keys);

        GridCacheVersion obsoleteVer = ctx.versions().next();

        if (!ctx.evicts().evictSyncOrNearSync() && F.isEmptyOrNulls(filter) && ctx.isSwapOrOffheapEnabled()) {
            try {
                ctx.evicts().batchEvict(keys, obsoleteVer);
            }
            catch (IgniteCheckedException e) {
                U.error(log, "Failed to perform batch evict for keys: " + keys, e);
            }
        }
        else {
            for (K k : keys)
                evictx(k, obsoleteVer, filter);
        }
    }

    /**
     * @param key Key.
     * @param filter Filters to evaluate.
     * @return {@code True} if contains key.
     */
    public boolean containsKey(K key, @Nullable IgnitePredicate<CacheEntry<K, V>> filter) {
        A.notNull(key, "key");

        if (keyCheck)
            validateCacheKey(key);

        if (ctx.portableEnabled()) {
            try {
                key = (K)ctx.marshalToPortable(key);
            }
            catch (PortableException e) {
                throw new IgniteException(e);
            }
        }

        GridCacheEntryEx<K, V> e = peekEx(key);

        try {
            return e != null && e.peek(SMART, filter) != null;
        }
        catch (GridCacheEntryRemovedException ignore) {
            if (log.isDebugEnabled())
                log.debug("Got removed entry during peek (will ignore): " + e);

            return false;
        }
    }

    /**
     * @param keys Keys.
     * @param filter Filter to evaluate.
     * @return {@code True} if contains all keys.
     */
    public boolean containsAllKeys(@Nullable Collection<? extends K> keys,
        @Nullable IgnitePredicate<CacheEntry<K, V>> filter) {
        if (F.isEmpty(keys))
            return true;

        if (keyCheck)
            validateCacheKeys(keys);

        for (K k : keys)
            if (!containsKey(k, filter))
                return false;

        return true;
    }

    /**
     * @param keys Keys.
     * @param filter Filter to evaluate.
     * @return {@code True} if cache contains any of given keys.
     */
    public boolean containsAnyKeys(@Nullable Collection<? extends K> keys,
        @Nullable IgnitePredicate<CacheEntry<K, V>> filter) {
        if (F.isEmpty(keys))
            return true;

        if (keyCheck)
            validateCacheKeys(keys);

        for (K k : keys) {
            if (containsKey(k, filter))
                return true;
        }

        return false;
    }

    /**
     * @param val Value.
     * @param filter Filter to evaluate.
     * @return {@code True} if contains value.
     */
    public boolean containsValue(V val, @Nullable IgnitePredicate<CacheEntry<K, V>> filter) {
        A.notNull(val, "val");

        validateCacheValue(val);

        return values(filter).contains(val);
    }

    /**
     * @param vals Values.
     * @param filter Filter to evaluate.
     * @return {@code True} if contains all given values.
     */
    public boolean containsAllValues(@Nullable Collection<? extends V> vals,
        @Nullable IgnitePredicate<CacheEntry<K, V>> filter) {
        if (F.isEmpty(vals))
            return true;

        validateCacheValues(vals);

        return values(filter).containsAll(vals);
    }

    /**
     * @param vals Values.
     * @param filter Filter to evaluate.
     * @return {@code True} if contains any of given values.
     */
    public boolean containsAnyValues(@Nullable Collection<? extends V> vals,
        @Nullable IgnitePredicate<CacheEntry<K, V>> filter) {
        if (F.isEmpty(vals))
            return true;

        validateCacheValues(vals);

        return !values(F.and(filter, F.<K, V>cacheContainsPeek(vals))).isEmpty();
    }

    /**
     * @param key Key.
     * @param filter Filter to evaluate.
     * @return Peeked value.
     */
    public V peek(K key, @Nullable IgnitePredicate<CacheEntry<K, V>> filter) {
        try {
            GridTuple<V> peek = peek0(false, key, SMART, filter);

            return peek != null ? peek.get() : null;
        }
        catch (GridCacheFilterFailedException e) {
            e.printStackTrace();

            assert false; // Should never happen.

            return null;
        }
    }

    /**
     * @param filter Filters to evaluate.
     * @return Entry set.
     */
    public Set<CacheEntry<K, V>> entrySet(@Nullable IgnitePredicate<CacheEntry<K, V>>... filter) {
        return map.entries(filter);
    }

    /**
     * @param keys Keys.
     * @param keyFilter Key filter.
     * @param filter Entry filter.
     * @return Entry set.
     */
    public Set<CacheEntry<K, V>> entrySet(@Nullable Collection<? extends K> keys,
        @Nullable IgnitePredicate<K> keyFilter, @Nullable IgnitePredicate<CacheEntry<K, V>>... filter) {
        if (F.isEmpty(keys))
            return emptySet();

        if (keyCheck)
            validateCacheKeys(keys);

        return new GridCacheEntrySet<>(ctx, F.viewReadOnly(keys, CU.cacheKey2Entry(ctx), keyFilter), filter);
    }

    /**
     * @param filter Filters to evaluate.
     * @return Primary entry set.
     */
    public Set<CacheEntry<K, V>> primaryEntrySet(
        @Nullable IgnitePredicate<CacheEntry<K, V>>... filter) {
        return map.entries(F.and(filter, F.<K, V>cachePrimary()));
    }

    /**
     * @param filter Filters to evaluate.
     * @return Key set.
     */
    public Set<K> keySet(@Nullable IgnitePredicate<CacheEntry<K, V>>... filter) {
        return map.keySet(filter);
    }

    /**
     * @param filter Primary key set.
     * @return Primary key set.
     */
    public Set<K> primaryKeySet(@Nullable IgnitePredicate<CacheEntry<K, V>>... filter) {
        return map.keySet(F.and(filter, F.<K, V>cachePrimary()));
    }

    /**
     * @param filter Filters to evaluate.
     * @return Primary values.
     */
    public Collection<V> primaryValues(@Nullable IgnitePredicate<CacheEntry<K, V>>... filter) {
        return map.values(F.and(filter, F.<K, V>cachePrimary()));
    }

    /**
     * @param keys Keys.
     * @param filter Filters to evaluate.
     * @throws IgniteCheckedException If failed.
     */
    public void compactAll(@Nullable Iterable<K> keys,
        @Nullable IgnitePredicate<CacheEntry<K, V>>... filter) throws IgniteCheckedException {
        ctx.denyOnFlag(READ);

        if (keys != null) {
            for (K key : keys)
                compact(key, filter);
        }
    }

    /**
     * @param key Key.
     * @param filter Filter to evaluate.
     * @return Cached value.
     * @throws IgniteCheckedException If failed.
     */
    @Nullable public V get(K key, boolean deserializePortable, @Nullable IgnitePredicate<CacheEntry<K, V>> filter)
        throws IgniteCheckedException {
        return getAllAsync(F.asList(key), deserializePortable, filter).get().get(key);
    }

    /**
     * @param key Key.
     * @param filter Filter to evaluate.
     * @return Read operation future.
     */
    public final IgniteInternalFuture<V> getAsync(final K key, boolean deserializePortable,
        @Nullable IgnitePredicate<CacheEntry<K, V>> filter) {
        ctx.denyOnFlag(LOCAL);

        try {
            checkJta();
        }
        catch (IgniteCheckedException e) {
            return new GridFinishedFuture<>(ctx.kernalContext(), e);
        }

        return getAllAsync(Collections.singletonList(key), deserializePortable, filter).chain(new CX1<IgniteInternalFuture<Map<K, V>>, V>() {
            @Override
            public V applyx(IgniteInternalFuture<Map<K, V>> e) throws IgniteCheckedException {
                return e.get().get(key);
            }
        });
    }

    /**
     * @param keys Keys.
     * @param filter Filter to evaluate.
     * @return Map of cached values.
     * @throws IgniteCheckedException If read failed.
     */
    public Map<K, V> getAll(Collection<? extends K> keys, boolean deserializePortable,
        IgnitePredicate<CacheEntry<K, V>> filter) throws IgniteCheckedException {
        ctx.denyOnFlag(LOCAL);

        checkJta();

        return getAllAsync(keys, deserializePortable, filter).get();
    }

    /**
     * @param key Key.
     * @param filter Filter to evaluate.
     * @return Reloaded value.
     * @throws IgniteCheckedException If failed.
     */
    @Nullable public V reload(K key, @Nullable IgnitePredicate<CacheEntry<K, V>>... filter)
        throws IgniteCheckedException {
        ctx.denyOnFlags(F.asList(LOCAL, READ));

        A.notNull(key, "key");

        if (keyCheck)
            validateCacheKey(key);

        long topVer = ctx.affinity().affinityTopologyVersion();

        if (ctx.portableEnabled())
            key = (K)ctx.marshalToPortable(key);

        while (true) {
            try {
                // Do not reload near entries, they will be reloaded in DHT cache.
                if (ctx.isNear() && ctx.affinity().localNode(key, topVer))
                    return null;

                return ctx.cloneOnFlag(entryEx(key).innerReload(filter));
            }
            catch (GridCacheEntryRemovedException ignored) {
                if (log.isDebugEnabled())
                    log.debug("Attempted to reload a removed entry for key (will retry): " + key);
            }
        }
    }

    /**
     * @param keys Keys.
     * @param filter Filter to evaluate.
     * @throws IgniteCheckedException If failed.
     */
    public void reloadAll(@Nullable Collection<? extends K> keys,
        @Nullable IgnitePredicate<CacheEntry<K, V>>... filter) throws IgniteCheckedException {
        reloadAll(keys, false, filter);
    }

    /**
     * @param keys Keys.
     * @param filter Filter to evaluate.
     * @return Reload future.
     */
    public IgniteInternalFuture<?> reloadAllAsync(@Nullable Collection<? extends K> keys,
        @Nullable IgnitePredicate<CacheEntry<K, V>>... filter) {
        UUID subjId = ctx.subjectIdPerCall(null);

        String taskName = ctx.kernalContext().job().currentTaskName();

        return reloadAllAsync(keys, false, subjId, taskName, filter);
    }

    /**
     * @param key Key.
     * @param filter Filter to evaluate.
     * @return Reload future.
     */
    public IgniteInternalFuture<V> reloadAsync(final K key,
        @Nullable final IgnitePredicate<CacheEntry<K, V>>... filter) {
        ctx.denyOnFlags(F.asList(LOCAL, READ));

        return ctx.closures().callLocalSafe(ctx.projectSafe(new Callable<V>() {
            @Nullable @Override public V call() throws IgniteCheckedException {
                return reload(key, filter);
            }
        }), true);
    }

    /**
     * @param filter Filter to evaluate.
     * @throws IgniteCheckedException If reload failed.
     */
    public final void reloadAll(@Nullable IgnitePredicate<CacheEntry<K, V>>... filter) throws IgniteCheckedException {
        ctx.denyOnFlag(READ);

        Set<K> keys = keySet();

        // Don't reload empty cache.
        if (!keys.isEmpty())
            reloadAll(keys, filter);
    }

    /**
     * @param filter Filter to evaluate.
     * @return Reload future.
     */
    public IgniteInternalFuture<?> reloadAllAsync(@Nullable final IgnitePredicate<CacheEntry<K, V>> filter) {
        ctx.denyOnFlag(READ);

        return ctx.closures().callLocalSafe(ctx.projectSafe(new GPC() {
            @Nullable @Override public Object call() throws IgniteCheckedException {
                reloadAll(filter);

                return null;
            }
        }), true);
    }

    /**
     * @param keys Keys.
     * @param deserializePortable Deserialize portable flag.
     * @param filter Filter to evaluate.
     * @return Read future.
     */
    public IgniteInternalFuture<Map<K, V>> getAllAsync(@Nullable Collection<? extends K> keys,
        boolean deserializePortable,
        @Nullable IgnitePredicate<CacheEntry<K, V>> filter) {
        String taskName = ctx.kernalContext().job().currentTaskName();

        if (ctx.portableEnabled() && !F.isEmpty(keys)) {
            keys = F.viewReadOnly(keys, new C1<K, K>() {
                @Override public K apply(K k) {
                    return (K)ctx.marshalToPortable(k);
                }
            });
        }

        return getAllAsync(keys,
            !ctx.config().isReadFromBackup(),
            /*skip tx*/false,
            null,
            null,
            taskName,
            deserializePortable,
            filter);
    }

    /**
     * @param entry Entry.
     * @param ver Version.
     */
    public abstract void onDeferredDelete(GridCacheEntryEx<K, V> entry, GridCacheVersion ver);

    /**
     * Validates that given cache value implements {@link Externalizable}.
     *
     * @param val Cache value.
     */
    private void validateCacheValue(Object val) {
        if (valCheck) {
            CU.validateCacheValue(log, val);

            valCheck = false;
        }
    }

    /**
     * Validates that given cache values implement {@link Externalizable}.
     *
     * @param vals Cache values.
     */
    private void validateCacheValues(Iterable<?> vals) {
        if (valCheck) {
            for (Object val : vals) {
                if (val == null)
                    continue;

                CU.validateCacheValue(log, val);
            }

            valCheck = false;
        }
    }

    /**
     * Validates that given cache key has overridden equals and hashCode methods and
     * implements {@link Externalizable}.
     *
     * @param key Cache key.
     * @throws IllegalArgumentException If validation fails.
     */
    protected void validateCacheKey(Object key) {
        if (keyCheck) {
            CU.validateCacheKey(log, key);

            keyCheck = false;
        }
    }

    /**
     * Validates that given cache keys have overridden equals and hashCode methods and
     * implement {@link Externalizable}.
     *
     * @param keys Cache keys.
     * @throws IgniteException If validation fails.
     */
    protected void validateCacheKeys(Iterable<?> keys) {
        if (keys == null)
            return;

        if (keyCheck) {
            for (Object key : keys) {
                if (key == null || key instanceof GridCacheInternal)
                    continue;

                CU.validateCacheKey(log, key);

                keyCheck = false;
            }
        }
    }

    /**
     * @param plc Explicitly specified expiry policy for cache operation.
     * @return Expiry policy wrapper.
     */
    @Nullable public GetExpiryPolicy accessExpiryPolicy(@Nullable ExpiryPolicy plc) {
        if (plc == null)
            plc = ctx.expiry();

        return GetExpiryPolicy.forPolicy(plc);
    }

    /**
     * Cache operation.
     */
    private abstract class SyncOp<T> {
        /** Flag to indicate only-one-key operation. */
        private final boolean single;

        /**
         * @param single Flag to indicate only-one-key operation.
         */
        SyncOp(boolean single) {
            this.single = single;
        }

        /**
         * @return Flag to indicate only-one-key operation.
         */
        final boolean single() {
            return single;
        }

        /**
         * @param tx Transaction.
         * @return Operation return value.
         * @throws IgniteCheckedException If failed.
         */
        @Nullable public abstract T op(IgniteTxLocalAdapter<K, V> tx) throws IgniteCheckedException;
    }

    /**
     * Cache operation.
     */
    private abstract class SyncInOp extends SyncOp<Object> {
        /**
         * @param single Flag to indicate only-one-key operation.
         */
        SyncInOp(boolean single) {
            super(single);
        }

        /** {@inheritDoc} */
        @Nullable @Override public final Object op(IgniteTxLocalAdapter<K, V> tx) throws IgniteCheckedException {
            inOp(tx);

            return null;
        }

        /**
         * @param tx Transaction.
         * @throws IgniteCheckedException If failed.
         */
        public abstract void inOp(IgniteTxLocalAdapter<K, V> tx) throws IgniteCheckedException;
    }

    /**
     * Cache operation.
     */
    protected abstract class AsyncOp<T> {
        /** Flag to indicate only-one-key operation. */
        private final boolean single;

        /** Keys. */
        private final Collection<? extends K> keys;

        /**
         * @param key Key.
         */
        protected AsyncOp(K key) {
            keys = Arrays.asList(key);

            single = true;
        }

        /**
         * @param keys Keys involved.
         */
        protected AsyncOp(Collection<? extends K> keys) {
            this.keys = keys;

            single = keys.size() == 1;
        }

        /**
         * @return Flag to indicate only-one-key operation.
         */
        final boolean single() {
            return single;
        }

        /**
         * @return Keys.
         */
        Collection<? extends K> keys() {
            return keys;
        }

        /**
         * @param tx Transaction.
         * @return Operation return value.
         */
        public abstract IgniteInternalFuture<T> op(IgniteTxLocalAdapter<K, V> tx);
    }

    /**
     * Cache operation.
     */
    private abstract class AsyncInOp extends AsyncOp<Object> {
        /**
         * @param key Key.
         */
        protected AsyncInOp(K key) {
            super(key);
        }

        /**
         * @param keys Keys involved.
         */
        protected AsyncInOp(Collection<? extends K> keys) {
            super(keys);
        }

        /** {@inheritDoc} */
        @SuppressWarnings({"unchecked"})
        @Override public final IgniteInternalFuture<Object> op(IgniteTxLocalAdapter<K, V> tx) {
            return (IgniteInternalFuture<Object>)inOp(tx);
        }

        /**
         * @param tx Transaction.
         * @return Operation return value.
         */
        public abstract IgniteInternalFuture<?> inOp(IgniteTxLocalAdapter<K, V> tx);
    }

    /**
     * Internal callable which performs {@link org.apache.ignite.cache.CacheProjection#clearAll()}
     * operation on a cache with the given name.
     */
    @GridInternal
    private static class GlobalClearAllCallable implements Callable<Object>, Externalizable {
        /** */
        private static final long serialVersionUID = 0L;

        /** Cache name. */
        private String cacheName;

        /** Injected grid instance. */
        @IgniteInstanceResource
        private Ignite ignite;

        /**
         * Empty constructor for serialization.
         */
        public GlobalClearAllCallable() {
            // No-op.
        }

        /**
         * @param cacheName Cache name.
         */
        private GlobalClearAllCallable(String cacheName) {
            this.cacheName = cacheName;
        }

        /** {@inheritDoc} */
        @Override public Object call() throws Exception {
            ((IgniteEx) ignite).cachex(cacheName).clearAll();

            return null;
        }

        /** {@inheritDoc} */
        @Override public void writeExternal(ObjectOutput out) throws IOException {
            U.writeString(out, cacheName);
        }

        /** {@inheritDoc} */
        @Override public void readExternal(ObjectInput in) throws IOException, ClassNotFoundException {
            cacheName = U.readString(in);
        }
    }

    /**
     * Internal callable which performs {@link org.apache.ignite.cache.CacheProjection#size()} or {@link org.apache.ignite.cache.CacheProjection#primarySize()}
     * operation on a cache with the given name.
     */
    @GridInternal
    private static class GlobalSizeCallable implements IgniteClosure<Object, Integer>, Externalizable {
        /** */
        private static final long serialVersionUID = 0L;

        /** Cache name. */
        private String cacheName;

        /** Primary only flag. */
        private boolean primaryOnly;

        /** Injected grid instance. */
        @IgniteInstanceResource
        private Ignite ignite;

        /**
         * Empty constructor for serialization.
         */
        public GlobalSizeCallable() {
            // No-op.
        }

        /**
         * @param cacheName Cache name.
         * @param primaryOnly Primary only flag.
         */
        private GlobalSizeCallable(String cacheName, boolean primaryOnly) {
            this.cacheName = cacheName;
            this.primaryOnly = primaryOnly;
        }

        /** {@inheritDoc} */
        @Override public Integer apply(Object o) {
            GridCache<Object, Object> cache = ((IgniteEx)ignite).cachex(cacheName);

            return primaryOnly ? cache.primarySize() : cache.size();
        }

        /** {@inheritDoc} */
        @Override public void writeExternal(ObjectOutput out) throws IOException {
            U.writeString(out, cacheName);
            out.writeBoolean(primaryOnly);
        }

        /** {@inheritDoc} */
        @Override public void readExternal(ObjectInput in) throws IOException, ClassNotFoundException {
            cacheName = U.readString(in);
            primaryOnly = in.readBoolean();
        }
    }

    /**
     * Holder for last async operation future.
     */
    protected static class FutureHolder {
        /** Lock. */
        private final ReentrantLock lock = new ReentrantLock();

        /** Future. */
        private IgniteInternalFuture fut;

        /**
         * Tries to acquire lock.
         *
         * @return Whether lock was actually acquired.
         */
        public boolean tryLock() {
            return lock.tryLock();
        }

        /**
         * Acquires lock.
         */
        @SuppressWarnings("LockAcquiredButNotSafelyReleased")
        public void lock() {
            lock.lock();
        }

        /**
         * Releases lock.
         */
        public void unlock() {
            lock.unlock();
        }

        /**
         * @return Whether lock is held by current thread.
         */
        public boolean holdsLock() {
            return lock.isHeldByCurrentThread();
        }

        /**
         * Gets future.
         *
         * @return Future.
         */
        public IgniteInternalFuture future() {
            return fut;
        }

        /**
         * Sets future.
         *
         * @param fut Future.
         */
        public void future(@Nullable IgniteInternalFuture fut) {
            this.fut = fut;
        }
    }

    /**
     *
     */
    protected static class GetExpiryPolicy implements IgniteCacheExpiryPolicy {
        /** */
        private final long accessTtl;

        /** */
        private Map<Object, IgniteBiTuple<byte[], GridCacheVersion>> entries;

        /** */
        private Map<UUID, Collection<IgniteBiTuple<byte[], GridCacheVersion>>> rdrsMap;

        /**
         * @param expiryPlc Expiry policy.
         * @return Access expire policy.
         */
        public static GetExpiryPolicy forPolicy(@Nullable ExpiryPolicy expiryPlc) {
            if (expiryPlc == null)
                return null;

            Duration duration = expiryPlc.getExpiryForAccess();

            if (duration == null)
                return null;

            return new GetExpiryPolicy(CU.toTtl(duration));
        }

        /**
         * @param accessTtl TTL for access.
         */
        public GetExpiryPolicy(long accessTtl) {
            assert accessTtl >= 0 : accessTtl;

            this.accessTtl = accessTtl;
        }

        /** {@inheritDoc} */
        @Override public long forAccess() {
            return accessTtl;
        }

        /** {@inheritDoc} */
        @Override public long forCreate() {
            return -1L;
        }

        /** {@inheritDoc} */
        @Override public long forUpdate() {
            return -1L;
        }

        /** {@inheritDoc} */
        @Override public synchronized void reset() {
            if (entries != null)
                entries.clear();

            if (rdrsMap != null)
                rdrsMap.clear();
        }

        /**
         * @param key Entry key.
         * @param keyBytes Entry key bytes.
         * @param ver Entry version.
         */
        @SuppressWarnings("unchecked")
        @Override public synchronized void ttlUpdated(Object key,
            byte[] keyBytes,
            GridCacheVersion ver,
            @Nullable Collection<UUID> rdrs) {
            if (entries == null)
                entries = new HashMap<>();

            IgniteBiTuple<byte[], GridCacheVersion> t = new IgniteBiTuple<>(keyBytes, ver);

            entries.put(key, t);

            if (rdrs != null && !rdrs.isEmpty()) {
                if (rdrsMap == null)
                    rdrsMap = new HashMap<>();

                for (UUID nodeId : rdrs) {
                    Collection<IgniteBiTuple<byte[], GridCacheVersion>> col = rdrsMap.get(nodeId);

                    if (col == null)
                        rdrsMap.put(nodeId, col = new ArrayList<>());

                    col.add(t);
                }
            }
        }

        /**
         * @return TTL update request.
         */
        @Nullable @Override public synchronized Map<Object, IgniteBiTuple<byte[], GridCacheVersion>> entries() {
            return entries;
        }

        /** {@inheritDoc} */
        @Nullable @Override public synchronized Map<UUID, Collection<IgniteBiTuple<byte[], GridCacheVersion>>> readers() {
            return rdrsMap;
        }

        /** {@inheritDoc} */
        @Override public String toString() {
            return S.toString(GetExpiryPolicy.class, this);
        }
    }

    /**
     *
     */
    static class LoadKeysCallable<K, V> implements IgniteCallable<Void>, Externalizable{
        /** */
        private static final long serialVersionUID = 0L;

        /** Cache name. */
        private String cacheName;

        /** Injected grid instance. */
        @IgniteInstanceResource
        private Ignite ignite;

        /** Keys to load. */
        private Collection<? extends K> keys;

        /** Update flag. */
        private boolean update;

        /**
         * Required by {@link Externalizable}.
         */
        public LoadKeysCallable() {
            // No-op.
        }

        /**
         * @param cacheName Cache name.
         * @param keys Keys.
         * @param update If {@code true} calls {@link #localLoadAndUpdate(Collection)}
         *        otherwise {@link #localLoad(Collection)}.
         */
        LoadKeysCallable(String cacheName, Collection<? extends K> keys, boolean update) {
            this.cacheName = cacheName;
            this.keys = keys;
            this.update = update;
        }

        /** {@inheritDoc} */
        @Override public Void call() throws Exception {
            GridCacheAdapter<K, V> cache = ((IgniteKernal)ignite).context().cache().internalCache(cacheName);

            assert cache != null : cacheName;

            cache.context().gate().enter();

            try {
                if (update)
                    cache.localLoadAndUpdate(keys);
                else
                    cache.localLoad(keys);
            }
            finally {
                cache.context().gate().leave();
            }

            return null;
        }

        /** {@inheritDoc} */
        @Override public void writeExternal(ObjectOutput out) throws IOException {
            U.writeString(out, cacheName);

            U.writeCollection(out, keys);

            out.writeBoolean(update);
        }

        /** {@inheritDoc} */
        @Override public void readExternal(ObjectInput in) throws IOException, ClassNotFoundException {
            cacheName = U.readString(in);

            keys = U.readCollection(in);

            update = in.readBoolean();
        }
    }

    /**
     *
     */
    private class LocalStoreLoadClosure extends CIX3<K, V, GridCacheVersion> {
        /** */
        final IgniteBiPredicate<K, V> p;

        /** */
        final Collection<Map.Entry<K, V>> col;

        /** */
        final IgniteDataLoaderImpl<K, V> ldr;

        /** */
        final long ttl;

        /**
         * @param p Key/value predicate.
         * @param ldr Loader.
         * @param ttl TTL.
         */
        private LocalStoreLoadClosure(@Nullable IgniteBiPredicate<K, V> p, IgniteDataLoaderImpl<K, V> ldr, long ttl) {
            this.p = p;
            this.ldr = ldr;
            this.ttl = ttl;

            col = new ArrayList<>(ldr.perNodeBufferSize());
        }

        /** {@inheritDoc} */
        @Override public void applyx(K key, V val, GridCacheVersion ver) throws IgniteCheckedException {
            assert ver != null;

            if (p != null && !p.apply(key, val))
                return;

            if (ctx.portableEnabled()) {
                key = (K)ctx.marshalToPortable(key);
                val = (V)ctx.marshalToPortable(val);
            }

            GridCacheRawVersionedEntry<K,V> e = new GridCacheRawVersionedEntry<>(key, null, val, null, ttl, 0, ver);

            e.marshal(ctx.marshaller());

            col.add(e);

            if (col.size() == ldr.perNodeBufferSize()) {
                ldr.addData(col);

                col.clear();
            }
        }

        /**
         * Adds remaining data to loader.
         */
        void onDone() {
            if (!col.isEmpty())
                ldr.addData(col);
        }
    }

    /**
     *
     */
    private static class LoadCacheClosure<K, V> implements Callable<Void>, Externalizable {
        /** */
        private static final long serialVersionUID = 0L;

        /** */
        private String cacheName;

        /** */
        private IgniteBiPredicate<K, V> p;

        /** */
        private Object[] args;

        /** */
        @IgniteInstanceResource
        private Ignite ignite;

        /**
         * Required by {@link Externalizable}.
         */
        public LoadCacheClosure() {
            // No-op.
        }

        /**
         * @param cacheName Cache name.
         * @param p Predicate.
         * @param args Arguments.
         */
        private LoadCacheClosure(String cacheName, IgniteBiPredicate<K, V> p, Object[] args) {
            this.cacheName = cacheName;
            this.p = p;
            this.args = args;
        }

        /** {@inheritDoc} */
        @Override public Void call() throws Exception {
            IgniteCache<K, V> cache = ignite.jcache(cacheName);

            assert cache != null : cacheName;

            cache.localLoadCache(p, args);

            return null;
        }

        /** {@inheritDoc} */
        @Override public void writeExternal(ObjectOutput out) throws IOException {
            out.writeObject(p);

            out.writeObject(args);
        }

        /** {@inheritDoc} */
        @SuppressWarnings("unchecked")
        @Override public void readExternal(ObjectInput in) throws IOException, ClassNotFoundException {
            p = (IgniteBiPredicate<K, V>)in.readObject();

            args = (Object[])in.readObject();
        }

        /** {@inheritDoc} */
        @Override public String toString() {
            return S.toString(LoadCacheClosure.class, this);
        }
    }

    /**
     *
     */
    protected static abstract class UpdateTimeStatClosure<T> implements CI1<IgniteInternalFuture<T>> {
        /** */
        protected final CacheMetricsImpl metrics;

        /** */
        protected final long start;

        /**
         * @param metrics Metrics.
         * @param start   Start time.
         */
        public UpdateTimeStatClosure(CacheMetricsImpl metrics, long start) {
            this.metrics = metrics;
            this.start = start;
        }

        /** {@inheritDoc} */
        @Override public void apply(IgniteInternalFuture<T> fut) {
            try {
                if (!fut.isCancelled()) {
                    fut.get();

                    updateTimeStat();
                }
            }
            catch (IgniteCheckedException ignore) {
                //No-op.
            }
        }

        /**
         * Updates statistics.
         */
        abstract protected void updateTimeStat();
    }

    /**
     *
     */
    protected static class UpdateGetTimeStatClosure<T> extends UpdateTimeStatClosure<T> {
        /**
         * @param metrics Metrics.
         * @param start   Start time.
         */
        public UpdateGetTimeStatClosure(CacheMetricsImpl metrics, long start) {
            super(metrics, start);
        }

        /** {@inheritDoc} */
        @Override protected void updateTimeStat() {
            metrics.addGetTimeNanos(System.nanoTime() - start);
        }
    }

    /**
     *
     */
    protected static class UpdateRemoveTimeStatClosure<T> extends UpdateTimeStatClosure<T> {
        /**
         * @param metrics Metrics.
         * @param start   Start time.
         */
        public UpdateRemoveTimeStatClosure(CacheMetricsImpl metrics, long start) {
            super(metrics, start);
        }

        /** {@inheritDoc} */
        @Override protected void updateTimeStat() {
            metrics.addRemoveTimeNanos(System.nanoTime() - start);
        }
    }

    /**
     *
     */
    protected static class UpdatePutTimeStatClosure<T> extends UpdateTimeStatClosure {
        /**
         * @param metrics Metrics.
         * @param start   Start time.
         */
        public UpdatePutTimeStatClosure(CacheMetricsImpl metrics, long start) {
            super(metrics, start);
        }

        /** {@inheritDoc} */
        @Override protected void updateTimeStat() {
            metrics.addPutTimeNanos(System.nanoTime() - start);
        }
    }

    /**
     *
     */
    protected static class UpdatePutAndGetTimeStatClosure<T> extends UpdateTimeStatClosure {
        /**
         * @param metrics Metrics.
         * @param start   Start time.
         */
        public UpdatePutAndGetTimeStatClosure(CacheMetricsImpl metrics, long start) {
            super(metrics, start);
        }

        /** {@inheritDoc} */
        @Override protected void updateTimeStat() {
            metrics.addPutAndGetTimeNanos(System.nanoTime() - start);
        }
    }
}<|MERGE_RESOLUTION|>--- conflicted
+++ resolved
@@ -3840,15 +3840,7 @@
      * @throws IgniteCheckedException If failed.
      */
     void globalLoadCache(@Nullable IgniteBiPredicate<K, V> p, @Nullable Object... args) throws IgniteCheckedException {
-<<<<<<< HEAD
-        ClusterGroup nodes = ctx.kernalContext().grid().cluster().forCacheNodes(ctx.name());
-
-        IgniteCompute comp = ctx.kernalContext().grid().compute(nodes).withNoFailover();
-
-        comp.broadcast(new LoadCacheClosure<>(ctx.name(), p, args));
-=======
         globalLoadCacheAsync(p, args).get();
->>>>>>> 8cd67cc8
     }
 
     /**
