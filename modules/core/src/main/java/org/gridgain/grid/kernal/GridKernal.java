/* @java.file.header */

/*  _________        _____ __________________        _____
 *  __  ____/___________(_)______  /__  ____/______ ____(_)_______
 *  _  / __  __  ___/__  / _  __  / _  / __  _  __ `/__  / __  __ \
 *  / /_/ /  _  /    _  /  / /_/ /  / /_/ /  / /_/ / _  /  _  / / /
 *  \____/   /_/     /_/   \_,__/   \____/   \__,_/  /_/   /_/ /_/
 */

package org.gridgain.grid.kernal;

import org.gridgain.grid.*;
import org.gridgain.grid.cache.*;
import org.gridgain.grid.dataload.*;
import org.gridgain.grid.dr.*;
import org.gridgain.grid.ggfs.*;
import org.gridgain.grid.hadoop.*;
import org.gridgain.grid.kernal.managers.*;
import org.gridgain.grid.kernal.managers.authentication.*;
import org.gridgain.grid.kernal.managers.checkpoint.*;
import org.gridgain.grid.kernal.managers.collision.*;
import org.gridgain.grid.kernal.managers.communication.*;
import org.gridgain.grid.kernal.managers.deployment.*;
import org.gridgain.grid.kernal.managers.discovery.*;
import org.gridgain.grid.kernal.managers.eventstorage.*;
import org.gridgain.grid.kernal.managers.failover.*;
import org.gridgain.grid.kernal.managers.indexing.*;
import org.gridgain.grid.kernal.managers.loadbalancer.*;
import org.gridgain.grid.kernal.managers.securesession.*;
import org.gridgain.grid.kernal.managers.swapspace.*;
import org.gridgain.grid.kernal.processors.*;
import org.gridgain.grid.kernal.processors.affinity.*;
import org.gridgain.grid.kernal.processors.cache.*;
import org.gridgain.grid.kernal.processors.clock.*;
import org.gridgain.grid.kernal.processors.closure.*;
import org.gridgain.grid.kernal.processors.continuous.*;
import org.gridgain.grid.kernal.processors.dataload.*;
import org.gridgain.grid.kernal.processors.dr.*;
import org.gridgain.grid.kernal.processors.email.*;
import org.gridgain.grid.kernal.processors.job.*;
import org.gridgain.grid.kernal.processors.jobmetrics.*;
import org.gridgain.grid.kernal.processors.license.*;
import org.gridgain.grid.kernal.processors.offheap.*;
import org.gridgain.grid.kernal.processors.port.*;
import org.gridgain.grid.kernal.processors.resource.*;
import org.gridgain.grid.kernal.processors.segmentation.*;
import org.gridgain.grid.kernal.processors.session.*;
import org.gridgain.grid.kernal.processors.streamer.*;
import org.gridgain.grid.kernal.processors.task.*;
import org.gridgain.grid.kernal.processors.timeout.*;
import org.gridgain.grid.kernal.processors.version.*;
import org.gridgain.grid.lang.*;
import org.gridgain.grid.logger.*;
import org.gridgain.grid.marshaller.*;
import org.gridgain.grid.marshaller.optimized.*;
import org.gridgain.grid.product.*;
import org.gridgain.grid.scheduler.*;
import org.gridgain.grid.spi.*;
import org.gridgain.grid.streamer.*;
import org.gridgain.grid.util.*;
import org.gridgain.grid.util.future.*;
import org.gridgain.grid.util.lang.*;
import org.gridgain.grid.util.nodestart.*;
import org.gridgain.grid.util.typedef.*;
import org.gridgain.grid.util.typedef.internal.*;
import org.jetbrains.annotations.*;

import javax.management.*;
import java.io.*;
import java.lang.management.*;
import java.lang.reflect.*;
import java.net.*;
import java.text.*;
import java.util.*;
import java.util.concurrent.*;
import java.util.concurrent.atomic.*;

import static org.gridgain.grid.GridLifecycleEventType.*;
import static org.gridgain.grid.GridSystemProperties.*;
import static org.gridgain.grid.kernal.GridComponentType.*;
import static org.gridgain.grid.kernal.GridKernalState.*;
import static org.gridgain.grid.kernal.GridNodeAttributes.*;
import static org.gridgain.grid.kernal.GridProductImpl.*;
import static org.gridgain.grid.kernal.processors.dr.GridDrUtils.*;
import static org.gridgain.grid.product.GridProductEdition.*;
import static org.gridgain.grid.util.nodestart.GridNodeStartUtils.*;

/**
 * GridGain kernal.
 * <p/>
 * See <a href="http://en.wikipedia.org/wiki/Kernal">http://en.wikipedia.org/wiki/Kernal</a> for information on the
 * misspelling.
 */
public class GridKernal extends GridProjectionAdapter implements GridEx, GridKernalMBean {
    /** */
    private static final long serialVersionUID = 0L;

    /** Ant-augmented compatible versions. */
    private static final String COMPATIBLE_VERS = GridProperties.get("gridgain.compatible.vers");

    /** GridGain site that is shown in log messages. */
    static final String SITE = "www.gridgain." + (ENT ? "com" : "org");

    /** System line separator. */
    private static final String NL = U.nl();

    /** Periodic version check delay. */
    private static final long PERIODIC_VER_CHECK_DELAY = 1000 * 60 * 60; // Every hour.

    /** Periodic version check delay. */
    private static final long PERIODIC_VER_CHECK_CONN_TIMEOUT = 10 * 1000; // 10 seconds.

    /** Periodic version check delay. */
    private static final long PERIODIC_LIC_CHECK_DELAY = 1000 * 60; // Every minute.

    /** Periodic starvation check interval. */
    private static final long PERIODIC_STARVATION_CHECK_FREQ = 1000 * 30;

    /** Shutdown delay in msec. when license violation detected. */
    private static final int SHUTDOWN_DELAY = 60 * 1000;

    /** */
    private GridConfiguration cfg;

    /** */
    @SuppressWarnings({"FieldAccessedSynchronizedAndUnsynchronized"})
    private GridLoggerProxy log;

    /** */
    private String gridName;

    /** */
    private ObjectName kernalMBean;

    /** */
    private ObjectName locNodeMBean;

    /** */
    private ObjectName pubExecSvcMBean;

    /** */
    private ObjectName sysExecSvcMBean;

    /** */
    private ObjectName mgmtExecSvcMBean;

    /** */
    private ObjectName p2PExecSvcMBean;

    /** Kernal start timestamp. */
    private long startTime = U.currentTimeMillis();

    /** Spring context, potentially {@code null}. */
    private GridSpringResourceContext rsrcCtx;

    /** */
    private Timer updateNtfTimer;

    /** */
    private Timer starveTimer;

    /** */
    private Timer licTimer;

    /** */
    private Timer metricsLogTimer;

    /** Indicate error on grid stop. */
    private boolean errOnStop;

    /** Node local store. */
    private GridNodeLocalMap nodeLoc;

    /** Scheduler. */
    private GridScheduler scheduler;

    /** DR pool. */
    private ExecutorService drPool;

    /** Kernal gateway. */
    private final AtomicReference<GridKernalGateway> gw = new AtomicReference<>();

    /** Data Grid edition usage registered flag. */
    private volatile boolean dbUsageRegistered;

    /** */
    private final Collection<String> compatibleVers;

    /** Stop guard. */
    private final AtomicBoolean stopGuard = new AtomicBoolean();

    /**
     * No-arg constructor is required by externalization.
     */
    public GridKernal() {
        this(null);
    }

    /**
     * @param rsrcCtx Optional Spring application context.
     */
    public GridKernal(@Nullable GridSpringResourceContext rsrcCtx) {
        super(null, null, (GridPredicate<GridNode>)null);

        this.rsrcCtx = rsrcCtx;

        String[] compatibleVers = COMPATIBLE_VERS.split(",");

        for (int i = 0; i < compatibleVers.length; i++)
            compatibleVers[i] = compatibleVers[i].trim();

        this.compatibleVers = Collections.unmodifiableList(Arrays.asList(compatibleVers));
    }

    /** {@inheritDoc} */
    @Override public String name() {
        return gridName;
    }

    /** {@inheritDoc} */
    @Override public String getCopyright() {
        return ctx.product().copyright();
    }

    /** {@inheritDoc} */
    @Override public String getLicenseFilePath() {
        assert cfg != null;

        return cfg.getLicenseUrl();
    }

    /** {@inheritDoc} */
    @Override public long getStartTimestamp() {
        return startTime;
    }

    /** {@inheritDoc} */
    @Override public String getStartTimestampFormatted() {
        return DateFormat.getDateTimeInstance().format(new Date(startTime));
    }

    /** {@inheritDoc} */
    @Override public long getUpTime() {
        return U.currentTimeMillis() - startTime;
    }

    /** {@inheritDoc} */
    @Override public String getUpTimeFormatted() {
        return X.timeSpan2HMSM(U.currentTimeMillis() - startTime);
    }

    /** {@inheritDoc} */
    @Override public String getFullVersion() {
        return COMPOUND_VER + '-' + BUILD_TSTAMP_STR;
    }

    /** {@inheritDoc} */
    @Override public String getCheckpointSpiFormatted() {
        assert cfg != null;

        return Arrays.toString(cfg.getCheckpointSpi());
    }

    /** {@inheritDoc} */
    @Override public String getSwapSpaceSpiFormatted() {
        assert cfg != null;

        return cfg.getSwapSpaceSpi().toString();
    }

    /** {@inheritDoc} */
    @Override public String getCommunicationSpiFormatted() {
        assert cfg != null;

        return cfg.getCommunicationSpi().toString();
    }

    /** {@inheritDoc} */
    @Override public String getDeploymentSpiFormatted() {
        assert cfg != null;

        return cfg.getDeploymentSpi().toString();
    }

    /** {@inheritDoc} */
    @Override public String getDiscoverySpiFormatted() {
        assert cfg != null;

        return cfg.getDiscoverySpi().toString();
    }

    /** {@inheritDoc} */
    @Override public String getEventStorageSpiFormatted() {
        assert cfg != null;

        return cfg.getEventStorageSpi().toString();
    }

    /** {@inheritDoc} */
    @Override public String getCollisionSpiFormatted() {
        assert cfg != null;

        return cfg.getCollisionSpi().toString();
    }

    /** {@inheritDoc} */
    @Override public String getFailoverSpiFormatted() {
        assert cfg != null;

        return Arrays.toString(cfg.getFailoverSpi());
    }

    /** {@inheritDoc} */
    @Override public String getLoadBalancingSpiFormatted() {
        assert cfg != null;

        return Arrays.toString(cfg.getLoadBalancingSpi());
    }

    /** {@inheritDoc} */
    @Override public String getAuthenticationSpiFormatted() {
        assert cfg != null;

        return cfg.getAuthenticationSpi().toString();
    }

    /** {@inheritDoc} */
    @Override public String getSecureSessionSpiFormatted() {
        assert cfg != null;

        return cfg.getSecureSessionSpi().toString();
    }

    /** {@inheritDoc} */
    @Override public String getOsInformation() {
        return U.osString();
    }

    /** {@inheritDoc} */
    @Override public String getJdkInformation() {
        return U.jdkString();
    }

    /** {@inheritDoc} */
    @Override public String getOsUser() {
        return System.getProperty("user.name");
    }

    /** {@inheritDoc} */
    @Override public String getVmName() {
        return ManagementFactory.getRuntimeMXBean().getName();
    }

    /** {@inheritDoc} */
    @Override public String getInstanceName() {
        return gridName;
    }

    /** {@inheritDoc} */
    @Override public String getExecutorServiceFormatted() {
        assert cfg != null;

        return cfg.getExecutorService().toString();
    }

    /** {@inheritDoc} */
    @Override public String getGridGainHome() {
        assert cfg != null;

        return cfg.getGridGainHome();
    }

    /** {@inheritDoc} */
    @Override public String getGridLoggerFormatted() {
        assert cfg != null;

        return cfg.getGridLogger().toString();
    }

    /** {@inheritDoc} */
    @Override public String getMBeanServerFormatted() {
        assert cfg != null;

        return cfg.getMBeanServer().toString();
    }

    /** {@inheritDoc} */
    @Override public UUID getLocalNodeId() {
        assert cfg != null;

        return cfg.getNodeId();
    }

    /** {@inheritDoc} */
    @SuppressWarnings("unchecked")
    @Override public Collection<String> getUserAttributesFormatted() {
        assert cfg != null;

        // That's why Java sucks...
        return F.transform(cfg.getUserAttributes().entrySet(), new C1<Map.Entry<String, ?>, String>() {
            @Override
            public String apply(Map.Entry<String, ?> e) {
                return e.getKey() + ", " + e.getValue().toString();
            }
        });
    }

    /** {@inheritDoc} */
    @Override public boolean isPeerClassLoadingEnabled() {
        assert cfg != null;

        return cfg.isPeerClassLoadingEnabled();
    }

    /** {@inheritDoc} */
    @Override public Collection<String> getLifecycleBeansFormatted() {
        GridLifecycleBean[] beans = cfg.getLifecycleBeans();

        return F.isEmpty(beans) ? Collections.<String>emptyList() : F.transform(beans, F.<GridLifecycleBean>string());
    }

    /**
     * @param attrs Current attributes.
     * @param name  New attribute name.
     * @param val New attribute value.
     * @throws GridException If duplicated SPI name found.
     */
    private void add(Map<String, Object> attrs, String name, @Nullable Serializable val) throws GridException {
        assert attrs != null;
        assert name != null;

        if (attrs.put(name, val) != null) {
            if (name.endsWith(ATTR_SPI_CLASS))
                // User defined duplicated names for the different SPIs.
                throw new GridException("Failed to set SPI attribute. Duplicated SPI name found: " +
                    name.substring(0, name.length() - ATTR_SPI_CLASS.length()));

            // Otherwise it's a mistake of setting up duplicated attribute.
            assert false : "Duplicate attribute: " + name;
        }
    }

    /**
     * Notifies life-cycle beans of grid event.
     *
     * @param evt Grid event.
     * @throws GridException If user threw exception during start.
     */
    @SuppressWarnings({"CatchGenericClass"})
    private void notifyLifecycleBeans(GridLifecycleEventType evt) throws GridException {
        if (!cfg.isDaemon() && cfg.getLifecycleBeans() != null)
            for (GridLifecycleBean bean : cfg.getLifecycleBeans())
                if (bean != null)
                    bean.onLifecycleEvent(evt);
    }

    /**
     * Notifies life-cycle beans of grid event.
     *
     * @param evt Grid event.
     */
    @SuppressWarnings({"CatchGenericClass"})
    private void notifyLifecycleBeansEx(GridLifecycleEventType evt) {
        try {
            notifyLifecycleBeans(evt);
        }
        // Catch generic throwable to secure against user assertions.
        catch (Throwable e) {
            U.error(log, "Failed to notify lifecycle bean (safely ignored) [evt=" + evt +
                ", gridName=" + gridName + ']', e);
        }
    }

    /**
     * @param cfg Grid configuration to use.
     * @param errHnd Error handler to use for notification about startup problems.
     * @throws GridException Thrown in case of any errors.
     */
    @SuppressWarnings({"CatchGenericClass", "unchecked"})
    public void start(final GridConfiguration cfg, @Nullable ExecutorService drPool, GridAbsClosure errHnd)
        throws GridException {
        gw.compareAndSet(null, new GridKernalGatewayImpl(cfg.getGridName()));

        GridKernalGateway gw = this.gw.get();

        gw.writeLock();

        try {
            switch (gw.getState()) {
                case STARTED: {
                    U.warn(log, "Grid has already been started (ignored).");

                    return;
                }

                case STARTING: {
                    U.warn(log, "Grid is already in process of being started (ignored).");

                    return;
                }

                case STOPPING: {
                    throw new GridException("Grid is in process of being stopped");
                }

                case STOPPED: {
                    break;
                }
            }

            gw.setState(STARTING);
        }
        finally {
            gw.writeUnlock();
        }

        assert cfg != null;

        // Make sure we got proper configuration.
        validateCommon(cfg);

        gridName = cfg.getGridName();

        this.cfg = cfg;

        log = (GridLoggerProxy)cfg.getGridLogger().getLogger(getClass().getName() +
            (gridName != null ? '%' + gridName : ""));

        RuntimeMXBean rtBean = ManagementFactory.getRuntimeMXBean();

        // Ack various information.
        ackAsciiLogo();
        ackConfigUrl();
        ackDaemon();
        ackOsInfo();
        ackLanguageRuntime();
        ackRemoteManagement();
        ackVmArguments(rtBean);
        ackClassPaths(rtBean);
        ackSystemProperties();
        ackEnvironmentVariables();
        ackSmtpConfiguration();
        ackCacheConfiguration();
        ackP2pConfiguration();

        // Run background network diagnostics.
        GridDiagnostic.runBackgroundCheck(gridName, cfg.getExecutorService(), log);

        boolean notifyEnabled = !"false".equalsIgnoreCase(X.getSystemOrEnv(GG_UPDATE_NOTIFIER));

        GridUpdateNotifier verChecker0 = null;

        if (notifyEnabled) {
            try {
                verChecker0 = new GridUpdateNotifier(gridName, EDITION, VER, SITE, false);

                verChecker0.checkForNewVersion(cfg.getExecutorService(), log);
            }
            catch (GridException e) {
                if (log.isDebugEnabled())
                    log.debug("Failed to create GridUpdateNotifier: " + e);
            }
        }

        final GridUpdateNotifier verChecker = verChecker0;

        // Ack 3-rd party licenses location.
        if (log.isInfoEnabled() && cfg.getGridGainHome() != null)
            log.info("3-rd party licenses can be found at: " + cfg.getGridGainHome() + File.separatorChar + "libs" +
                File.separatorChar + "licenses");

        // Check that user attributes are not conflicting
        // with internally reserved names.
        for (String name : cfg.getUserAttributes().keySet())
            if (name.startsWith(ATTR_PREFIX))
                throw new GridException("User attribute has illegal name: '" + name + "'. Note that all names " +
                    "starting with '" + ATTR_PREFIX + "' are reserved for internal use.");

        // Ack local node user attributes.
        logNodeUserAttributes();

        // Ack configuration.
        ackSpis();

        Map<String, Object> attrs = createNodeAttributes(cfg, BUILD_TSTAMP_STR);

        // Spin out SPIs & managers.
        try {
            GridKernalContextImpl ctx = new GridKernalContextImpl(log, this, cfg, gw, ENT);

            nodeLoc = new GridNodeLocalMapImpl(ctx);

            // Set context into rich adapter.
            setKernalContext(ctx);

            // Start and configure resource processor first as it contains resources used
            // by all other managers and processors.
            GridResourceProcessor rsrcProc = new GridResourceProcessor(ctx);

            rsrcProc.setSpringContext(rsrcCtx);

            ctx.product(new GridProductImpl(ctx, verChecker));

            scheduler = new GridSchedulerImpl(ctx);

            this.drPool = drPool;

            startProcessor(ctx, rsrcProc, attrs);

            // Inject resources into lifecycle beans.
            if (!cfg.isDaemon() && cfg.getLifecycleBeans() != null)
                for (GridLifecycleBean bean : cfg.getLifecycleBeans())
                    if (bean != null)
                        rsrcProc.inject(bean);

            // Lifecycle notification.
            notifyLifecycleBeans(BEFORE_GRID_START);

            // Starts lifecycle aware components.
            U.startLifecycleAware(lifecycleAwares(cfg));

            GridVersionProcessor verProc = createComponent(GridVersionProcessor.class, ctx);

            addHelper(ctx, GGFS_HELPER.create(F.isEmpty(cfg.getGgfsConfiguration())));

            // Start version converter processor before all other
            // components so they can register converters.
            startProcessor(ctx, verProc, attrs);

            // Off-heap processor has no dependencies.
            startProcessor(ctx, new GridOffHeapProcessor(ctx), attrs);

            // Closure processor should be started before all others
            // (except for resource processor), as many components can depend on it.
            startProcessor(ctx, new GridClosureProcessor(ctx), attrs);

            // Start some other processors (order & place is important).
            startProcessor(ctx, (GridProcessor)EMAIL.create(ctx, cfg.getSmtpHost() == null), attrs);
            startProcessor(ctx, new GridPortProcessor(ctx), attrs);
            startProcessor(ctx, new GridJobMetricsProcessor(ctx), attrs);

            // Timeout processor needs to be started before managers,
            // as managers may depend on it.
            startProcessor(ctx, new GridTimeoutProcessor(ctx), attrs);

            // Start SPI managers.
            // NOTE: that order matters as there are dependencies between managers.
            startManager(ctx, createComponent(GridAuthenticationManager.class, ctx), attrs);
            startManager(ctx, createComponent(GridSecureSessionManager.class, ctx), attrs);
            startManager(ctx, new GridIoManager(ctx), attrs);
            startManager(ctx, new GridCheckpointManager(ctx), attrs);

            startManager(ctx, new GridEventStorageManager(ctx), attrs);
            startManager(ctx, new GridDeploymentManager(ctx), attrs);
            startManager(ctx, new GridLoadBalancerManager(ctx), attrs);
            startManager(ctx, new GridFailoverManager(ctx), attrs);
            startManager(ctx, new GridCollisionManager(ctx), attrs);
            startManager(ctx, new GridSwapSpaceManager(ctx), attrs);
            startManager(ctx, new GridIndexingManager(ctx), attrs);

            ackSecurity(ctx);

            // Start processors before discovery manager, so they will
            // be able to start receiving messages once discovery completes.
            startProcessor(ctx, new GridClockSyncProcessor(ctx), attrs);
            startProcessor(ctx, createComponent(GridLicenseProcessor.class, ctx), attrs);
            startProcessor(ctx, new GridAffinityProcessor(ctx), attrs);
            startProcessor(ctx, createComponent(GridSegmentationProcessor.class, ctx), attrs);
            startProcessor(ctx, new GridCacheProcessor(ctx), attrs);
            startProcessor(ctx, new GridTaskSessionProcessor(ctx), attrs);
            startProcessor(ctx, new GridJobProcessor(ctx), attrs);
            startProcessor(ctx, new GridTaskProcessor(ctx), attrs);
            startProcessor(ctx, (GridProcessor)SCHEDULE.createOptional(ctx), attrs);
            startProcessor(ctx, (GridProcessor)REST.create(ctx, !cfg.isRestEnabled()), attrs);
            startProcessor(ctx, new GridDataLoaderProcessor(ctx), attrs);
            startProcessor(ctx, new GridStreamProcessor(ctx), attrs);
            startProcessor(ctx, (GridProcessor)GGFS.create(ctx, F.isEmpty(cfg.getGgfsConfiguration())), attrs);
            startProcessor(ctx, new GridContinuousProcessor(ctx), attrs);
<<<<<<< HEAD
            startProcessor(ctx, (GridProcessor)HADOOP.create(ctx, cfg.getHadoopConfiguration() == null), attrs);
=======
            startProcessor(ctx, (GridProcessor)GridComponentType.HADOOP.createIfInClassPath(ctx,
                cfg.getHadoopConfiguration() != null), attrs);
>>>>>>> 0a2bfd40
            startProcessor(ctx, createComponent(GridDrProcessor.class, ctx), attrs);

            // Put version converters to attributes after
            // all components are started.
            verProc.addConvertersToAttributes(attrs);

            gw.writeLock();

            try {
                gw.setState(STARTED);

                // Start discovery manager last to make sure that grid is fully initialized.
                startManager(ctx, new GridDiscoveryManager(ctx), attrs);
            }
            finally {
                gw.writeUnlock();
            }

            // Check whether physical RAM is not exceeded.
            checkPhysicalRam();

            // Suggest configuration optimizations.
            suggestOptimizations(ctx, cfg);

            // Notify discovery manager the first to make sure that topology is discovered.
            ctx.discovery().onKernalStart();

            // Notify IO manager the second so further components can send and receive messages.
            ctx.io().onKernalStart();

            // Callbacks.
            for (GridComponent comp : ctx) {
                // Skip discovery manager.
                if (comp instanceof GridDiscoveryManager)
                    continue;

                // Skip IO manager.
                if (comp instanceof GridIoManager)
                    continue;

                comp.onKernalStart();
            }

            // Ack the license.
            ctx.license().ackLicense();

            // Register MBeans.
            registerKernalMBean();
            registerLocalNodeMBean();
            registerExecutorMBeans();

            // Lifecycle bean notifications.
            notifyLifecycleBeans(AFTER_GRID_START);
        }
        catch (Throwable e) {
            if (X.hasCause(e, InterruptedException.class, GridInterruptedException.class))
                U.warn(log, "Grid startup routine has been interrupted (will rollback).");
            else
                U.error(log, "Got exception while starting (will rollback startup routine).", e);

            errHnd.apply();

            stop(true);

            if (e instanceof GridException)
                throw (GridException)e;
            else
                throw new GridException(e);
        }

        // Mark start timestamp.
        startTime = U.currentTimeMillis();

        // Ack latest version information.
        if (verChecker != null)
            verChecker.reportStatus(log);

        if (notifyEnabled) {
            assert verChecker != null;

            verChecker.reportOnlyNew(true);
            verChecker.licenseProcessor(ctx.license());

            updateNtfTimer = new Timer("gridgain-update-notifier-timer");

            // Setup periodic version check.
            updateNtfTimer.scheduleAtFixedRate(new GridTimerTask() {
                @Override public void safeRun() throws InterruptedException {
                    verChecker.topologySize(nodes().size());

                    verChecker.checkForNewVersion(cfg.getExecutorService(), log);

                    // Just wait for 10 secs.
                    Thread.sleep(PERIODIC_VER_CHECK_CONN_TIMEOUT);

                    // Report status if one is available.
                    // No-op if status is NOT available.
                    verChecker.reportStatus(log);
                }
            }, PERIODIC_VER_CHECK_DELAY, PERIODIC_VER_CHECK_DELAY);
        }

        String intervalStr = X.getSystemOrEnv(GG_STARVATION_CHECK_INTERVAL);

        // Start starvation checker if enabled.
        boolean starveCheck = !isDaemon() && !"0".equals(intervalStr);

        if (starveCheck) {
            final long interval = F.isEmpty(intervalStr) ? PERIODIC_STARVATION_CHECK_FREQ : Long.parseLong(intervalStr);

            starveTimer = new Timer("gridgain-starvation-checker");

            starveTimer.scheduleAtFixedRate(new GridTimerTask() {
                /** Last completed task count. */
                private long lastCompletedCnt;

                @Override protected void safeRun() {
                    ExecutorService e = cfg.getExecutorService();

                    if (!(e instanceof ThreadPoolExecutor))
                        return;

                    ThreadPoolExecutor exec = (ThreadPoolExecutor)e;

                    long completedCnt = exec.getCompletedTaskCount();

                    // If all threads are active and no task has completed since last time and there is
                    // at least one waiting request, then it is possible starvation.
                    if (exec.getPoolSize() == exec.getActiveCount() && completedCnt == lastCompletedCnt &&
                        !exec.getQueue().isEmpty())
                        LT.warn(log, null, "Possible thread pool starvation detected (no task completed in last " +
                            interval + "ms, is executorService pool size large enough?)");

                    lastCompletedCnt = completedCnt;
                }
            }, interval, interval);
        }

        if (!isDaemon()) {
            licTimer = new Timer("gridgain-license-checker");

            // Setup periodic license check.
            licTimer.scheduleAtFixedRate(new GridTimerTask() {
                @Override public void safeRun() throws InterruptedException {
                    try {
                        ctx.license().checkLicense();
                    }
                    // This exception only happens when license processor was unable
                    // to resolve license violation on its own and this grid instance
                    // now needs to be shutdown.
                    //
                    // Note that in most production configurations the license will
                    // have certain grace period and license processor will attempt
                    // to reload the license during the grace period.
                    //
                    // This exception thrown here means that grace period, if any,
                    // has expired and license violation is still unresolved.
                    catch (GridProductLicenseException ignored) {
                        U.error(log, "License violation is unresolved. GridGain node will shutdown in " +
                            (SHUTDOWN_DELAY / 1000) + " sec.");
                        U.error(log, "  ^-- Contact your support for immediate assistance (!)");

                        // Allow interruption to break from here since
                        // node is stopping anyways.
                        Thread.sleep(SHUTDOWN_DELAY);

                        G.stop(gridName, true);
                    }
                    // Safety net.
                    catch (Throwable e) {
                        U.error(log, "Unable to check the license due to system error.", e);
                        U.error(log, "Grid instance will be stopped...");

                        // Stop the grid if we get unknown license-related error.
                        // Should never happen. Practically an assertion...
                        G.stop(gridName, true);
                    }
                }
            }, PERIODIC_LIC_CHECK_DELAY, PERIODIC_LIC_CHECK_DELAY);
        }

        long metricsLogFreq = cfg.getMetricsLogFrequency();

        if (metricsLogFreq > 0) {
            metricsLogTimer = new Timer("gridgain-metrics-logger");

            metricsLogTimer.scheduleAtFixedRate(new GridTimerTask() {
                /** */
                private final DecimalFormat dblFmt = new DecimalFormat("#.##");

                @Override protected void safeRun() {
                    if (log.isInfoEnabled()) {
                        GridNodeMetrics m = localNode().metrics();

                        double cpuLoadPct = m.getCurrentCpuLoad() * 100;
                        double avgCpuLoadPct = m.getAverageCpuLoad() * 100;
                        double gcPct = m.getCurrentGcCpuLoad() * 100;

                        long heapUsed = m.getHeapMemoryUsed();
                        long heapMax = m.getHeapMemoryMaximum();

                        long heapUsedInMBytes = heapUsed / 1024 / 1024;
                        long heapCommInMBytes = m.getHeapMemoryCommitted() / 1024 / 1024;

                        double freeHeapPct = heapMax > 0 ? ((double)((heapMax - heapUsed) * 100)) / heapMax : -1;

                        int hosts = 0;
                        int nodes = 0;
                        int cpus = 0;

                        try {
                            GridProjectionMetrics metrics = metrics();

                            hosts = metrics.getTotalHosts();
                            nodes = metrics.getTotalNodes();
                            cpus = metrics.getTotalCpus();
                        }
                        catch (GridException ignore) {
                        }

                        int pubPoolActiveThreads = 0;
                        int pubPoolIdleThreads = 0;
                        int pubPoolQSize = 0;

                        ExecutorService pubExec = cfg.getExecutorService();

                        if (pubExec instanceof ThreadPoolExecutor) {
                            ThreadPoolExecutor exec = (ThreadPoolExecutor)pubExec;

                            int poolSize = exec.getPoolSize();

                            pubPoolActiveThreads = Math.min(poolSize, exec.getActiveCount());
                            pubPoolIdleThreads = poolSize - pubPoolActiveThreads;
                            pubPoolQSize = exec.getQueue().size();
                        }

                        int sysPoolActiveThreads = 0;
                        int sysPoolIdleThreads = 0;
                        int sysPoolQSize = 0;

                        ExecutorService sysExec = cfg.getSystemExecutorService();

                        if (sysExec instanceof ThreadPoolExecutor) {
                            ThreadPoolExecutor exec = (ThreadPoolExecutor)sysExec;

                            int poolSize = exec.getPoolSize();

                            sysPoolActiveThreads = Math.min(poolSize, exec.getActiveCount());
                            sysPoolIdleThreads = poolSize - sysPoolActiveThreads;
                            sysPoolQSize = exec.getQueue().size();
                        }

                        String msg = NL +
                            "Metrics for local node (to disable set 'metricsLogFrequency' to 0)" + NL +
                            "    ^-- H/N/C [hosts=" + hosts + ", nodes=" + nodes + ", CPUs=" + cpus + "]" + NL +
                            "    ^-- CPU [cur=" + dblFmt.format(cpuLoadPct) + "%, avg=" +
                                dblFmt.format(avgCpuLoadPct) + "%, GC=" + dblFmt.format(gcPct) + "%]" + NL +
                            "    ^-- Heap [used=" + dblFmt.format(heapUsedInMBytes) + "MB, free=" +
                                dblFmt.format(freeHeapPct) + "%, comm=" + dblFmt.format(heapCommInMBytes) + "MB]" + NL +
                            "    ^-- Public thread pool [active=" + pubPoolActiveThreads + ", idle=" +
                                pubPoolIdleThreads + ", qSize=" + pubPoolQSize + "]" + NL +
                            "    ^-- System thread pool [active=" + sysPoolActiveThreads + ", idle=" +
                                sysPoolIdleThreads + ", qSize=" + sysPoolQSize + "]" + NL +
                            "    ^-- Outbound messages queue [size=" + m.getOutboundMessagesQueueSize() + "]";

                        log.info(msg);
                    }
                }
            }, metricsLogFreq, metricsLogFreq);
        }

        ctx.performance().logSuggestions(log, gridName);

        ackBenchmarks();
        ackVisor();

        ackStart(rtBean);

        if (!isDaemon())
            ctx.discovery().ackTopology();

        // Send node start email notification, if enabled.
        if (isSmtpEnabled() && isAdminEmailsSet() && cfg.isLifeCycleEmailNotification()) {
            SB sb = new SB();

            for (GridPortRecord rec : ctx.ports().records())
                sb.a(rec.protocol()).a(":").a(rec.port()).a(" ");

            String nid = localNode().id().toString().toUpperCase();
            String nid8 = U.id8(localNode().id()).toUpperCase();

            GridProductLicense lic = ctx.license().license();

            String body =
                "GridGain node started with the following parameters:" + NL +
                    NL +
                    "----" + NL +
                    "GridGain ver. " + COMPOUND_VER + '#' + BUILD_TSTAMP_STR + "-sha1:" + REV_HASH + NL +
                    "Grid name: " + gridName + NL +
                    "Node ID: " + nid + NL +
                    "Node order: " + localNode().order() + NL +
                    "Node addresses: " + U.addressesAsString(localNode()) + NL +
                    "Local ports: " + sb + NL +
                    "OS name: " + U.osString() + NL +
                    "OS user: " + System.getProperty("user.name") + NL +
                    "CPU(s): " + localNode().metrics().getTotalCpus() + NL +
                    "Heap: " + U.heapSize(localNode(), 2) + "GB" + NL +
                    "JVM name: " + U.jvmName() + NL +
                    "JVM vendor: " + U.jvmVendor() + NL +
                    "JVM version: " + U.jvmVersion() + NL +
                    "VM name: " + rtBean.getName() + NL +
                    "License ID: "  +  lic.id().toString().toUpperCase() + NL +
                    "Licensed to: " + lic.userOrganization() + NL +
                    "----" + NL +
                    NL +
                    "NOTE:" + NL +
                    "This message is sent automatically to all configured admin emails." + NL +
                    "To change this behavior use 'lifeCycleEmailNotify' grid configuration property." +
                    NL + NL +
                    "| " + SITE + NL +
                    "| support@gridgain.com" + NL;

            sendAdminEmailAsync("GridGain node started: " + nid8, body, false);
        }
    }

    /**
     * Validates common configuration parameters.
     *
     * @param cfg Configuration.
     */
    private void validateCommon(GridConfiguration cfg) {
        A.notNull(cfg.getNodeId(), "cfg.getNodeId()");

        A.notNull(cfg.getMBeanServer(), "cfg.getMBeanServer()");
        A.notNull(cfg.getGridLogger(), "cfg.getGridLogger()");
        A.notNull(cfg.getMarshaller(), "cfg.getMarshaller()");
        A.notNull(cfg.getExecutorService(), "cfg.getExecutorService()");
        A.notNull(cfg.getUserAttributes(), "cfg.getUserAttributes()");

        // All SPIs should be non-null.
        A.notNull(cfg.getSwapSpaceSpi(), "cfg.getSwapSpaceSpi()");
        A.notNull(cfg.getCheckpointSpi(), "cfg.getCheckpointSpi()");
        A.notNull(cfg.getCommunicationSpi(), "cfg.getCommunicationSpi()");
        A.notNull(cfg.getDeploymentSpi(), "cfg.getDeploymentSpi()");
        A.notNull(cfg.getDiscoverySpi(), "cfg.getDiscoverySpi()");
        A.notNull(cfg.getEventStorageSpi(), "cfg.getEventStorageSpi()");
        A.notNull(cfg.getAuthenticationSpi(), "cfg.getAuthenticationSpi()");
        A.notNull(cfg.getSecureSessionSpi(), "cfg.getSecureSessionSpi()");
        A.notNull(cfg.getCollisionSpi(), "cfg.getCollisionSpi()");
        A.notNull(cfg.getFailoverSpi(), "cfg.getFailoverSpi()");
        A.notNull(cfg.getLoadBalancingSpi(), "cfg.getLoadBalancingSpi()");
        A.notNull(cfg.getIndexingSpi(), "cfg.getIndexingSpi()");

        A.ensure(cfg.getNetworkTimeout() > 0, "cfg.getNetworkTimeout() > 0");
        A.ensure(cfg.getNetworkSendRetryDelay() > 0, "cfg.getNetworkSendRetryDelay() > 0");
        A.ensure(cfg.getNetworkSendRetryCount() > 0, "cfg.getNetworkSendRetryCount() > 0");
        A.ensure(cfg.getDataCenterId() >= 0, "cfg.getDataCenterId() >= 0");
        A.ensure(cfg.getDataCenterId() < MAX_DATA_CENTERS, "cfg.getDataCenterId() <= 31");

        boolean hasHubCfg = cfg.getDrSenderHubConfiguration() != null ||
            cfg.getDrReceiverHubConfiguration() != null;

        if (!hasHubCfg)
            for (GridCacheConfiguration cacheCfg : cfg.getCacheConfiguration()) {
                if (cacheCfg.getDrSenderConfiguration() != null || cacheCfg.getDrReceiverConfiguration() != null) {
                    hasHubCfg = true;

                    break;
                }
            }

        if (hasHubCfg)
            A.ensure(cfg.getDataCenterId() != 0, "cfg.getDataCenterId() must have non-zero value if grid has " +
                "send or receiver hub configuration.");
    }

    /**
     * Checks whether physical RAM is not exceeded.
     */
    @SuppressWarnings("ConstantConditions")
    private void checkPhysicalRam() {
        long ram = ctx.discovery().localNode().attribute(ATTR_PHY_RAM);

        if (ram != -1) {
            String macs = ctx.discovery().localNode().attribute(ATTR_MACS);

            long totalHeap = 0;

            for (GridNode node : ctx.discovery().allNodes()) {
                if (macs.equals(node.attribute(ATTR_MACS))) {
                    long heap = node.metrics().getHeapMemoryMaximum();

                    if (heap != -1)
                        totalHeap += heap;
                }
            }

            if (totalHeap > ram) {
                U.quietAndWarn(log, "Attempting to start more nodes than physical RAM " +
                    "available on current host (this can cause significant slowdown)");
            }
        }
    }

    /**
     * @param ctx Context.
     * @param cfg Configuration to check for possible performance issues.
     */
    private void suggestOptimizations(GridKernalContext ctx, GridConfiguration cfg) {
        GridPerformanceSuggestions perf = ctx.performance();

        if (ctx.collision().enabled())
            perf.add("Disable collision resolution (remove 'collisionSpi' from configuration)");

        if (ctx.checkpoint().enabled())
            perf.add("Disable checkpoints (remove 'checkpointSpi' from configuration)");

        if (cfg.isPeerClassLoadingEnabled())
            perf.add("Disable peer class loading (set 'peerClassLoadingEnabled' to false)");

        if (cfg.isMarshalLocalJobs())
            perf.add("Disable local jobs marshalling (set 'marshalLocalJobs' to false)");

        if (cfg.getIncludeEventTypes() != null && cfg.getIncludeEventTypes().length != 0)
            perf.add("Disable grid events (remove 'includeEventTypes' from configuration)");

        if (GridOptimizedMarshaller.available() && !(cfg.getMarshaller() instanceof GridOptimizedMarshaller))
            perf.add("Enable optimized marshaller (set 'marshaller' to " +
                GridOptimizedMarshaller.class.getSimpleName() + ')');
    }

    /**
     * Creates attributes map and fills it in.
     *
     * @param cfg Grid configuration.
     * @param build Build string.
     * @return Map of all node attributes.
     * @throws GridException thrown if was unable to set up attribute.
     */
    @SuppressWarnings({"SuspiciousMethodCalls", "unchecked", "TypeMayBeWeakened"})
    private Map<String, Object> createNodeAttributes(GridConfiguration cfg, String build) throws GridException {
        Map<String, Object> attrs = new HashMap<>();

        final String[] incProps = cfg.getIncludeProperties();

        try {
            // Stick all environment settings into node attributes.
            attrs.putAll(F.view(System.getenv(), new P1<String>() {
                @Override public boolean apply(String name) {
                    return incProps == null || U.containsStringArray(incProps, name, true) ||
                        U.isVisorNodeStartProperty(name) || U.isVisorRequiredProperty(name);
                }
            }));

            if (log.isDebugEnabled())
                log.debug("Added environment properties to node attributes.");
        }
        catch (SecurityException e) {
            throw new GridException("Failed to add environment properties to node attributes due to " +
                "security violation: " + e.getMessage());
        }

        try {
            // Stick all system properties into node's attributes overwriting any
            // identical names from environment properties.
            for (Map.Entry<Object, Object> e : F.view(System.getProperties(), new P1<Object>() {
                @Override public boolean apply(Object o) {
                    String name = (String)o;

                    return incProps == null || U.containsStringArray(incProps, name, true) ||
                        U.isVisorRequiredProperty(name);
                }
            }).entrySet()) {
                Object val = attrs.get(e.getKey());

                if (val != null && !val.equals(e.getValue()))
                    U.warn(log, "System property will override environment variable with the same name: "
                        + e.getKey());

                attrs.put((String)e.getKey(), e.getValue());
            }

            if (log.isDebugEnabled())
                log.debug("Added system properties to node attributes.");
        }
        catch (SecurityException e) {
            throw new GridException("Failed to add system properties to node attributes due to security " +
                "violation: " + e.getMessage());
        }

        // Add local network IPs and MACs.
        String ips = F.concat(U.allLocalIps(), ", "); // Exclude loopbacks.
        String macs = F.concat(U.allLocalMACs(), ", "); // Only enabled network interfaces.

        // Ack network context.
        if (log.isInfoEnabled()) {
            log.info("Non-loopback local IPs: " + (F.isEmpty(ips) ? "N/A" : ips));
            log.info("Enabled local MACs: " + (F.isEmpty(macs) ? "N/A" : macs));
        }

        // Warn about loopback.
        if (ips.isEmpty() && macs.isEmpty())
            U.warn(log, "GridGain is starting on loopback address... Only nodes on the same physical " +
                "computer can participate in topology.",
                "GridGain is starting on loopback address...");

        // Stick in network context into attributes.
        add(attrs, ATTR_IPS, (ips.isEmpty() ? "" : ips));
        add(attrs, ATTR_MACS, (macs.isEmpty() ? "" : macs));

        // Stick in some system level attributes
        add(attrs, ATTR_JIT_NAME, U.getCompilerMx() == null ? "" : U.getCompilerMx().getName());
        add(attrs, ATTR_BUILD_VER, COMPOUND_VER);
        add(attrs, ATTR_BUILD_DATE, build);
        add(attrs, ATTR_COMPATIBLE_VERS, (Serializable)compatibleVersions());
        add(attrs, ATTR_MARSHALLER, cfg.getMarshaller().getClass().getName());
        add(attrs, ATTR_USER_NAME, System.getProperty("user.name"));
        add(attrs, ATTR_GRID_NAME, gridName);

        add(attrs, ATTR_PEER_CLASSLOADING, cfg.isPeerClassLoadingEnabled());
        add(attrs, ATTR_DEPLOYMENT_MODE, cfg.getDeploymentMode());
        add(attrs, ATTR_LANG_RUNTIME, getLanguage());

        add(attrs, ATTR_JVM_PID, U.jvmPid());

        // Build a string from JVM arguments, because parameters with spaces are splited.
        SB jvmArgs = new SB(512);

        for (String arg : U.jvmArgs()) {
            if (arg.startsWith("-"))
                jvmArgs.a("@@@");
            else
                jvmArgs.a(' ');

            jvmArgs.a(arg);
        }
        // Add it to attributes.
        add(attrs, ATTR_JVM_ARGS, jvmArgs.toString());

        // Check daemon system property and override configuration if it's set.
        if (isDaemon())
            add(attrs, ATTR_DAEMON, "true");

        // In case of the parsing error, JMX remote disabled or port not being set
        // node attribute won't be set.
        if (isJmxRemoteEnabled()) {
            String portStr = System.getProperty("com.sun.management.jmxremote.port");

            if (portStr != null)
                try {
                    add(attrs, ATTR_JMX_PORT, Integer.parseInt(portStr));
                }
                catch (NumberFormatException ignore) {
                    // No-op.
                }
        }

        // Whether restart is enabled and stick the attribute.
        add(attrs, ATTR_RESTART_ENABLED, Boolean.toString(isRestartEnabled()));

        // Save port range, port numbers will be stored by rest processor at runtime.
        add(attrs, ATTR_REST_PORT_RANGE, cfg.getRestPortRange());

        // Add data center ID.
        add(attrs, ATTR_DATA_CENTER_ID, cfg.getDataCenterId());

        // Stick in SPI versions and classes attributes.
        addAttributes(attrs, cfg.getCollisionSpi());
        addAttributes(attrs, cfg.getSwapSpaceSpi());
        addAttributes(attrs, cfg.getDiscoverySpi());
        addAttributes(attrs, cfg.getFailoverSpi());
        addAttributes(attrs, cfg.getCommunicationSpi());
        addAttributes(attrs, cfg.getEventStorageSpi());
        addAttributes(attrs, cfg.getCheckpointSpi());
        addAttributes(attrs, cfg.getLoadBalancingSpi());
        addAttributes(attrs, cfg.getAuthenticationSpi());
        addAttributes(attrs, cfg.getSecureSessionSpi());
        addAttributes(attrs, cfg.getDeploymentSpi());

        // Set user attributes for this node.
        if (cfg.getUserAttributes() != null) {
            for (Map.Entry<String, ?> e : cfg.getUserAttributes().entrySet()) {
                if (attrs.containsKey(e.getKey()))
                    U.warn(log, "User or internal attribute has the same name as environment or system " +
                        "property and will take precedence: " + e.getKey());

                attrs.put(e.getKey(), e.getValue());
            }
        }

        return attrs;
    }

    /**
     * Add SPI version and class attributes into node attributes.
     *
     * @param attrs Node attributes map to add SPI attributes to.
     * @param spiList Collection of SPIs to get attributes from.
     * @throws GridException Thrown if was unable to set up attribute.
     */
    private void addAttributes(Map<String, Object> attrs, GridSpi... spiList) throws GridException {
        for (GridSpi spi : spiList) {
            Class<? extends GridSpi> spiCls = spi.getClass();

            add(attrs, U.spiAttribute(spi, ATTR_SPI_CLASS), spiCls.getName());
        }
    }

    /** @throws GridException If registration failed. */
    private void registerKernalMBean() throws GridException {
        try {
            kernalMBean = U.registerMBean(
                cfg.getMBeanServer(),
                cfg.getGridName(),
                "Kernal",
                getClass().getSimpleName(),
                this,
                GridKernalMBean.class);

            if (log.isDebugEnabled())
                log.debug("Registered kernal MBean: " + kernalMBean);
        }
        catch (JMException e) {
            kernalMBean = null;

            throw new GridException("Failed to register kernal MBean.", e);
        }
    }

    /** @throws GridException If registration failed. */
    private void registerLocalNodeMBean() throws GridException {
        GridNodeMetricsMBean mbean = new GridLocalNodeMetrics(ctx.discovery().localNode());

        try {
            locNodeMBean = U.registerMBean(
                cfg.getMBeanServer(),
                cfg.getGridName(),
                "Kernal",
                mbean.getClass().getSimpleName(),
                mbean,
                GridNodeMetricsMBean.class);

            if (log.isDebugEnabled())
                log.debug("Registered local node MBean: " + locNodeMBean);
        }
        catch (JMException e) {
            locNodeMBean = null;

            throw new GridException("Failed to register local node MBean.", e);
        }
    }

    /** @throws GridException If registration failed. */
    private void registerExecutorMBeans() throws GridException {
        pubExecSvcMBean = registerExecutorMBean(cfg.getExecutorService(), "GridExecutionExecutor");
        sysExecSvcMBean = registerExecutorMBean(cfg.getSystemExecutorService(), "GridSystemExecutor");
        mgmtExecSvcMBean = registerExecutorMBean(cfg.getManagementExecutorService(), "GridManagementExecutor");
        p2PExecSvcMBean = registerExecutorMBean(cfg.getPeerClassLoadingExecutorService(), "GridClassLoadingExecutor");
    }

    /**
     * @param exec Executor service to register.
     * @param name Property name for executor.
     * @return Name for created MBean.
     * @throws GridException If registration failed.
     */
    private ObjectName registerExecutorMBean(ExecutorService exec, String name) throws GridException {
        try {
            ObjectName res = U.registerMBean(
                cfg.getMBeanServer(),
                cfg.getGridName(),
                "Thread Pools",
                name,
                new GridExecutorServiceMBeanAdapter(exec),
                GridExecutorServiceMBean.class);

            if (log.isDebugEnabled())
                log.debug("Registered executor service MBean: " + res);

            return res;
        }
        catch (JMException e) {
            throw new GridException("Failed to register executor service MBean [name=" + name + ", exec=" + exec + ']',
                e);
        }
    }

    /**
     * Unregisters given mbean.
     *
     * @param mbean MBean to unregister.
     * @return {@code True} if successfully unregistered, {@code false} otherwise.
     */
    private boolean unregisterMBean(@Nullable ObjectName mbean) {
        if (mbean != null)
            try {
                cfg.getMBeanServer().unregisterMBean(mbean);

                if (log.isDebugEnabled())
                    log.debug("Unregistered MBean: " + mbean);

                return true;
            }
            catch (JMException e) {
                U.error(log, "Failed to unregister MBean.", e);

                return false;
            }

        return true;
    }

    /**
     * @param ctx Kernal context.
     * @param mgr Manager to start.
     * @param attrs SPI attributes to set.
     * @throws GridException Throw in case of any errors.
     */
    private void startManager(GridKernalContextImpl ctx, GridManager mgr, Map<String, Object> attrs)
        throws GridException {
        mgr.addSpiAttributes(attrs);

        // Set all node attributes into discovery manager,
        // so they can be distributed to all nodes.
        if (mgr instanceof GridDiscoveryManager)
            ((GridDiscoveryManager)mgr).setNodeAttributes(attrs, ctx.product().version());

        // Add manager to registry before it starts to avoid
        // cases when manager is started but registry does not
        // have it yet.
        ctx.add(mgr);

        try {
            mgr.start();
        }
        catch (GridException e) {
            throw new GridException("Failed to start manager: " + mgr, e);
        }
    }

    /**
     * @param ctx Kernal context.
     * @param proc Processor to start.
     * @param attrs Attributes.
     * @throws GridException Thrown in case of any error.
     */
    private void startProcessor(GridKernalContextImpl ctx, GridProcessor proc, Map<String, Object> attrs)
        throws GridException {
        ctx.add(proc);

        try {
            proc.start();

            proc.addAttributes(attrs);
        }
        catch (GridException e) {
            throw new GridException("Failed to start processor: " + proc, e);
        }
    }

    /**
     * Add helper.
     *
     * @param ctx Context.
     * @param helper Helper.
     */
    private void addHelper(GridKernalContextImpl ctx, Object helper) {
        ctx.addHelper(helper);
    }

    /**
     * Gets "on" or "off" string for given boolean value.
     *
     * @param b Boolean value to convert.
     * @return Result string.
     */
    private String onOff(boolean b) {
        return b ? "on" : "off";
    }

    /**
     *
     * @return Whether or not REST is enabled.
     */
    private boolean isRestEnabled() {
        assert cfg != null;

        return cfg.isRestEnabled();
    }

    /**
     * Acks remote management.
     */
    private void ackRemoteManagement() {
        assert log != null;

        if (!log.isInfoEnabled())
            return;

        SB sb = new SB();

        sb.a("Remote Management [");

        boolean on = isJmxRemoteEnabled();

        sb.a("restart: ").a(onOff(isRestartEnabled())).a(", ");
        sb.a("REST: ").a(onOff(isRestEnabled())).a(", ");
        sb.a("JMX (");
        sb.a("remote: ").a(onOff(on));

        if (on) {
            sb.a(", ");

            sb.a("port: ").a(System.getProperty("com.sun.management.jmxremote.port", "<n/a>")).a(", ");
            sb.a("auth: ").a(onOff(Boolean.getBoolean("com.sun.management.jmxremote.authenticate"))).a(", ");

            // By default SSL is enabled, that's why additional check for null is needed.
            // See http://docs.oracle.com/javase/6/docs/technotes/guides/management/agent.html
            sb.a("ssl: ").a(onOff(Boolean.getBoolean("com.sun.management.jmxremote.ssl") ||
                System.getProperty("com.sun.management.jmxremote.ssl") == null));
        }

        sb.a(")");

        sb.a(']');

        log.info(sb.toString());
    }

    /**
     * Acks configuration URL.
     */
    private void ackConfigUrl() {
        assert log != null;

        if (log.isInfoEnabled())
            log.info("Config URL: " + System.getProperty(GG_CONFIG_URL, "n/a"));
    }

    /**
     * Acks Visor instructions.
     */
    private void ackVisor() {
        assert log != null;

        if (isDaemon())
            return;

        if (ctx.isEnterprise())
            U.quietAndInfo(log, "To start GUI Management & Monitoring run ggvisorui.{sh|bat}");
        else
            U.quietAndInfo(log, "To start Console Management & Monitoring run ggvisorcmd.{sh|bat}");
    }

    /**
     * Acks benchmarking instructions.
     */
    private void ackBenchmarks() {
        if (!isDaemon())
            U.quietAndInfo(log, "If running benchmarks, see http://bit.ly/GridGain-Benchmarking");
    }

    /**
     * Acks ASCII-logo. Thanks to http://patorjk.com/software/taag
     */
    private void ackAsciiLogo() {
        assert log != null;

        String fileName = log.fileName();

        if (System.getProperty(GG_NO_ASCII) == null) {
            String ver = "ver. " + ACK_VER;

            // Big thanks to: http://patorjk.com/software/taag
            // Font name "Small Slant"
            if (log.isQuiet()) {
                U.quiet(false,
                    "  _____     _     _______      _         ",
                    " / ___/____(_)___/ / ___/___ _(_)___     ",
                    "/ (_ // __/ // _  / (_ // _ `/ // _ \\   ",
                    "\\___//_/ /_/ \\_,_/\\___/ \\_,_/_//_//_/",
                    " ",
                    ver,
                    COPYRIGHT,
                    "",
                    "Quiet mode.");

                if (fileName != null)
                    U.quiet(false, "  ^-- Logging to file '" +  fileName + '\'');

                U.quiet(false,
                    "  ^-- To see **FULL** console log here add -DGRIDGAIN_QUIET=false or \"-v\" to ggstart.{sh|bat}",
                    "");
            }

            if (log.isInfoEnabled()) {
                log.info(NL + NL +
                    ">>>   _____     _     _______      _         " + NL +
                    ">>>  / ___/____(_)___/ / ___/___ _(_)___     " + NL +
                    ">>> / (_ // __/ // _  / (_ // _ `/ // _ \\   " + NL +
                    ">>> \\___//_/ /_/ \\_,_/\\___/ \\_,_/_//_//_/" + NL +
                    ">>> " + NL +
                    ">>> " + ver + NL +
                    ">>> " + COPYRIGHT + NL
                );
            }
        }
    }

    /**
     * Prints start info.
     *
     * @param rtBean Java runtime bean.
     */
    private void ackStart(RuntimeMXBean rtBean) {
        if (log.isQuiet()) {
            U.quiet(false, "");
            U.quiet(false, "GridGain node started OK (id=" + U.id8(localNode().id()) +
                (F.isEmpty(gridName) ? "" : ", grid=" + gridName) + ')');
        }

        if (log.isInfoEnabled()) {
            log.info("");

            String ack = "GridGain ver. " + COMPOUND_VER + '#' + BUILD_TSTAMP_STR + "-sha1:" + REV_HASH;

            String dash = U.dash(ack.length());

            SB sb = new SB();

            for (GridPortRecord rec : ctx.ports().records())
                sb.a(rec.protocol()).a(":").a(rec.port()).a(" ");

            String str =
                NL + NL +
                    ">>> " + dash + NL +
                    ">>> " + ack + NL +
                    ">>> " + dash + NL +
                    ">>> OS name: " + U.osString() + NL +
                    ">>> CPU(s): " + localNode().metrics().getTotalCpus() + NL +
                    ">>> Heap: " + U.heapSize(localNode(), 2) + "GB" + NL +
                    ">>> VM name: " + rtBean.getName() + NL +
                    ">>> Grid name: " + gridName + NL +
                    ">>> Local node [" +
                    "ID=" + localNode().id().toString().toUpperCase() +
                    ", order=" + localNode().order() +
                    "]" + NL +
                    ">>> Local node addresses: " + U.addressesAsString(localNode()) + NL +
                    ">>> Local ports: " + sb + NL;

            str += ">>> GridGain documentation: http://" + SITE + "/documentation" + NL;

            log.info(str);
        }
    }

    /**
     * Logs out OS information.
     */
    private void ackOsInfo() {
        assert log != null;

        if (log.isInfoEnabled()) {
            log.info("OS: " + U.osString());
            log.info("OS user: " + System.getProperty("user.name"));
        }
    }

    /**
     * Logs out language runtime.
     */
    private void ackLanguageRuntime() {
        assert log != null;

        if (log.isInfoEnabled()) {
            log.info("Language runtime: " + getLanguage());
            log.info("VM information: " + U.jdkString());
            log.info("VM total memory: " + U.heapSize(2) + "GB");
        }
    }

    /**
     * @return Language runtime.
     */
    @SuppressWarnings("ThrowableInstanceNeverThrown")
    private String getLanguage() {
        boolean scala = false;
        boolean groovy = false;
        boolean clojure = false;

        for (StackTraceElement elem : Thread.currentThread().getStackTrace()) {
            String s = elem.getClassName().toLowerCase();

            if (s.contains("scala")) {
                scala = true;

                break;
            }
            else if (s.contains("groovy")) {
                groovy = true;

                break;
            }
            else if (s.contains("clojure")) {
                clojure = true;

                break;
            }
        }

        if (scala) {
            Properties props = new Properties();

            try {
                props.load(getClass().getResourceAsStream("/library.properties"));

                return "Scala ver. " + props.getProperty("version.number", "<unknown>");
            }
            catch (Throwable ignore) {
                return "Scala ver. <unknown>";
            }
        }

        // How to get Groovy and Clojure version at runtime?!?
        return groovy ? "Groovy" : clojure ? "Clojure" : U.jdkName() + " ver. " + U.jdkVersion();
    }

    /**
     * Stops grid instance.
     *
     * @param cancel Whether or not to cancel running jobs.
     */
    public void stop(boolean cancel) {
        // Make sure that thread stopping grid is not interrupted.
        boolean interrupted = Thread.interrupted();

        try {
            stop0(cancel);
        }
        finally {
            if (interrupted)
                Thread.currentThread().interrupt();
        }
    }

    /**
     * @param cancel Whether or not to cancel running jobs.
     */
    private void stop0(boolean cancel) {
        String nid = getLocalNodeId().toString().toUpperCase();
        String nid8 = U.id8(getLocalNodeId()).toUpperCase();

        gw.compareAndSet(null, new GridKernalGatewayImpl(gridName));

        GridKernalGateway gw = this.gw.get();

        if (stopGuard.compareAndSet(false, true)) {
            // Only one thread is allowed to perform stop sequence.
            boolean firstStop = false;

            GridKernalState state = gw.getState();

            if (state == STARTED)
                firstStop = true;
            else if (state == STARTING)
                U.warn(log, "Attempt to stop starting grid. This operation " +
                    "cannot be guaranteed to be successful.");

            if (firstStop) {
                // Notify lifecycle beans.
                if (log.isDebugEnabled())
                    log.debug("Notifying lifecycle beans.");

                notifyLifecycleBeansEx(GridLifecycleEventType.BEFORE_GRID_STOP);
            }

            GridEmailProcessorAdapter email = ctx.email();

            List<GridComponent> comps = ctx.components();

            // Callback component in reverse order while kernal is still functional
            // if called in the same thread, at least.
            for (ListIterator<GridComponent> it = comps.listIterator(comps.size()); it.hasPrevious();) {
                GridComponent comp = it.previous();

                try {
                    comp.onKernalStop(cancel);
                }
                catch (Throwable e) {
                    errOnStop = true;

                    U.error(log, "Failed to pre-stop processor: " + comp, e);
                }
            }

            gw.writeLock();

            try {
                assert gw.getState() == STARTED || gw.getState() == STARTING;

                // No more kernal calls from this point on.
                gw.setState(STOPPING);

                // Cancel update notification timer.
                if (updateNtfTimer != null)
                    updateNtfTimer.cancel();

                if (starveTimer != null)
                    starveTimer.cancel();

                // Cancel license timer.
                if (licTimer != null)
                    licTimer.cancel();

                // Cancel metrics log timer.
                if (metricsLogTimer != null)
                    metricsLogTimer.cancel();

                // Clear node local store.
                nodeLoc.clear();

                if (log.isDebugEnabled())
                    log.debug("Grid " + (gridName == null ? "" : '\'' + gridName + "' ") + "is stopping.");
            }
            finally {
                gw.writeUnlock();
            }

            // Unregister MBeans.
            if (!(
                unregisterMBean(pubExecSvcMBean) &
                    unregisterMBean(sysExecSvcMBean) &
                    unregisterMBean(mgmtExecSvcMBean) &
                    unregisterMBean(p2PExecSvcMBean) &
                    unregisterMBean(kernalMBean) &
                    unregisterMBean(locNodeMBean)))
                errOnStop = false;

            // Stop components in reverse order.
            for (ListIterator<GridComponent> it = comps.listIterator(comps.size()); it.hasPrevious();) {
                GridComponent comp = it.previous();

                try {
                    comp.stop(cancel);

                    if (log.isDebugEnabled())
                        log.debug("Component stopped: " + comp);
                }
                catch (Throwable e) {
                    errOnStop = true;

                    U.error(log, "Failed to stop component (ignoring): " + comp, e);
                }
            }

            // Stops lifecycle aware components.
            U.stopLifecycleAware(log, lifecycleAwares(cfg));

            // Lifecycle notification.
            notifyLifecycleBeansEx(GridLifecycleEventType.AFTER_GRID_STOP);

            // Clean internal class/classloader caches to avoid stopped contexts held in memory.
            GridOptimizedMarshaller.clearCache();
            GridMarshallerExclusions.clearCache();

            gw.writeLock();

            try {
                gw.setState(STOPPED);
            }
            finally {
                gw.writeUnlock();
            }

            // Ack stop.
            if (log.isQuiet()) {
                if (!errOnStop)
                    U.quiet(false, "GridGain node stopped OK [uptime=" +
                        X.timeSpan2HMSM(U.currentTimeMillis() - startTime) + ']');
                else
                    U.quiet(true, "GridGain node stopped wih ERRORS [uptime=" +
                        X.timeSpan2HMSM(U.currentTimeMillis() - startTime) + ']');
            }

            if (log.isInfoEnabled())
                if (!errOnStop) {
                    String ack = "GridGain ver. " + COMPOUND_VER + '#' + BUILD_TSTAMP_STR + "-sha1:" + REV_HASH +
                        " stopped OK";

                    String dash = U.dash(ack.length());

                    log.info(NL + NL +
                        ">>> " + dash + NL +
                        ">>> " + ack + NL +
                        ">>> " + dash + NL +
                        ">>> Grid name: " + gridName + NL +
                        ">>> Grid uptime: " + X.timeSpan2HMSM(U.currentTimeMillis() - startTime) +
                        NL +
                        NL);
                }
                else {
                    String ack = "GridGain ver. " + COMPOUND_VER + '#' + BUILD_TSTAMP_STR + "-sha1:" + REV_HASH +
                        " stopped with ERRORS";

                    String dash = U.dash(ack.length());

                    log.info(NL + NL +
                        ">>> " + ack + NL +
                        ">>> " + dash + NL +
                        ">>> Grid name: " + gridName + NL +
                        ">>> Grid uptime: " + X.timeSpan2HMSM(U.currentTimeMillis() - startTime) +
                        NL +
                        ">>> See log above for detailed error message." + NL +
                        ">>> Note that some errors during stop can prevent grid from" + NL +
                        ">>> maintaining correct topology since this node may have" + NL +
                        ">>> not exited grid properly." + NL +
                        NL);
                }

            // Send node start email notification, if enabled.
            if (isSmtpEnabled() && isAdminEmailsSet() && cfg.isLifeCycleEmailNotification()) {
                String errOk = errOnStop ? "with ERRORS" : "OK";

                String headline = "GridGain ver. " + COMPOUND_VER + '#' + BUILD_TSTAMP_STR +
                    " stopped " + errOk + ":";
                String subj = "GridGain node stopped " + errOk + ": " + nid8;

                GridProductLicense lic = ctx.license().license();

                String body =
                    headline + NL +
                        NL +
                        "----" + NL +
                        "GridGain ver. " + COMPOUND_VER + '#' + BUILD_TSTAMP_STR + "-sha1:" + REV_HASH + NL +
                        "Grid name: " + gridName + NL +
                        "Node ID: " + nid + NL +
                        "Node uptime: " + X.timeSpan2HMSM(U.currentTimeMillis() - startTime) + NL +
                        "License ID: "  +  lic.id().toString().toUpperCase() + NL +
                        "Licensed to: " + lic.userOrganization() + NL +
                        "----" + NL +
                        NL +
                        "NOTE:" + NL +
                        "This message is sent automatically to all configured admin emails." + NL +
                        "To change this behavior use 'lifeCycleEmailNotify' grid configuration property.";

                if (errOnStop)
                    body +=
                        NL + NL +
                            "NOTE:" + NL +
                            "See node's log for detailed error message." + NL +
                            "Some errors during stop can prevent grid from" + NL +
                            "maintaining correct topology since this node may " + NL +
                            "have not exited grid properly.";

                body +=
                    NL + NL +
                        "| " + SITE + NL +
                        "| support@gridgain.com" + NL;

                try {
                    email.sendNow(subj,
                        body,
                        false,
                        Arrays.asList(cfg.getAdminEmails()));
                }
                catch (GridException e) {
                    U.error(log, "Failed to send lifecycle email notification.", e);
                }
            }
        }
        else {
            // Proper notification.
            if (log.isDebugEnabled()) {
                if (gw.getState() == STOPPED)
                    log.debug("Grid is already stopped. Nothing to do.");
                else
                    log.debug("Grid is being stopped by another thread. Aborting this stop sequence " +
                        "allowing other thread to finish.");
            }
        }
    }

    /**
     * USED ONLY FOR TESTING.
     *
     * @param <K> Key type.
     * @param <V> Value type.
     * @return Internal cache instance.
     */
    /*@java.test.only*/
    public <K, V> GridCacheAdapter<K, V> internalCache() {
        return internalCache(null);
    }

    /**
     * USED ONLY FOR TESTING.
     *
     * @param name Cache name.
     * @param <K>  Key type.
     * @param <V>  Value type.
     * @return Internal cache instance.
     */
    /*@java.test.only*/
    public <K, V> GridCacheAdapter<K, V> internalCache(@Nullable String name) {
        return ctx.cache().internalCache(name);
    }

    /**
     * It's intended for use by internal marshalling implementation only.
     *
     * @return Kernal context.
     */
    public GridKernalContext context() {
        return ctx;
    }

    /**
     * Prints all system properties in debug mode.
     */
    private void ackSystemProperties() {
        assert log != null;

        if (log.isDebugEnabled())
            for (Object key : U.asIterable(System.getProperties().keys()))
                log.debug("System property [" + key + '=' + System.getProperty((String) key) + ']');
    }

    /**
     * Prints all user attributes in info mode.
     */
    private void logNodeUserAttributes() {
        assert log != null;

        if (log.isInfoEnabled())
            for (Map.Entry<?, ?> attr : cfg.getUserAttributes().entrySet())
                log.info("Local node user attribute [" + attr.getKey() + '=' + attr.getValue() + ']');
    }

    /**
     * Prints all environment variables in debug mode.
     */
    private void ackEnvironmentVariables() {
        assert log != null;

        if (log.isDebugEnabled())
            for (Map.Entry<?, ?> envVar : System.getenv().entrySet())
                log.debug("Environment variable [" + envVar.getKey() + '=' + envVar.getValue() + ']');
    }

    /**
     * Acks daemon mode status.
     */
    private void ackDaemon() {
        assert log != null;

        if (log.isInfoEnabled())
            log.info("Daemon mode: " + (isDaemon() ? "on" : "off"));
    }

    /**
     *
     * @return {@code True} is this node is daemon.
     */
    private boolean isDaemon() {
        assert cfg != null;

        return cfg.isDaemon() || "true".equalsIgnoreCase(System.getProperty(GG_DAEMON));
    }

    /**
     * Whether or not remote JMX management is enabled for this node. Remote JMX management is
     * enabled when the following system property is set:
     * <ul>
     *     <li>{@code com.sun.management.jmxremote}</li>
     * </ul>
     *
     * @return {@code True} if remote JMX management is enabled - {@code false} otherwise.
     */
    @Override public boolean isJmxRemoteEnabled() {
        return System.getProperty("com.sun.management.jmxremote") != null;
    }

    /**
     * Whether or not node restart is enabled. Node restart us supported when this node was started
     * with {@code bin/ggstart.{sh|bat}} script using {@code -r} argument. Node can be
     * programmatically restarted using {@link GridGain#restart(boolean)}} method.
     *
     * @return {@code True} if restart mode is enabled, {@code false} otherwise.
     * @see GridGain#restart(boolean)
     */
    @Override public boolean isRestartEnabled() {
        return System.getProperty(GG_SUCCESS_FILE) != null;
    }

    /**
     * Whether or not SMTP is configured. Note that SMTP is considered configured if
     * SMTP host is provided in configuration (see {@link GridConfiguration#getSmtpHost()}.
     * <p>
     * If SMTP is not configured all emails notifications will be disabled.
     *
     * @return {@code True} if SMTP is configured - {@code false} otherwise.
     * @see GridConfiguration#getSmtpFromEmail()
     * @see GridConfiguration#getSmtpHost()
     * @see GridConfiguration#getSmtpPassword()
     * @see GridConfiguration#getSmtpPort()
     * @see GridConfiguration#getSmtpUsername()
     * @see GridConfiguration#isSmtpSsl()
     * @see GridConfiguration#isSmtpStartTls()
     * @see #sendAdminEmailAsync(String, String, boolean)
     */
    @Override public boolean isSmtpEnabled() {
        assert cfg != null;

        return cfg.getSmtpHost() != null;
    }

    /**
     * Prints all configuration properties in info mode and SPIs in debug mode.
     */
    private void ackSpis() {
        assert log != null;

        if (log.isDebugEnabled()) {
            log.debug("+-------------+");
            log.debug("START SPI LIST:");
            log.debug("+-------------+");
            log.debug("Grid checkpoint SPI     : " + Arrays.toString(cfg.getCheckpointSpi()));
            log.debug("Grid collision SPI      : " + cfg.getCollisionSpi());
            log.debug("Grid communication SPI  : " + cfg.getCommunicationSpi());
            log.debug("Grid deployment SPI     : " + cfg.getDeploymentSpi());
            log.debug("Grid discovery SPI      : " + cfg.getDiscoverySpi());
            log.debug("Grid event storage SPI  : " + cfg.getEventStorageSpi());
            log.debug("Grid failover SPI       : " + Arrays.toString(cfg.getFailoverSpi()));
            log.debug("Grid load balancing SPI : " + Arrays.toString(cfg.getLoadBalancingSpi()));
            log.debug("Grid authentication SPI : " + cfg.getAuthenticationSpi());
            log.debug("Grid secure session SPI : " + cfg.getSecureSessionSpi());
            log.debug("Grid swap space SPI     : " + cfg.getSwapSpaceSpi());
        }
    }

    /**
     *
     */
    private void ackCacheConfiguration() {
        GridCacheConfiguration[] cacheCfgs = cfg.getCacheConfiguration();

        if (cacheCfgs == null || cacheCfgs.length == 0)
            U.warn(log, "Cache is not configured - in-memory data grid is off.");
        else {
            SB sb = new SB();

            for (GridCacheConfiguration c : cacheCfgs) {
                String name = c.getName();

                if (name == null)
                    name = "<default>";

                sb.a("'").a(name).a("', ");
            }

            String names = sb.toString();

            U.log(log, "Configured caches [" + names.substring(0, names.length() - 2) + ']');
        }
    }

    /**
     *
     */
    private void ackP2pConfiguration() {
        assert cfg != null;

        if (cfg.isPeerClassLoadingEnabled())
            U.warn(
                log,
                "Peer class loading is enabled (disable it in production for performance and " +
                    "deployment consistency reasons)",
                "Peer class loading is enabled (disable it for better performance)"
            );
    }

    /**
     * Prints security status.
     *
     * @param ctx Kernal context.
     */
    private void ackSecurity(GridKernalContext ctx) {
        assert log != null;

        if (log.isInfoEnabled())
            log.info("Security status [authentication=" + onOff(ctx.auth().securityEnabled()) + ", " +
                "secure-session=" + onOff(ctx.secureSession().securityEnabled()) + ']');
    }

    /**
     * Prints out SMTP configuration.
     */
    private void ackSmtpConfiguration() {
        assert log != null;

        String host = cfg.getSmtpHost();

        boolean ssl = cfg.isSmtpSsl();
        int port = cfg.getSmtpPort();

        if (host == null) {
            U.warn(log, "SMTP is not configured - email notifications are off.");

            return;
        }

        String from = cfg.getSmtpFromEmail();

        if (log.isQuiet())
            U.quiet(false, "SMTP enabled [host=" + host + ":" + port + ", ssl=" + (ssl ? "on" : "off") + ", from=" +
                from + ']');

        if (log.isInfoEnabled()) {
            String[] adminEmails = cfg.getAdminEmails();

            log.info("SMTP enabled [host=" + host + ", port=" + port + ", ssl=" + ssl + ", from=" + from + ']');
            log.info("Admin emails: " + (!isAdminEmailsSet() ? "N/A" : Arrays.toString(adminEmails)));
        }

        if (!isAdminEmailsSet())
            U.warn(log, "Admin emails are not set - automatic email notifications are off.");
    }

    /**
     * Tests whether or not admin emails are set.
     *
     * @return {@code True} if admin emails are set and not empty.
     */
    private boolean isAdminEmailsSet() {
        assert cfg != null;

        String[] a = cfg.getAdminEmails();

        return a != null && a.length > 0;
    }

    /**
     * Prints out VM arguments and GRIDGAIN_HOME in info mode.
     *
     * @param rtBean Java runtime bean.
     */
    private void ackVmArguments(RuntimeMXBean rtBean) {
        assert log != null;

        // Ack GRIDGAIN_HOME and VM arguments.
        if (log.isInfoEnabled()) {
            log.info("GRIDGAIN_HOME=" + cfg.getGridGainHome());
            log.info("VM arguments: " + rtBean.getInputArguments());
        }
    }

    /**
     * Prints out class paths in debug mode.
     *
     * @param rtBean Java runtime bean.
     */
    private void ackClassPaths(RuntimeMXBean rtBean) {
        assert log != null;

        // Ack all class paths.
        if (log.isDebugEnabled()) {
            log.debug("Boot class path: " + rtBean.getBootClassPath());
            log.debug("Class path: " + rtBean.getClassPath());
            log.debug("Library path: " + rtBean.getLibraryPath());
        }
    }

    /**
     * @param cfg Grid configuration.
     * @return Components provided in configuration which can implement {@link GridLifecycleAware} interface.
     */
    private Iterable<Object> lifecycleAwares(GridConfiguration cfg) {
        Collection<Object> objs = new ArrayList<>();

        if (!F.isEmpty(cfg.getLifecycleBeans()))
            F.copy(objs, cfg.getLifecycleBeans());

        if (!F.isEmpty(cfg.getSegmentationResolvers()))
            F.copy(objs, cfg.getSegmentationResolvers());

        F.copy(objs, cfg.getClientMessageInterceptor(), cfg.getRestTcpSslContextFactory(),
            cfg.getMarshaller(), cfg.getGridLogger(), cfg.getMBeanServer());

        return objs;
    }

    /** {@inheritDoc} */
    @Override public GridConfiguration configuration() {
        return cfg;
    }

    /** {@inheritDoc} */
    @Override public GridLogger log() {
        guard();

        try {
            return log;
        }
        finally {
            unguard();
        }
    }

    /** {@inheritDoc} */
    @Override public boolean removeCheckpoint(String key) {
        A.notNull(key, "key");

        guard();

        try {
            return ctx.checkpoint().removeCheckpoint(key);
        }
        finally {
            unguard();
        }
    }

    /** {@inheritDoc} */
    @Override public boolean pingNode(String nodeId) {
        A.notNull(nodeId, "nodeId");

        return pingNode(UUID.fromString(nodeId));
    }

    /** {@inheritDoc} */
    @Override public Collection<GridNode> topology(long topVer) {
        guard();

        try {
            return ctx.discovery().topology(topVer);
        }
        finally {
            unguard();
        }
    }

    /** {@inheritDoc} */
    @Override public long topologyVersion() {
        guard();

        try {
            return ctx.discovery().topologyVersion();
        }
        finally {
            unguard();
        }
    }

    /** {@inheritDoc} */
    @Override public void undeployTaskFromGrid(String taskName) throws JMException {
        A.notNull(taskName, "taskName");

        try {
            compute().undeployTask(taskName);
        }
        catch (GridException e) {
            throw U.jmException(e);
        }
    }

    /** {@inheritDoc} */
    @SuppressWarnings("unchecked")
    @Override public String executeTask(String taskName, String arg) throws JMException {
        try {
            return compute().<String, String>execute(taskName, arg).get();
        }
        catch (GridException e) {
            throw U.jmException(e);
        }
    }

    /**
     * Schedule sending of given email to all configured admin emails. If no admin emails are configured this
     * method is no-op. If SMTP is not configured this method is no-op.
     * <p>
     * Note that this method returns immediately with the future and all emails will be sent asynchronously
     * in a different thread. If email queue is full or sending has failed - the email will be lost.
     * Email queue can fill up if rate of scheduling emails is greater than the rate of SMTP sending.
     * <p>
     * Implementation is not performing any throttling and it is responsibility of the caller to properly
     * throttle the emails, if necessary.
     *
     * @param subj Subject of the email.
     * @param body Body of the email.
     * @param html If {@code true} the email body will have MIME {@code html} subtype.
     * @return Email's future. You can use this future to check on the status of the email. If future
     *      completes ok and its result value is {@code true} email was successfully sent. In all
     *      other cases - sending process has failed.
     * @see #isSmtpEnabled()
     * @see GridConfiguration#getAdminEmails()
     */
    @Override public GridFuture<Boolean> sendAdminEmailAsync(String subj, String body, boolean html) {
        A.notNull(subj, "subj");
        A.notNull(body, "body");

        if (isSmtpEnabled() && isAdminEmailsSet()) {
            guard();

            try {
                return ctx.email().schedule(subj, body, html, Arrays.asList(cfg.getAdminEmails()));
            }
            finally {
                unguard();
            }
        }
        else
            return new GridFinishedFuture<>(ctx, false);
    }

    /** {@inheritDoc} */
    @Override public boolean pingNodeByAddress(String host) {
        guard();

        try {
            for (GridNode n : nodes())
                if (n.addresses().contains(host))
                    return ctx.discovery().pingNode(n.id());

            return false;
        }
        finally {
            unguard();
        }
    }

    /** {@inheritDoc} */
    @Override public GridNode localNode() {
        guard();

        try {
            GridNode node = ctx.discovery().localNode();

            assert node != null;

            return node;
        }
        finally {
            unguard();
        }
    }

    /** {@inheritDoc} */
    @SuppressWarnings({"unchecked"})
    @Override public <K, V> GridNodeLocalMap<K, V> nodeLocalMap() {
        guard();

        try {
            return nodeLoc;
        }
        finally {
            unguard();
        }
    }

    /** {@inheritDoc} */
    @Override public boolean pingNode(UUID nodeId) {
        A.notNull(nodeId, "nodeId");

        guard();

        try {
            return ctx.discovery().pingNode(nodeId);
        }
        finally {
            unguard();
        }
    }

    /** {@inheritDoc} */
    @Override public GridFuture<Collection<GridTuple3<String, Boolean, String>>> startNodes(File file, boolean restart,
        int timeout, int maxConn) throws GridException {
        A.notNull(file, "file");
        A.ensure(file.exists(), "file doesn't exist.");
        A.ensure(file.isFile(), "file is a directory.");

        GridBiTuple<Collection<Map<String, Object>>, Map<String, Object>> t = parseFile(file);

        return startNodes(t.get1(), t.get2(), restart, timeout, maxConn);
    }

    /** {@inheritDoc} */
    @Override public GridFuture<Collection<GridTuple3<String, Boolean, String>>> startNodes(
        Collection<Map<String, Object>> hosts, @Nullable Map<String, Object> dflts, boolean restart, int timeout,
        int maxConn) throws GridException {
        A.notNull(hosts, "hosts");

        guard();

        try {
            GridSshProcessor sshProcessor = GridComponentType.SSH.create(false);

            Map<String, Collection<GridRemoteStartSpecification>> specsMap = specifications(hosts, dflts);

            Map<String, ConcurrentLinkedQueue<GridNodeCallable>> runMap = new HashMap<>();

            int nodeCallCnt = 0;

            for (String host : specsMap.keySet()) {
                InetAddress addr;

                try {
                    addr = InetAddress.getByName(host);
                }
                catch (UnknownHostException e) {
                    throw new GridException("Invalid host name: " + host, e);
                }

                Collection<? extends GridNode> neighbors = null;

                if (addr.isLoopbackAddress())
                    neighbors = neighbors();
                else {
                    for (Collection<GridNode> p : U.neighborhood(nodes()).values()) {
                        GridNode node = F.first(p);

                        if (node.<String>attribute(ATTR_IPS).contains(addr.getHostAddress())) {
                            neighbors = p;

                            break;
                        }
                    }
                }

                int startIdx = 1;

                if (neighbors != null) {
                    if (restart && !neighbors.isEmpty()) {
                        try {
                            forNodes(neighbors).compute().execute(GridKillTask.class, false).get();
                        }
                        catch (GridEmptyProjectionException ignored) {
                            // No-op, nothing to restart.
                        }
                    }
                    else
                        startIdx = neighbors.size() + 1;
                }

                ConcurrentLinkedQueue<GridNodeCallable> nodeRuns = new ConcurrentLinkedQueue<>();

                runMap.put(host, nodeRuns);

                for (GridRemoteStartSpecification spec : specsMap.get(host)) {
                    assert spec.host().equals(host);

                    for (int i = startIdx; i <= spec.nodes(); i++) {
                        nodeRuns.add(sshProcessor.nodeStartCallable(spec, timeout));

                        nodeCallCnt++;
                    }
                }
            }

            // If there is nothing to start, return finished future with empty result.
            if (nodeCallCnt == 0)
                return new GridFinishedFuture<Collection<GridTuple3<String, Boolean, String>>>(
                    ctx, Collections.<GridTuple3<String, Boolean, String>>emptyList());

            // Exceeding max line width for readability.
            GridCompoundFuture<GridTuple3<String, Boolean, String>, Collection<GridTuple3<String, Boolean, String>>>
                fut = new GridCompoundFuture<>(
                    ctx,
                    CU.<GridTuple3<String, Boolean, String>>objectsReducer()
                );

            AtomicInteger cnt = new AtomicInteger(nodeCallCnt);

            // Limit maximum simultaneous connection number per host.
            for (ConcurrentLinkedQueue<GridNodeCallable> queue : runMap.values()) {
                for (int i = 0; i < maxConn; i++) {
                    if (!runNextNodeCallable(queue, fut, cnt))
                        break;
                }
            }

            return fut;
        }
        finally {
            unguard();
        }
    }

    /** {@inheritDoc} */
    @Nullable @Override public ExecutorService drPool() {
        return drPool;
    }

    /**
     * Gets the all grid nodes that reside on the same physical computer as local grid node.
     * Local grid node is excluded.
     * <p>
     * Detection of the same physical computer is based on comparing set of network interface MACs.
     * If two nodes have the same set of MACs, GridGain considers these nodes running on the same
     * physical computer.
     * @return Grid nodes that reside on the same physical computer as local grid node.
     */
    private Collection<GridNode> neighbors() {
        Collection<GridNode> neighbors = new ArrayList<>(1);

        String macs = localNode().attribute(ATTR_MACS);

        assert macs != null;

        for (GridNode n : forOthers(localNode()).nodes()) {
            if (macs.equals(n.attribute(ATTR_MACS)))
                neighbors.add(n);
        }

        return neighbors;
    }

    /**
     * Runs next callable from host node start queue.
     *
     * @param queue Queue of tasks to poll from.
     * @param comp Compound future that comprise all started node tasks.
     * @param cnt Atomic counter to check if all futures are added to compound future.
     * @return {@code True} if task was started, {@code false} if queue was empty.
     */
    private boolean runNextNodeCallable(final ConcurrentLinkedQueue<GridNodeCallable> queue,
        final GridCompoundFuture<GridTuple3<String, Boolean, String>,
        Collection<GridTuple3<String, Boolean, String>>> comp, final AtomicInteger cnt) {
        GridNodeCallable call = queue.poll();

        if (call == null)
            return false;

        GridFuture<GridTuple3<String, Boolean, String>> fut = ctx.closure().callLocalSafe(call, true);

        comp.add(fut);

        if (cnt.decrementAndGet() == 0)
            comp.markInitialized();

        fut.listenAsync(new CI1<GridFuture<GridTuple3<String, Boolean, String>>>() {
            @Override public void apply(GridFuture<GridTuple3<String, Boolean, String>> f) {
                runNextNodeCallable(queue, comp, cnt);
            }
        });

        return true;
    }

    /** {@inheritDoc} */
    @Override public void stopNodes() throws GridException {
        guard();

        try {
            compute().execute(GridKillTask.class, false).get();
        }
        finally {
            unguard();
        }
    }

    /** {@inheritDoc} */
    @Override public void stopNodes(Collection<UUID> ids) throws GridException {
        guard();

        try {
            forNodeIds(ids).compute().execute(GridKillTask.class, false).get();
        }
        finally {
            unguard();
        }
    }

    /** {@inheritDoc} */
    @Override public void restartNodes() throws GridException {
        guard();

        try {
            compute().execute(GridKillTask.class, true).get();
        }
        finally {
            unguard();
        }
    }

    /** {@inheritDoc} */
    @Override public void restartNodes(Collection<UUID> ids) throws GridException {
        guard();

        try {
            forNodeIds(ids).compute().execute(GridKillTask.class, true).get();
        }
        finally {
            unguard();
        }
    }

    /** {@inheritDoc} */
    @Override public boolean eventUserRecordable(int type) {
        guard();

        try {
            return ctx.event().isUserRecordable(type);
        }
        finally {
            unguard();
        }
    }

    /** {@inheritDoc} */
    @Override public boolean allEventsUserRecordable(int[] types) {
        A.notNull(types, "types");

        guard();

        try {
            return ctx.event().isAllUserRecordable(types);
        }
        finally {
            unguard();
        }
    }

    /** {@inheritDoc} */
    @Override public <K, V> GridCache<K, V> cache(@Nullable String name) {
        guard();

        try {
            if (!dbUsageRegistered) {
                GridLicenseUseRegistry.onUsage(DATA_GRID, getClass());

                dbUsageRegistered = true;
            }

            return ctx.cache().publicCache(name);
        }
        finally {
            unguard();
        }
    }

    /** {@inheritDoc} */
    @Override public Collection<GridCache<?, ?>> caches() {
        guard();

        try {
            if (!dbUsageRegistered) {
                GridLicenseUseRegistry.onUsage(DATA_GRID, getClass());

                dbUsageRegistered = true;
            }

            return ctx.cache().publicCaches();
        }
        finally {
            unguard();
        }
    }

    /** {@inheritDoc} */
    @Override public <K, V> GridCache<K, V> cachex(@Nullable String name) {
        guard();

        try {
            return ctx.cache().cache(name);
        }
        finally {
            unguard();
        }
    }

    /** {@inheritDoc} */
    @Override public <K, V> GridCache<K, V> cachex() {
        guard();

        try {
            return ctx.cache().cache();
        }
        finally {
            unguard();
        }
    }

    /** {@inheritDoc} */
    @Override public Collection<GridCache<?, ?>> cachesx(GridPredicate<? super GridCache<?, ?>>[] p) {
        guard();

        try {
            return F.retain(ctx.cache().caches(), true, p);
        }
        finally {
            unguard();
        }
    }

    /** {@inheritDoc} */
    @Override public <K, V> GridDataLoader<K, V> dataLoader(@Nullable String cacheName) {
        guard();

        try {
            if (!dbUsageRegistered) {
                GridLicenseUseRegistry.onUsage(DATA_GRID, getClass());

                dbUsageRegistered = true;
            }

            return ctx.<K, V>dataLoad().dataLoader(cacheName);
        }
        finally {
            unguard();
        }
    }

    /** {@inheritDoc} */
    @Override public GridGgfs ggfs(String name) {
        A.ensure(!F.isEmpty(name), "!F.isEmpty(name)");

        guard();

        try{
            GridGgfs ggfs = ctx.ggfs().ggfs(name);

            if (ggfs == null)
                throw new IllegalArgumentException("GGFS is not configured: " + name);

            return ggfs;
        }
        finally {
            unguard();
        }
    }

    /** {@inheritDoc} */
    @Override public Collection<GridGgfs> ggfss() {
        guard();

        try{
            return ctx.ggfs().ggfss();
        }
        finally {
            unguard();
        }
    }

    /** {@inheritDoc} */
    @Override public GridHadoop hadoop() {
        guard();

        try{
            return ctx.hadoop().hadoop();
        }
        finally {
            unguard();
        }
    }

    /** {@inheritDoc} */
    @Override public <K> Map<GridNode, Collection<K>> mapKeysToNodes(String cacheName,
        @Nullable Collection<? extends K> keys) throws GridException {
        if (F.isEmpty(keys))
            return Collections.emptyMap();

        guard();

        try {
            return ctx.affinity().mapKeysToNodes(cacheName, keys);
        }
        finally {
            unguard();
        }
    }

    /** {@inheritDoc} */
    @Nullable @Override public <K> GridNode mapKeyToNode(String cacheName, K key) throws GridException {
        A.notNull(key, "key");

        guard();

        try {
            return ctx.affinity().mapKeyToNode(cacheName, key);
        }
        finally {
            unguard();
        }
    }

    /** {@inheritDoc} */
    @Override public void resetMetrics() {
        guard();

        try {
            ctx.jobMetric().reset();
            ctx.io().resetMetrics();
            ctx.task().resetMetrics();
        }
        finally {
            unguard();
        }
    }

    /** {@inheritDoc} */
    @Override public GridStreamer streamer(@Nullable String name) {
        guard();

        try {
            return ctx.stream().streamer(name);
        }
        finally {
            unguard();
        }
    }

    /** {@inheritDoc} */
    @Override public Collection<GridStreamer> streamers() {
        guard();

        try {
            return ctx.stream().streamers();
        }
        finally {
            unguard();
        }
    }

    /** {@inheritDoc} */
    @Override public GridProjection forLocal() {
        ctx.gateway().readLock();

        try {
            return new GridProjectionAdapter(this, ctx, Collections.singleton(cfg.getNodeId()));
        }
        finally {
            ctx.gateway().readUnlock();
        }
    }

    /** {@inheritDoc} */
    @Override public GridProduct product() {
        return ctx.product();
    }

    /** {@inheritDoc} */
    @Override public GridScheduler scheduler() {
        return scheduler;
    }

    /** {@inheritDoc} */
    @Override public GridDr dr() {
        return ctx.dr().dr();
    }

    /** {@inheritDoc} */
    @Override public Collection<String> compatibleVersions() {
        return compatibleVers;
    }

    /** {@inheritDoc} */
    @Override public long licenseGracePeriodLeft() {
        return ctx.license().gracePeriodLeft();
    }

    /** {@inheritDoc} */
    @Override public void close() throws GridException {
        GridGain.stop(gridName, true);
    }

    /**
     * Creates grid component which has different implementations for enterprise and open source versions.
     * For such components following convention is used:
     * <ul>
     *     <li>component has an interface (org.gridgain.xxx.GridXXXComponent)</li>
     *     <li>there are two component implementations in the subpackages 'ent' and 'os' where
     *     component implementations are named correspondingly GridEntXXXComponent and GridOSXXXComponent</li>
     *     <li>component implementation has public constructor with single parameter {@link GridKernalContext}</li>
     * </ul>
     * This method first tries to find component implementation from 'ent' package, if it is not found it
     * uses implementation from 'os' subpackage.
     *
     * @param cls Component interface.
     * @param ctx Kernal context.
     * @return Created component.
     * @throws GridException If failed to create component.
     */
    private static <T extends GridComponent> T createComponent(Class<T> cls, GridKernalContext ctx)
        throws GridException {
        assert cls.isInterface() : cls;
        assert cls.getSimpleName().startsWith("Grid") : cls;

        Class<T> implCls = null;

        try {
            implCls = (Class<T>)Class.forName(enterpriseClassName(cls));
        }
        catch (ClassNotFoundException ignore) {
            // No-op.
        }

        if (implCls == null) {
            try {
                implCls = (Class<T>)Class.forName(openSourceClassName(cls));
            }
            catch (ClassNotFoundException ignore) {
                // No-op.
            }
        }

        if (implCls == null)
            throw new GridException("Failed to find component implementation: " + cls.getName());

        if (!cls.isAssignableFrom(implCls))
            throw new GridException("Component implementation does not implement component interface " +
                "[component=" + cls.getName() + ", implementation=" + implCls.getName() + ']');

        Constructor<T> constructor;

        try {
            constructor = implCls.getConstructor(GridKernalContext.class);
        }
        catch (NoSuchMethodException e) {
            throw new GridException("Component does not have expected constructor: " + implCls.getName(), e);
        }

        try {
            return constructor.newInstance(ctx);
        }
        catch (ReflectiveOperationException e) {
            throw new GridException("Failed to create component [component=" + cls.getName() +
                ", implementation=" + implCls.getName() + ']', e);
        }
    }

    /**
     * @param cls Component interface.
     * @return Name of component implementation class for enterprise edition.
     */
    private static String enterpriseClassName(Class<?> cls) {
        return cls.getPackage().getName() + ".ent." + cls.getSimpleName().replace("Grid", "GridEnt");
    }

    /**
     * @param cls Component interface.
     * @return Name of component implementation class for open source edition.
     */
    private static String openSourceClassName(Class<?> cls) {
        return cls.getPackage().getName() + ".os." + cls.getSimpleName().replace("Grid", "GridOs");
    }

    /** {@inheritDoc} */
    @Override public String toString() {
        return S.toString(GridKernal.class, this);
    }
}<|MERGE_RESOLUTION|>--- conflicted
+++ resolved
@@ -676,12 +676,8 @@
             startProcessor(ctx, new GridStreamProcessor(ctx), attrs);
             startProcessor(ctx, (GridProcessor)GGFS.create(ctx, F.isEmpty(cfg.getGgfsConfiguration())), attrs);
             startProcessor(ctx, new GridContinuousProcessor(ctx), attrs);
-<<<<<<< HEAD
-            startProcessor(ctx, (GridProcessor)HADOOP.create(ctx, cfg.getHadoopConfiguration() == null), attrs);
-=======
             startProcessor(ctx, (GridProcessor)GridComponentType.HADOOP.createIfInClassPath(ctx,
                 cfg.getHadoopConfiguration() != null), attrs);
->>>>>>> 0a2bfd40
             startProcessor(ctx, createComponent(GridDrProcessor.class, ctx), attrs);
 
             // Put version converters to attributes after
