/*
 * Licensed to the Apache Software Foundation (ASF) under one or more
 * contributor license agreements.  See the NOTICE file distributed with
 * this work for additional information regarding copyright ownership.
 * The ASF licenses this file to You under the Apache License, Version 2.0
 * (the "License"); you may not use this file except in compliance with
 * the License.  You may obtain a copy of the License at
 *
 *      http://www.apache.org/licenses/LICENSE-2.0
 *
 * Unless required by applicable law or agreed to in writing, software
 * distributed under the License is distributed on an "AS IS" BASIS,
 * WITHOUT WARRANTIES OR CONDITIONS OF ANY KIND, either express or implied.
 * See the License for the specific language governing permissions and
 * limitations under the License.
 */

package org.apache.ignite.internal.processors.cache.distributed.dht;

import org.apache.ignite.*;
import org.apache.ignite.cache.*;
import org.apache.ignite.cache.affinity.rendezvous.*;
import org.apache.ignite.configuration.*;
import org.apache.ignite.lifecycle.*;
import org.apache.ignite.resources.*;
import org.apache.ignite.spi.discovery.tcp.*;
import org.apache.ignite.spi.discovery.tcp.ipfinder.*;
import org.apache.ignite.spi.discovery.tcp.ipfinder.vm.*;
import org.apache.ignite.testframework.junits.common.*;

import static org.apache.ignite.cache.CacheAtomicityMode.*;
import static org.apache.ignite.configuration.CacheConfiguration.*;
import static org.apache.ignite.cache.CacheMode.*;
import static org.apache.ignite.cache.CacheRebalanceMode.*;
import static org.apache.ignite.configuration.DeploymentMode.*;

/**
 * Test large cache counts.
 */
@SuppressWarnings({"BusyWait"})
public class GridCacheDhtPreloadUnloadSelfTest extends GridCommonAbstractTest {
    /** Default backups. */
    private static final int DFLT_BACKUPS = 1;

    /** Partitions. */
    private static final int DFLT_PARTITIONS = 521;

    /** Preload batch size. */
    private static final int DFLT_BATCH_SIZE = DFLT_REBALANCE_BATCH_SIZE;

    /** Number of key backups. Each test method can set this value as required. */
    private int backups = DFLT_BACKUPS;

    /** Preload mode. */
    private CacheRebalanceMode preloadMode = ASYNC;

    /** */
    private int preloadBatchSize = DFLT_BATCH_SIZE;

    /** Number of partitions. */
    private int partitions = DFLT_PARTITIONS;

    /** */
    private LifecycleBean lbean;

    /** IP finder. */
    private TcpDiscoveryIpFinder ipFinder = new TcpDiscoveryVmIpFinder(true);

    /** Network timeout. */
    private long netTimeout = 1000;

    /**
     *
     */
    public GridCacheDhtPreloadUnloadSelfTest() {
        super(false /*start grid. */);
    }

    /** {@inheritDoc} */
    @Override protected IgniteConfiguration getConfiguration(String gridName) throws Exception {
        IgniteConfiguration c = super.getConfiguration(gridName);

        CacheConfiguration cc = defaultCacheConfiguration();

        cc.setCacheMode(PARTITIONED);
        cc.setRebalanceBatchSize(preloadBatchSize);
        cc.setWriteSynchronizationMode(CacheWriteSynchronizationMode.FULL_SYNC);
<<<<<<< HEAD
        cc.setRebalanceMode(preloadMode);
        cc.setAffinity(new CacheConsistentHashAffinityFunction(false, partitions));
=======
        cc.setPreloadMode(preloadMode);
        cc.setAffinity(new CacheRendezvousAffinityFunction(false, partitions));
>>>>>>> 9b0ba865
        cc.setBackups(backups);
        cc.setAtomicityMode(TRANSACTIONAL);

        TcpDiscoverySpi disco = new TcpDiscoverySpi();

        disco.setIpFinder(ipFinder);

        if (lbean != null)
            c.setLifecycleBeans(lbean);

        c.setDiscoverySpi(disco);
        c.setCacheConfiguration(cc);
        c.setDeploymentMode(CONTINUOUS);
        c.setNetworkTimeout(netTimeout);

        return c;
    }

    /** {@inheritDoc} */
    @Override protected void beforeTest() throws Exception {
        backups = DFLT_BACKUPS;
        partitions = DFLT_PARTITIONS;
        preloadMode = ASYNC;
        preloadBatchSize = DFLT_BATCH_SIZE;
        netTimeout = 1000;
    }

    /** @throws Exception If failed. */
    public void testUnloadZeroBackupsTwoNodes() throws Exception {
        preloadMode = SYNC;
        backups = 0;
        netTimeout = 500;

        try {
            startGrid(0);

            int cnt = 1000;

            populate(grid(0).<Integer, String>jcache(null), cnt);

            int gridCnt = 2;

            for (int i = 1; i < gridCnt; i++)
                startGrid(i);

            long wait = 3000;

            waitForUnload(gridCnt, cnt, wait);
        }
        finally {
            stopAllGrids();
        }
    }

    /** @throws Exception If failed. */
    public void testUnloadOneBackupTwoNodes() throws Exception {
        preloadMode = SYNC;
        backups = 1;
        netTimeout = 500;

        try {
            startGrid(0);

            int cnt = 1000;

            populate(grid(0).<Integer, String>jcache(null), cnt);

            int gridCnt = 2;

            for (int i = 1; i < gridCnt; i++)
                startGrid(i);

            long wait = 2000;

            info("Sleeping for " + wait + "ms");

            // Unfortunately there is no other way but sleep.
            Thread.sleep(wait);

            for (int i = 0; i < gridCnt; i++)
                info("Grid size [i=" + i + ", size=" + grid(i).jcache(null).localSize() + ']');

            for (int i = 0; i < gridCnt; i++) {
                IgniteCache<Integer, String> c = grid(i).jcache(null);

                // Nothing should be unloaded since nodes are backing up each other.
                assertEquals(cnt, c.localSize());
            }
        }
        finally {
            stopAllGrids();
        }
    }

    /**
     *
     * @param gridCnt Grid count.
     * @param cnt Count.
     * @param wait Wait.
     * @throws InterruptedException If interrupted.
     */
    private void waitForUnload(long gridCnt, long cnt, long wait) throws InterruptedException {
        info("Waiting for preloading to complete for " + wait + "ms...");

        long endTime = System.currentTimeMillis() + wait;

        while (System.currentTimeMillis() < endTime) {
            boolean err = false;

            for (int i = 0; i < gridCnt; i++) {
                IgniteCache<Integer, String> c = grid(i).jcache(null);

                if (c.localSize() >= cnt)
                    err = true;
            }

            if (!err)
                break;
            else
                Thread.sleep(500);
        }

        for (int i = 0; i < gridCnt; i++)
            info("Grid size [i=" + i + ", size=" + grid(i).jcache(null).localSize() + ']');

        for (int i = 0; i < gridCnt; i++) {
            IgniteCache<Integer, String> c = grid(i).jcache(null);

            assert c.localSize() < cnt;
        }
    }

    /** @throws Exception If failed. */
    public void testUnloadOneBackupThreeNodes() throws Exception {
        preloadMode = SYNC;
        backups = 1;
        netTimeout = 500;
        partitions = 23;

        try {
            startGrid(0);

            int cnt = 1000;

            populate(grid(0).<Integer, String>jcache(null), cnt);

            int gridCnt = 3;

            for (int i = 1; i < gridCnt; i++) {
                startGrid(i);

                for (int j = 0; j <= i; j++)
                    info("Grid size [i=" + i + ", size=" + grid(j).jcache(null).localSize() + ']');
            }

            long wait = 3000;

            waitForUnload(gridCnt, cnt, wait);
        }
        finally {
            stopAllGrids();
        }
    }

    /** @throws Exception If failed. */
    public void testUnloadOneBackThreeNodesWithLifeCycleBean() throws Exception {
        preloadMode = SYNC;
        backups = 1;

        try {
            final int cnt = 1000;

            lbean = new LifecycleBean() {
                @IgniteInstanceResource
                private Ignite ignite;

                @Override public void onLifecycleEvent(LifecycleEventType evt) {
                    if (evt == LifecycleEventType.AFTER_NODE_START) {
                        IgniteCache<Integer, String> c = ignite.jcache(null);

                        if (c.putIfAbsent(-1, "true")) {
                            populate(ignite.<Integer, String>jcache(null), cnt);

                            info(">>> POPULATED GRID <<<");
                        }
                    }
                }
            };

            int gridCnt = 3;

            for (int i = 0; i < gridCnt; i++) {
                startGrid(i);

                for (int j = 0; j < i; j++)
                    info("Grid size [i=" + i + ", size=" + grid(j).jcache(null).localSize() + ']');
            }

            long wait = 3000;

            waitForUnload(gridCnt, cnt, wait);
        }
        finally {
            lbean = null;

            stopAllGrids();
        }
    }

    /**
     * @param c Cache.
     * @param cnt Key count.
     */
    @SuppressWarnings("TypeMayBeWeakened")
    private void populate(IgniteCache<Integer, String> c, int cnt) {
        for (int i = 0; i < cnt; i++)
            c.put(i, value(1024));
    }

    /**
     * @param size Size.
     * @return Value.
     */
    private String value(int size) {
        StringBuilder b = new StringBuilder(size / 2 + 1);

        for (int i = 0; i < size / 3; i++)
            b.append('a' + (i % 26));

        return b.toString();
    }
}<|MERGE_RESOLUTION|>--- conflicted
+++ resolved
@@ -85,13 +85,8 @@
         cc.setCacheMode(PARTITIONED);
         cc.setRebalanceBatchSize(preloadBatchSize);
         cc.setWriteSynchronizationMode(CacheWriteSynchronizationMode.FULL_SYNC);
-<<<<<<< HEAD
         cc.setRebalanceMode(preloadMode);
-        cc.setAffinity(new CacheConsistentHashAffinityFunction(false, partitions));
-=======
-        cc.setPreloadMode(preloadMode);
         cc.setAffinity(new CacheRendezvousAffinityFunction(false, partitions));
->>>>>>> 9b0ba865
         cc.setBackups(backups);
         cc.setAtomicityMode(TRANSACTIONAL);
 
