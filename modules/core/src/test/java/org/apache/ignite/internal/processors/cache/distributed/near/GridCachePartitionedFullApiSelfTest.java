--- conflicted
+++ resolved
@@ -18,11 +18,7 @@
 package org.apache.ignite.internal.processors.cache.distributed.near;
 
 import org.apache.ignite.cache.*;
-<<<<<<< HEAD
-import org.apache.ignite.cache.affinity.rendezvous.*;
-=======
 import org.apache.ignite.cache.affinity.*;
->>>>>>> 10ac88a7
 import org.apache.ignite.configuration.*;
 import org.apache.ignite.internal.*;
 import org.apache.ignite.internal.processors.cache.*;
@@ -72,11 +68,7 @@
             cache.put(key, i);
         }
 
-<<<<<<< HEAD
-        CacheRendezvousAffinityFunction aff = (CacheRendezvousAffinityFunction)cache.configuration().getAffinity();
-=======
         CacheAffinity aff = grid(0).affinity(cache.name());
->>>>>>> 10ac88a7
 
         for (int i = 0 ; i < aff.partitions(); i++)
             String.valueOf(cache.entrySet(i));
