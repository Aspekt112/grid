/*
 * Licensed to the Apache Software Foundation (ASF) under one or more
 * contributor license agreements.  See the NOTICE file distributed with
 * this work for additional information regarding copyright ownership.
 * The ASF licenses this file to You under the Apache License, Version 2.0
 * (the "License"); you may not use this file except in compliance with
 * the License.  You may obtain a copy of the License at
 *
 *      http://www.apache.org/licenses/LICENSE-2.0
 *
 * Unless required by applicable law or agreed to in writing, software
 * distributed under the License is distributed on an "AS IS" BASIS,
 * WITHOUT WARRANTIES OR CONDITIONS OF ANY KIND, either express or implied.
 * See the License for the specific language governing permissions and
 * limitations under the License.
 */

package org.apache.ignite.internal.processors.cache;

import com.google.common.collect.*;
import junit.framework.*;
import org.apache.ignite.*;
import org.apache.ignite.cache.*;
import org.apache.ignite.cluster.*;
import org.apache.ignite.configuration.*;
import org.apache.ignite.events.*;
import org.apache.ignite.internal.*;
import org.apache.ignite.internal.processors.cache.query.*;
import org.apache.ignite.internal.util.lang.*;
import org.apache.ignite.internal.util.typedef.*;
import org.apache.ignite.internal.util.typedef.internal.*;
import org.apache.ignite.lang.*;
import org.apache.ignite.spi.swapspace.inmemory.*;
import org.apache.ignite.testframework.*;
import org.apache.ignite.transactions.*;
import org.jetbrains.annotations.*;

import javax.cache.*;
import javax.cache.Cache.*;
import javax.cache.expiry.*;
import javax.cache.processor.*;
import java.util.*;
import java.util.concurrent.*;
import java.util.concurrent.atomic.*;
import java.util.concurrent.locks.*;

import static java.util.concurrent.TimeUnit.*;
import static org.apache.ignite.cache.CacheMode.*;
import static org.apache.ignite.internal.processors.cache.GridCachePeekMode.*;
import static org.apache.ignite.events.EventType.*;
import static org.apache.ignite.testframework.GridTestUtils.*;
import static org.apache.ignite.transactions.IgniteTxConcurrency.*;
import static org.apache.ignite.transactions.IgniteTxIsolation.*;
import static org.apache.ignite.transactions.IgniteTxState.*;

/**
 * Full API cache test.
 */
public abstract class GridCacheAbstractFullApiSelfTest extends GridCacheAbstractSelfTest {
    /** Increment processor for invoke operations. */
    public static final EntryProcessor<String, Integer, String> INCR_PROCESSOR = new EntryProcessor<String, Integer, String>() {
        @Override public String process(MutableEntry<String, Integer> e, Object... args) {
            assertNotNull(e.getKey());

            Integer old = e.getValue();

            e.setValue(old == null ? 1 : old + 1);

            return String.valueOf(old);
        }
    };

    /** Increment processor for invoke operations. */
    public static final EntryProcessor<String, Integer, String> RMV_PROCESSOR = new EntryProcessor<String, Integer, String>() {
        @Override public String process(MutableEntry<String, Integer> e, Object... args) {
            assertNotNull(e.getKey());

            Integer old = e.getValue();

            e.remove();

            return String.valueOf(old);
        }
    };

    /** Dflt grid. */
    protected Ignite dfltIgnite;

    /** {@inheritDoc} */
    @Override protected int gridCount() {
        return 1;
    }

    /** {@inheritDoc} */
    @Override protected boolean swapEnabled() {
        return true;
    }

    /**
     * @return {@code True} if values should be stored off-heap.
     */
    protected boolean offHeapValues() {
        return false;
    }

    /** {@inheritDoc} */
    @Override protected IgniteConfiguration getConfiguration(String gridName) throws Exception {
        IgniteConfiguration cfg = super.getConfiguration(gridName);

        if (offHeapValues())
            cfg.setSwapSpaceSpi(new GridTestSwapSpaceSpi());

        return cfg;
    }

    /** {@inheritDoc} */
    @Override protected CacheConfiguration cacheConfiguration(String gridName) throws Exception {
        CacheConfiguration ccfg = super.cacheConfiguration(gridName);

        if (offHeapValues()) {
            ccfg.setQueryIndexEnabled(false);
            ccfg.setMemoryMode(CacheMemoryMode.OFFHEAP_VALUES);
            ccfg.setOffHeapMaxMemory(0);
        }

        return ccfg;
    }

    /** {@inheritDoc} */
    @Override protected void beforeTestsStarted() throws Exception {
        super.beforeTestsStarted();


        for (int i = 0; i < gridCount(); i++)
            info("Grid " + i + ": " + grid(i).localNode().id());
    }

    /** {@inheritDoc} */
    @Override protected void beforeTest() throws Exception {
        IgniteCache<String, Integer> cache = jcache();

        assertEquals(0, cache.localSize());
        assertEquals(0, cache.size());

        super.beforeTest();

        assertEquals(0, cache.localSize());
        assertEquals(0, cache.size());

        dfltIgnite = grid(0);
    }

    /** {@inheritDoc} */
    @Override protected void afterTest() throws Exception {
        super.afterTest();

        IgniteCache<String, Integer> cache = jcache();

        assertEquals(0, cache.localSize());
        assertEquals(0, cache.size());

        dfltIgnite = null;
    }

    /**
     * @throws Exception In case of error.
     */
    public void testSize() throws Exception {
        assert jcache().localSize() == 0;

        int size = 10;

        Map<String, Integer> map = new HashMap<>();

        for (int i = 0; i < size; i++)
            map.put("key" + i, i);

        // Put in primary nodes to avoid near readers which will prevent entry from being cleared.
        Map<ClusterNode, Collection<String>> mapped = grid(0).mapKeysToNodes(null, map.keySet());

        for (int i = 0; i < gridCount(); i++) {
            Collection<String> keys = mapped.get(grid(i).localNode());

            if (!F.isEmpty(keys)) {
                for (String key : keys)
                    jcache(i).put(key, map.get(key));
            }
        }

        map.remove("key0");

        mapped = grid(0).mapKeysToNodes(null, map.keySet());

        for (int i = 0; i < gridCount(); i++) {
            // Will actually delete entry from map.
            CU.invalidate(cache(i), "key0");

            assertNull("Failed check for grid: " + i, cache(i).peek("key0"));

            Collection<String> keysCol = mapped.get(grid(i).localNode());

            assert !cache(i).isEmpty() || F.isEmpty(keysCol);
        }

        for (int i = 0; i < gridCount(); i++) {
            GridCacheContext<String, Integer> ctx = context(i);

            int sum = 0;

            for (String key : map.keySet())
                if (ctx.affinity().localNode(key, ctx.discovery().topologyVersion()))
                    sum++;

            assertEquals("Incorrect key size on cache #" + i, sum, cache(i).keySet().size());
            assertEquals("Incorrect key size on cache #" + i, sum, cache(i).size());
        }

        for (int i = 0; i < gridCount(); i++) {
            Collection<String> keysCol = mapped.get(grid(i).localNode());

            assertEquals("Failed check for grid: " + i, !F.isEmpty(keysCol) ? keysCol.size() : 0,
                cache(i).primarySize());
        }

        int globalPrimarySize = map.size();

        for (int i = 0; i < gridCount(); i++)
            assertEquals(globalPrimarySize, cache(i).globalPrimarySize());

        int times = 1;

        if (cacheMode() == REPLICATED)
            times = gridCount();
        else if (cacheMode() == PARTITIONED)
            times = Math.min(gridCount(), jcache().getConfiguration(CacheConfiguration.class).getBackups() + 1);

        int globalSize = globalPrimarySize * times;

        for (int i = 0; i < gridCount(); i++)
            assertEquals(globalSize, cache(i).globalSize());
    }

    /**
     * @throws Exception In case of error.
     */
    public void testContainsKey() throws Exception {
        jcache().put("testContainsKey", 1);

        checkContainsKey(true, "testContainsKey");
        checkContainsKey(false, "testContainsKeyWrongKey");
    }

    /**
     * @throws Exception If failed.
     */
    public void testRemoveInExplicitLocks() throws Exception {
        if (lockingEnabled()) {
            IgniteCache<String, Integer> cache = jcache();

            cache.put("a", 1);

            Lock lock = cache.lockAll(ImmutableSet.of("a", "b", "c", "d"));

            lock.lock();

            try {
                cache.remove("a");

                // Make sure single-key operation did not remove lock.
                cache.putAll(F.asMap("b", 2, "c", 3, "d", 4));
            }
            finally {
                lock.unlock();
            }
        }
    }

    /**
     * @throws IgniteCheckedException If failed.
     */
    public void testAtomicOps() throws IgniteCheckedException {
        IgniteCache<String, Integer> c = jcache();

        final int cnt = 10;

        for (int i = 0; i < cnt; i++)
            assertNull(c.getAndPutIfAbsent("k" + i, i));

        for (int i = 0; i < cnt; i++) {
            boolean wrong = i % 2 == 0;

            String key = "k" + i;

            boolean res = c.replace(key, wrong ? i + 1 : i, -1);

            assertEquals(wrong, !res);
        }

        for (int i = 0; i < cnt; i++) {
            boolean success = i % 2 != 0;

            String key = "k" + i;

            boolean res = c.remove(key, -1);

            assertTrue(success == res);
        }
    }

    /**
     * @throws Exception In case of error.
     */
    public void testGet() throws Exception {
        IgniteCache<String, Integer> cache = jcache();

        cache.put("key1", 1);
        cache.put("key2", 2);

        assert cache.get("key1") == 1;
        assert cache.get("key2") == 2;
        assert cache.get("wrongKey") == null;
    }

    /**
     * @throws Exception In case of error.
     */
    public void testGetAsync() throws Exception {
        IgniteCache<String, Integer> cache = jcache();

        cache.put("key1", 1);
        cache.put("key2", 2);

        IgniteCache<String, Integer> cacheAsync = cache.withAsync();

        cacheAsync.get("key1");

        IgniteFuture<Integer> fut1 = cacheAsync.future();

        cacheAsync.get("key2");

        IgniteFuture<Integer> fut2 = cacheAsync.future();

        cacheAsync.get("wrongKey");

        IgniteFuture<Integer> fut3 = cacheAsync.future();

        assert fut1.get() == 1;
        assert fut2.get() == 2;
        assert fut3.get() == null;
    }

    /**
     * @throws Exception In case of error.
     */
    public void testGetAll() throws Exception {
        IgniteTx tx = txEnabled() ? grid(0).transactions().txStart() : null;

        final IgniteCache<String, Integer> cache = jcache();

        cache.put("key1", 1);
        cache.put("key2", 2);

        if (tx != null)
            tx.commit();

        GridTestUtils.assertThrows(log, new Callable<Void>() {
            @Override public Void call() throws Exception {
                cache.getAll(null).isEmpty();

                return null;
            }
        }, NullPointerException.class, null);

        assert cache.getAll(Collections.<String>emptySet()).isEmpty();

        Map<String, Integer> map1 = cache.getAll(ImmutableSet.of("key1", "key2", "key9999"));

        info("Retrieved map1: " + map1);

        assert 2 == map1.size() : "Invalid map: " + map1;

        assertEquals(1, (int)map1.get("key1"));
        assertEquals(2, (int)map1.get("key2"));
        assertNull(map1.get("key9999"));

        Map<String, Integer> map2 = cache.getAll(ImmutableSet.of("key1", "key2", "key9999"));

        info("Retrieved map2: " + map2);

        assert 2 == map2.size() : "Invalid map: " + map2;

        assertEquals(1, (int)map2.get("key1"));
        assertEquals(2, (int)map2.get("key2"));
        assertNull(map2.get("key9999"));

        // Now do the same checks but within transaction.
        if (txEnabled()) {
            tx = grid(0).transactions().txStart();

            assert cache.getAll(Collections.<String>emptySet()).isEmpty();

            map1 = cache.getAll(ImmutableSet.of("key1", "key2", "key9999"));

            info("Retrieved map1: " + map1);

            assert 2 == map1.size() : "Invalid map: " + map1;

            assertEquals(1, (int)map1.get("key1"));
            assertEquals(2, (int)map1.get("key2"));
            assertNull(map1.get("key9999"));

            map2 = cache.getAll(ImmutableSet.of("key1", "key2", "key9999"));

            info("Retrieved map2: " + map2);

            assert 2 == map2.size() : "Invalid map: " + map2;

            assertEquals(1, (int)map2.get("key1"));
            assertEquals(2, (int)map2.get("key2"));
            assertNull(map2.get("key9999"));

            tx.commit();
        }
    }

    /**
     * @throws Exception In case of error.
     */
    public void testGetAllWithNulls() throws Exception {
        final IgniteCache<String, Integer> cache = jcache();

        final Set<String> c = new HashSet<>();

        c.add("key1");
        c.add(null);

        GridTestUtils.assertThrows(log, new Callable<Void>() {
            @Override public Void call() throws Exception {
                cache.getAll(c);

                return null;
            }
        }, NullPointerException.class, null);
    }

    /**
     * @throws Exception If failed.
     */
    public void testGetTxNonExistingKey() throws Exception {
        if (txEnabled()) {
            try (IgniteTx ignored = grid(0).transactions().txStart()) {
                assert jcache().get("key999123") == null;
            }
        }
    }

    /**
     * @throws Exception In case of error.
     */
    public void testGetAllAsync() throws Exception {
        final IgniteCache<String, Integer> cache = jcache();

        final IgniteCache<String, Integer> cacheAsync = cache.withAsync();

        cache.put("key1", 1);
        cache.put("key2", 2);

        GridTestUtils.assertThrows(log, new Callable<Void>() {
            @Override public Void call() throws Exception {
                cacheAsync.getAll(null);

                return null;
            }
        }, NullPointerException.class, null);

        cacheAsync.getAll(Collections.<String>emptySet());
        IgniteFuture<Map<String, Integer>> fut2 = cacheAsync.future();

        cacheAsync.getAll(ImmutableSet.of("key1", "key2"));
        IgniteFuture<Map<String, Integer>> fut3 = cacheAsync.future();

        assert fut2.get().isEmpty();
        assert fut3.get().size() == 2 : "Invalid map: " + fut3.get();
        assert fut3.get().get("key1") == 1;
        assert fut3.get().get("key2") == 2;
    }

    /**
     * @throws Exception In case of error.
     */
    public void testPut() throws Exception {
        IgniteCache<String, Integer> cache = jcache();

        assert cache.getAndPut("key1", 1) == null;
        assert cache.getAndPut("key2", 2) == null;

        // Check inside transaction.
        assert cache.get("key1") == 1;
        assert cache.get("key2") == 2;

        // Put again to check returned values.
        assert cache.getAndPut("key1", 1) == 1;
        assert cache.getAndPut("key2", 2) == 2;

        checkContainsKey(true, "key1");
        checkContainsKey(true, "key2");

        assert cache.get("key1") != null;
        assert cache.get("key2") != null;
        assert cache.get("wrong") == null;

        // Check outside transaction.
        checkContainsKey(true, "key1");
        checkContainsKey(true, "key2");

        assert cache.get("key1") == 1;
        assert cache.get("key2") == 2;
        assert cache.get("wrong") == null;

        assertEquals((Integer)1, cache.getAndPut("key1", 10));
        assertEquals((Integer)2, cache.getAndPut("key2", 11));
    }

    /**
     * @throws Exception In case of error.
     */
    public void testPutTx() throws Exception {
        if (txEnabled()) {
            IgniteTx tx = grid(0).transactions().txStart();

            IgniteCache<String, Integer> cache = jcache();

            assert cache.getAndPut("key1", 1) == null;
            assert cache.getAndPut("key2", 2) == null;

            // Check inside transaction.
            assert cache.get("key1") == 1;
            assert cache.get("key2") == 2;

            // Put again to check returned values.
            assert cache.getAndPut("key1", 1) == 1;
            assert cache.getAndPut("key2", 2) == 2;

            checkContainsKey(true, "key1");
            checkContainsKey(true, "key2");

            assert cache.get("key1") != null;
            assert cache.get("key2") != null;
            assert cache.get("wrong") == null;

            tx.commit();

            // Check outside transaction.
            checkContainsKey(true, "key1");
            checkContainsKey(true, "key2");

            assert cache.get("key1") == 1;
            assert cache.get("key2") == 2;
            assert cache.get("wrong") == null;

            assertEquals((Integer)1, cache.getAndPut("key1", 10));
            assertEquals((Integer)2, cache.getAndPut("key2", 11));
        }
    }

    /**
     * @throws Exception If failed.
     */
    public void testTransformOptimisticReadCommitted() throws Exception {
        checkTransform(OPTIMISTIC, READ_COMMITTED);
    }

    /**
     * @throws Exception If failed.
     */
    public void testTransformOptimisticRepeatableRead() throws Exception {
        checkTransform(OPTIMISTIC, REPEATABLE_READ);
    }

    /**
     * @throws Exception If failed.
     */
    public void testTransformPessimisticReadCommitted() throws Exception {
        checkTransform(PESSIMISTIC, READ_COMMITTED);
    }

    /**
     * @throws Exception If failed.
     */
    public void testTransformPessimisticRepeatableRead() throws Exception {
        checkTransform(PESSIMISTIC, REPEATABLE_READ);
    }

    /**
     * @param concurrency Concurrency.
     * @param isolation Isolation.
     * @throws Exception If failed.
     */
    private void checkTransform(IgniteTxConcurrency concurrency, IgniteTxIsolation isolation) throws Exception {
        IgniteCache<String, Integer> cache = jcache();

        cache.put("key2", 1);
        cache.put("key3", 3);

        IgniteTx tx = txEnabled() ? ignite(0).transactions().txStart(concurrency, isolation) : null;

        try {
            assertEquals("null", cache.invoke("key1", INCR_PROCESSOR));
            assertEquals("1", cache.invoke("key2", INCR_PROCESSOR));
            assertEquals("3", cache.invoke("key3", RMV_PROCESSOR));

            if (tx != null)
                tx.commit();
        }
        catch (Exception e) {
            e.printStackTrace();

            throw e;
        }
        finally {
            if (tx != null)
                tx.close();
        }

        assertEquals((Integer)1, cache.get("key1"));
        assertEquals((Integer)2, cache.get("key2"));
        assertNull(cache.get("key3"));

        for (int i = 0; i < gridCount(); i++)
            assertNull("Failed for cache: " + i, cache(i).peek("key3"));

        cache.remove("key1");
        cache.put("key2", 1);
        cache.put("key3", 3);

        assertEquals("null", cache.invoke("key1", INCR_PROCESSOR));
        assertEquals("1", cache.invoke("key2", INCR_PROCESSOR));
        assertEquals("3", cache.invoke("key3", RMV_PROCESSOR));

        assertEquals((Integer)1, cache.get("key1"));
        assertEquals((Integer)2, cache.get("key2"));
        assertNull(cache.get("key3"));

        for (int i = 0; i < gridCount(); i++)
            assertNull(cache(i).peek("key3"));
    }

    /**
     * @throws Exception If failed.
     */
    public void testTransformAllOptimisticReadCommitted() throws Exception {
        checkTransformAll(OPTIMISTIC, READ_COMMITTED);
    }

    /**
     * @throws Exception If failed.
     */
    public void testTransformAllOptimisticRepeatableRead() throws Exception {
        checkTransformAll(OPTIMISTIC, REPEATABLE_READ);
    }

    /**
     * @throws Exception If failed.
     */
    public void testTransformAllPessimisticReadCommitted() throws Exception {
        checkTransformAll(PESSIMISTIC, READ_COMMITTED);
    }

    /**
     * @throws Exception If failed.
     */
    public void testTransformAllPessimisticRepeatableRead() throws Exception {
        checkTransformAll(PESSIMISTIC, REPEATABLE_READ);
    }

    /**
     * @param concurrency Transaction concurrency.
     * @param isolation Transaction isolation.
     * @throws Exception If failed.
     */
    private void checkTransformAll(IgniteTxConcurrency concurrency, IgniteTxIsolation isolation)
        throws Exception {
        final IgniteCache<String, Integer> cache = jcache();

        cache.put("key2", 1);
        cache.put("key3", 3);

        if (txEnabled()) {
            Map<String, EntryProcessorResult<String>> res;

            try (IgniteTx tx = ignite(0).transactions().txStart(concurrency, isolation)) {
                res = cache.invokeAll(F.asSet("key1", "key2", "key3"), INCR_PROCESSOR);

                tx.commit();
            }

            assertEquals((Integer)1, cache.get("key1"));
            assertEquals((Integer)2, cache.get("key2"));
            assertEquals((Integer)4, cache.get("key3"));

            assertEquals("null", res.get("key1").get());
            assertEquals("1", res.get("key2").get());
            assertEquals("3", res.get("key3").get());

            assertEquals(3, res.size());

            cache.remove("key1");
            cache.put("key2", 1);
            cache.put("key3", 3);
        }

        Map<String, EntryProcessorResult<String>> res = cache.invokeAll(F.asSet("key1", "key2", "key3"), RMV_PROCESSOR);

        for (int i = 0; i < gridCount(); i++) {
            assertNull(cache(i).peek("key1"));
            assertNull(cache(i).peek("key2"));
            assertNull(cache(i).peek("key3"));
        }

        assertEquals("null", res.get("key1").get());
        assertEquals("1", res.get("key2").get());
        assertEquals("3", res.get("key3").get());

        assertEquals(3, res.size());

        cache.remove("key1");
        cache.put("key2", 1);
        cache.put("key3", 3);

        res = cache.invokeAll(F.asSet("key1", "key2", "key3"), INCR_PROCESSOR);

        assertEquals((Integer)1, cache.get("key1"));
        assertEquals((Integer)2, cache.get("key2"));
        assertEquals((Integer)4, cache.get("key3"));

        assertEquals("null", res.get("key1").get());
        assertEquals("1", res.get("key2").get());
        assertEquals("3", res.get("key3").get());

        assertEquals(3, res.size());

        cache.remove("key1");
        cache.put("key2", 1);
        cache.put("key3", 3);

        res = cache.invokeAll(F.asMap("key1", INCR_PROCESSOR, "key2", INCR_PROCESSOR, "key3", INCR_PROCESSOR));

        assertEquals((Integer)1, cache.get("key1"));
        assertEquals((Integer)2, cache.get("key2"));
        assertEquals((Integer)4, cache.get("key3"));

        assertEquals("null", res.get("key1").get());
        assertEquals("1", res.get("key2").get());
        assertEquals("3", res.get("key3").get());

        assertEquals(3, res.size());
    }

    /**
     * @throws Exception If failed.
     */
    public void testTransformAllWithNulls() throws Exception {
        final IgniteCache<String, Integer> cache = jcache();

        GridTestUtils.assertThrows(log, new Callable<Void>() {
            @Override public Void call() throws Exception {
                cache.invokeAll((Set<String>)null, INCR_PROCESSOR);

                return null;
            }
        }, NullPointerException.class, null);

        GridTestUtils.assertThrows(log, new Callable<Void>() {
            @Override public Void call() throws Exception {
                cache.invokeAll(F.asSet("key1"), null);

                return null;
            }
        }, NullPointerException.class, null);

        {
            final Set<String> keys = new LinkedHashSet<>(2);

            keys.add("key1");
            keys.add(null);

            GridTestUtils.assertThrows(log, new Callable<Void>() {
                @Override public Void call() throws Exception {
                    cache.invokeAll(keys, INCR_PROCESSOR);

                    return null;
                }
            }, NullPointerException.class, null);

            GridTestUtils.assertThrows(log, new Callable<Void>() {
                @Override public Void call() throws Exception {
                    cache.invokeAll(F.asSet("key1"), null);

                    return null;
                }
            }, NullPointerException.class, null);
        }
    }

    /**
     * @throws Exception If failed.
     */
    public void testTransformSequentialOptimisticNoStart() throws Exception {
        checkTransformSequential0(false, OPTIMISTIC);
    }

    /**
     * @throws Exception If failed.
     */
    public void testTransformSequentialPessimisticNoStart() throws Exception {
        checkTransformSequential0(false, PESSIMISTIC);
    }

    /**
     * @throws Exception If failed.
     */
    public void testTransformSequentialOptimisticWithStart() throws Exception {
        checkTransformSequential0(true, OPTIMISTIC);
    }

    /**
     * @throws Exception If failed.
     */
    public void testTransformSequentialPessimisticWithStart() throws Exception {
        checkTransformSequential0(true, PESSIMISTIC);
    }

    /**
     * @param startVal Whether to put value.
     * @param concurrency Concurrency.
     * @throws Exception If failed.
     */
    private void checkTransformSequential0(boolean startVal, IgniteTxConcurrency concurrency)
        throws Exception {
        IgniteCache<String, Integer> cache = jcache();

        IgniteTx tx = txEnabled() ? ignite(0).transactions().txStart(concurrency, READ_COMMITTED) : null;

        try {
            if (startVal)
                cache.put("key", 2);

            cache.invoke("key", INCR_PROCESSOR);
            cache.invoke("key", INCR_PROCESSOR);
            cache.invoke("key", INCR_PROCESSOR);

            if (tx != null)
                tx.commit();
        }
        finally {
            if (tx != null)
                tx.close();
        }

        Integer exp = (startVal ? 2 : 0) + 3;

        assertEquals(exp, cache.get("key"));

        for (int i = 0; i < gridCount(); i++) {
            if (cache(i).affinity().isPrimaryOrBackup(grid(i).localNode(), "key"))
                assertEquals(exp, peek(cache(i), "key"));
        }
    }

    /**
     * @throws Exception If failed.
     */
    public void testTransformAfterRemoveOptimistic() throws Exception {
        checkTransformAfterRemove(OPTIMISTIC);
    }

    /**
     * @throws Exception If failed.
     */
    public void testTransformAfterRemovePessimistic() throws Exception {
        checkTransformAfterRemove(PESSIMISTIC);
    }

    /**
     * @param concurrency Concurrency.
     * @throws Exception If failed.
     */
    private void checkTransformAfterRemove(IgniteTxConcurrency concurrency) throws Exception {
        IgniteCache<String, Integer> cache = jcache();

        cache.put("key", 4);

        IgniteTx tx = txEnabled() ? ignite(0).transactions().txStart(concurrency, READ_COMMITTED) : null;

        try {
            cache.remove("key");

            cache.invoke("key", INCR_PROCESSOR);
            cache.invoke("key", INCR_PROCESSOR);
            cache.invoke("key", INCR_PROCESSOR);

            if (tx != null)
                tx.commit();
        }
        finally {
            if (tx != null)
                tx.close();
        }

        assertEquals((Integer)3, cache.get("key"));
    }

    /**
     * @throws Exception If failed.
     */
    public void testTransformReturnValueGetOptimisticReadCommitted() throws Exception {
        checkTransformReturnValue(false, OPTIMISTIC, READ_COMMITTED);
    }

    /**
     * @throws Exception If failed.
     */
    public void testTransformReturnValueGetOptimisticRepeatableRead() throws Exception {
        checkTransformReturnValue(false, OPTIMISTIC, REPEATABLE_READ);
    }

    /**
     * @throws Exception If failed.
     */
    public void testTransformReturnValueGetPessimisticReadCommitted() throws Exception {
        checkTransformReturnValue(false, PESSIMISTIC, READ_COMMITTED);
    }

    /**
     * @throws Exception If failed.
     */
    public void testTransformReturnValueGetPessimisticRepeatableRead() throws Exception {
        checkTransformReturnValue(false, PESSIMISTIC, REPEATABLE_READ);
    }

    /**
     * @throws Exception If failed.
     */
    public void testTransformReturnValuePutInTx() throws Exception {
        checkTransformReturnValue(true, OPTIMISTIC, READ_COMMITTED);
    }

    /**
     * @param put Whether to put value.
     * @param concurrency Concurrency.
     * @param isolation Isolation.
     * @throws Exception If failed.
     */
    private void checkTransformReturnValue(boolean put,
        IgniteTxConcurrency concurrency,
        IgniteTxIsolation isolation)
        throws Exception
    {
        IgniteCache<String, Integer> cache = jcache();

        if (!put)
            cache.put("key", 1);

        IgniteTx tx = txEnabled() ? ignite(0).transactions().txStart(concurrency, isolation) : null;

        try {
            if (put)
                cache.put("key", 1);

            cache.invoke("key", INCR_PROCESSOR);

            assertEquals((Integer)2, cache.get("key"));

            if (tx != null) {
                // Second get inside tx. Make sure read value is not transformed twice.
                assertEquals((Integer)2, cache.get("key"));

                tx.commit();
            }
        }
        finally {
            if (tx != null)
                tx.close();
        }
    }

    /**
     * @throws Exception In case of error.
     */
    public void testGetAndPutAsync() throws Exception {
        IgniteCache<String, Integer> cache = jcache();

        IgniteCache<String, Integer> cacheAsync = cache.withAsync();

        cache.put("key1", 1);
        cache.put("key2", 2);

        cacheAsync.getAndPut("key1", 10);

        IgniteFuture<Integer> fut1 = cacheAsync.future();

        cacheAsync.getAndPut("key2", 11);

        IgniteFuture<Integer> fut2 = cacheAsync.future();

        assertEquals((Integer)1, fut1.get(5000));
        assertEquals((Integer)2, fut2.get(5000));

        assertEquals((Integer)10, cache.get("key1"));
        assertEquals((Integer)11, cache.get("key2"));
    }

    /**
     * @throws Exception In case of error.
     */
    public void testPutAsync0() throws Exception {
        IgniteCache<String, Integer> cacheAsync = jcache().withAsync();

        cacheAsync.getAndPut("key1", 0);

        IgniteFuture<Integer> fut1 = cacheAsync.future();

        cacheAsync.getAndPut("key2", 1);

        IgniteFuture<Integer> fut2 = cacheAsync.future();

        assert fut1.get(5000) == null;
        assert fut2.get(5000) == null;
    }

    /**
     * @throws Exception If failed.
     */
    public void testInvokeAsync() throws Exception {
        IgniteCache<String, Integer> cache = jcache();

        cache.put("key2", 1);
        cache.put("key3", 3);

        IgniteCache<String, Integer> asyncCache = cache.withAsync();

        assertNull(asyncCache.invoke("key1", INCR_PROCESSOR));

        IgniteFuture<?> fut0 = asyncCache.future();

        assertNull(asyncCache.invoke("key2", INCR_PROCESSOR));

        IgniteFuture<?> fut1 = asyncCache.future();

        assertNull(asyncCache.invoke("key3", RMV_PROCESSOR));

        IgniteFuture<?> fut2 = asyncCache.future();

        fut0.get();
        fut1.get();
        fut2.get();

        assertEquals((Integer)1, cache.get("key1"));
        assertEquals((Integer)2, cache.get("key2"));
        assertNull(cache.get("key3"));

        for (int i = 0; i < gridCount(); i++)
            assertNull(cache(i).peek("key3"));
    }

    /**
     * @throws Exception If failed.
     */
    public void testInvoke() throws Exception {
        final IgniteCache<String, Integer> cache = jcache();

        assertEquals("null", cache.invoke("k0", INCR_PROCESSOR));

        assertEquals((Integer)1, cache.get("k0"));

        assertEquals("1", cache.invoke("k0", INCR_PROCESSOR));

        assertEquals((Integer)2, cache.get("k0"));

        cache.put("k1", 1);

        assertEquals("1", cache.invoke("k1", INCR_PROCESSOR));

        assertEquals((Integer)2, cache.get("k1"));

        assertEquals("2", cache.invoke("k1", INCR_PROCESSOR));

        assertEquals((Integer)3, cache.get("k1"));

        EntryProcessor<String, Integer, Integer> c = new EntryProcessor<String, Integer, Integer>() {
            @Override public Integer process(MutableEntry<String, Integer> e, Object... args) {
                e.remove();

                return null;
            }
        };

        assertNull(cache.invoke("k1", c));
        assertNull(cache.get("k1"));

        for (int i = 0; i < gridCount(); i++)
            assertNull(cache(i).peek("k1"));

        final EntryProcessor<String, Integer, Integer> errProcessor = new EntryProcessor<String, Integer, Integer>() {
            @Override public Integer process(MutableEntry<String, Integer> e, Object... args) {
                throw new EntryProcessorException("Test entry processor exception.");
            }
        };

        GridTestUtils.assertThrows(log, new Callable<Void>() {
            @Override public Void call() throws Exception {
                cache.invoke("k1", errProcessor);

                return null;
            }
        }, EntryProcessorException.class, "Test entry processor exception.");
    }

    /**
     * @throws Exception In case of error.
     */
    public void testPutx() throws Exception {
        if (txEnabled())
            checkPut(true);
    }

    /**
     * @throws Exception In case of error.
     */
    public void testPutxNoTx() throws Exception {
        checkPut(false);
    }

    /**
     * @param inTx Whether to start transaction.
     * @throws Exception If failed.
     */
    private void checkPut(boolean inTx) throws Exception {
        IgniteTx tx = inTx ? grid(0).transactions().txStart() : null;

        IgniteCache<String, Integer> cache = jcache();

        cache.put("key1", 1);
        cache.put("key2", 2);

        // Check inside transaction.
        assert cache.get("key1") == 1;
        assert cache.get("key2") == 2;

        if (tx != null)
            tx.commit();

        checkSize(F.asSet("key1", "key2"));

        // Check outside transaction.
        checkContainsKey(true, "key1");
        checkContainsKey(true, "key2");
        checkContainsKey(false, "wrong");

        assert cache.get("key1") == 1;
        assert cache.get("key2") == 2;
        assert cache.get("wrong") == null;
    }

    /**
     * @throws Exception If failed.
     */
    public void testPutAsync() throws Exception {
        IgniteTx tx = txEnabled() ? grid(0).transactions().txStart() : null;

        IgniteCache<String, Integer> cacheAsync = jcache().withAsync();

        jcache().put("key2", 1);

        cacheAsync.put("key1", 10);

        IgniteFuture<?> fut1 = cacheAsync.future();

        cacheAsync.put("key2", 11);

        IgniteFuture<?> fut2 = cacheAsync.future();

        IgniteFuture<IgniteTx> f = null;

        if (tx != null) {
            tx = (IgniteTx)tx.withAsync();

            tx.commit();

            f = tx.future();
        }

        fut1.get();
        fut2.get();

        assert f == null || f.get().state() == COMMITTED;

        checkSize(F.asSet("key1", "key2"));

        assert jcache().get("key1") == 10;
        assert jcache().get("key2") == 11;
    }

    /**
     * @throws Exception In case of error.
     */
    public void testPutAll() throws Exception {
        Map<String, Integer> map = F.asMap("key1", 1, "key2", 2);

        IgniteCache<String, Integer> cache = jcache();

        cache.putAll(map);

        checkSize(F.asSet("key1", "key2"));

        assert cache.get("key1") == 1;
        assert cache.get("key2") == 2;

        map.put("key1", 10);
        map.put("key2", 20);

        cache.putAll(map);

        checkSize(F.asSet("key1", "key2"));

        assert cache.get("key1") == 10;
        assert cache.get("key2") == 20;
    }

    /**
     * @throws Exception In case of error.
     */
    public void testNullInTx() throws Exception {
        if (!txEnabled())
            return;

        final IgniteCache<String, Integer> cache = jcache();

        for (int i = 0; i < 100; i++) {
            final String key = "key-" + i;

            GridTestUtils.assertThrows(log, new Callable<Void>() {
                public Void call() throws Exception {
                    IgniteTransactions txs = grid(0).transactions();

                    try (IgniteTx tx = txs.txStart()) {
                        cache.put(key, 1);

                        cache.put(null, 2);

                        tx.commit();
                    }

                    return null;
                }
            }, NullPointerException.class, null);

            assertNull(cache.get(key));

            cache.put(key, 1);

            assertEquals(1, (int) cache.get(key));

            GridTestUtils.assertThrows(log, new Callable<Void>() {
                public Void call() throws Exception {
                    IgniteTransactions txs = grid(0).transactions();

                    try (IgniteTx tx = txs.txStart()) {
                        cache.put(key, 2);

                        cache.remove(null);

                        tx.commit();
                    }

                    return null;
                }
            }, NullPointerException.class, null);

            assertEquals(1, (int) cache.get(key));

            cache.put(key, 2);

            assertEquals(2, (int)cache.get(key));

            GridTestUtils.assertThrows(log, new Callable<Void>() {
                public Void call() throws Exception {
                    IgniteTransactions txs = grid(0).transactions();

                    Map<String, Integer> map = new LinkedHashMap<String, Integer>();

                    map.put("k1", 1);
                    map.put("k2", 2);
                    map.put(null, 3);

                    try (IgniteTx tx = txs.txStart()) {
                        cache.put(key, 1);

                        cache.putAll(map);

                        tx.commit();
                    }

                    return null;
                }
            }, NullPointerException.class, null);

            assertNull(cache.get("k1"));
            assertNull(cache.get("k2"));

            assertEquals(2, (int) cache.get(key));

            cache.put(key, 3);

            assertEquals(3, (int)cache.get(key));
        }
    }

    /**
     * @throws Exception In case of error.
     */
    public void testPutAllWithNulls() throws Exception {
        final IgniteCache<String, Integer> cache = jcache();

        {
            final Map<String, Integer> m = new LinkedHashMap<>(2);

            m.put("key1", 1);
            m.put(null, 2);

            GridTestUtils.assertThrows(log, new Callable<Void>() {
                @Override
                public Void call() throws Exception {
                    cache.putAll(m);

                    return null;
                }
            }, NullPointerException.class, null);

            cache.put("key1", 1);

            assertEquals(1, (int)cache.get("key1"));
        }

        {
            final Map<String, Integer> m = new LinkedHashMap<>(2);

            m.put("key3", 3);
            m.put("key4", null);

            GridTestUtils.assertThrows(log, new Callable<Void>() {
                @Override
                public Void call() throws Exception {
                    cache.putAll(m);

                    return null;
                }
            }, NullPointerException.class, null);

            m.put("key4", 4);

            cache.putAll(m);

            assertEquals(3, (int) cache.get("key3"));
            assertEquals(4, (int)cache.get("key4"));
        }

        assertThrows(log, new Callable<Object>() {
            @Nullable @Override public Object call() throws Exception {
                cache.put("key1", null);

                return null;
            }
        }, NullPointerException.class, A.NULL_MSG_PREFIX);

        assertThrows(log, new Callable<Object>() {
            @Nullable @Override public Object call() throws Exception {
                cache.getAndPut("key1", null);

                return null;
            }
        }, NullPointerException.class, A.NULL_MSG_PREFIX);

        assertThrows(log, new Callable<Object>() {
            @Nullable @Override public Object call() throws Exception {
                cache.put(null, 1);

                return null;
            }
        }, NullPointerException.class, A.NULL_MSG_PREFIX);

        assertThrows(log, new Callable<Object>() {
            @Nullable @Override public Object call() throws Exception {
                cache.replace(null, 1);

                return null;
            }
        }, NullPointerException.class, A.NULL_MSG_PREFIX);

        assertThrows(log, new Callable<Object>() {
            @Nullable @Override public Object call() throws Exception {
                cache.getAndReplace(null, 1);

                return null;
            }
        }, NullPointerException.class, A.NULL_MSG_PREFIX);

        assertThrows(log, new Callable<Object>() {
            @Nullable @Override public Object call() throws Exception {
                cache.replace("key", null);

                return null;
            }
        }, NullPointerException.class, A.NULL_MSG_PREFIX);

        assertThrows(log, new Callable<Object>() {
            @Nullable @Override public Object call() throws Exception {
                cache.getAndReplace("key", null);

                return null;
            }
        }, NullPointerException.class, A.NULL_MSG_PREFIX);

        assertThrows(log, new Callable<Object>() {
            @Nullable @Override public Object call() throws Exception {
                cache.replace(null, 1, 2);

                return null;
            }
        }, NullPointerException.class, A.NULL_MSG_PREFIX);

        assertThrows(log, new Callable<Object>() {
            @Nullable @Override public Object call() throws Exception {
                cache.replace("key", null, 2);

                return null;
            }
        }, NullPointerException.class, A.NULL_MSG_PREFIX);

        assertThrows(log, new Callable<Object>() {
            @Nullable @Override public Object call() throws Exception {
                cache.replace("key", 1, null);

                return null;
            }
        }, NullPointerException.class, A.NULL_MSG_PREFIX);
    }

    /**
     * @throws Exception In case of error.
     */
    public void testPutAllAsync() throws Exception {
        Map<String, Integer> map = F.asMap("key1", 1, "key2", 2);

        IgniteCache<String, Integer> cache = jcache();

        IgniteCache<String, Integer> cacheAsync = cache.withAsync();

        cacheAsync.putAll(map);

        IgniteFuture<Object> f1 = cacheAsync.future();

        map.put("key1", 10);
        map.put("key2", 20);

        cacheAsync.putAll(map);

        IgniteFuture<?> f2 = cacheAsync.future();

        f2.get();
        f1.get();

        checkSize(F.asSet("key1", "key2"));

        assert cache.get("key1") == 10;
        assert cache.get("key2") == 20;
    }

    /**
     * @throws Exception In case of error.
     */
    public void testPutIfAbsent() throws Exception {
        IgniteTx tx = txEnabled() ? grid(0).transactions().txStart() : null;

        IgniteCache<String, Integer> cache = jcache();

        try {
            assert cache.getAndPutIfAbsent("key", 1) == null;

            assert cache.get("key") != null;
            assert cache.get("key") == 1;

            assert cache.getAndPutIfAbsent("key", 2) != null;
            assert cache.getAndPutIfAbsent("key", 2) == 1;

            assert cache.get("key") != null;
            assert cache.get("key") == 1;

            if (tx != null)
                tx.commit();
        }
        finally {
            if (tx != null)
                tx.close();
        }

        assert cache.getAndPutIfAbsent("key", 2) != null;

        for (int i = 0; i < gridCount(); i++) {
            info("Peek on node [i=" + i + ", id=" + grid(i).localNode().id() + ", val=" +
                grid(i).jcache(null).localPeek("key", CachePeekMode.ONHEAP) + ']');
        }

        assertEquals((Integer)1, cache.getAndPutIfAbsent("key", 2));

        assert cache.get("key") != null;
        assert cache.get("key") == 1;

        // Check swap.
        cache.put("key2", 1);

        cache.localEvict(Collections.singleton("key2"));

        assertEquals((Integer)1, cache.getAndPutIfAbsent("key2", 3));

        // Check db.
        putToStore("key3", 3);

        assertEquals((Integer)3, cache.getAndPutIfAbsent("key3", 4));

        assertEquals((Integer)1, cache.get("key2"));
        assertEquals((Integer)3, cache.get("key3"));

        cache.localEvict(Collections.singleton("key2"));

        cache().clearLocally("key3");

        // Same checks inside tx.
        tx = txEnabled() ? grid(0).transactions().txStart() : null;

        try {
            assertEquals((Integer)1, cache.getAndPutIfAbsent("key2", 3));
            assertEquals((Integer)3, cache.getAndPutIfAbsent("key3", 4));

            if (tx != null)
                tx.commit();

            assertEquals((Integer)1, cache.get("key2"));
            assertEquals((Integer)3, cache.get("key3"));
        }
        finally {
            if (tx != null)
                tx.close();
        }
    }

    /**
     * @throws Exception If failed.
     */
    public void testPutIfAbsentAsync() throws Exception {
        IgniteTx tx = txEnabled() ? grid(0).transactions().txStart() : null;

        try {
            IgniteInternalFuture<Integer> fut1 = cache().putIfAbsentAsync("key", 1);

            assert fut1.get() == null;
            assert cache().get("key") != null && cache().get("key") == 1;

            IgniteInternalFuture<Integer> fut2 = cache().putIfAbsentAsync("key", 2);

            assert fut2.get() != null && fut2.get() == 1;
            assert cache().get("key") != null && cache().get("key") == 1;

            if (tx != null)
                tx.commit();
        }
        finally {
            if (tx != null)
                tx.close();
        }

        // Check swap.
        cache().put("key2", 1);

        assertTrue(cache().evict("key2"));

        assertEquals((Integer)1, cache().putIfAbsentAsync("key2", 3).get());

        // Check db.
        putToStore("key3", 3);

        assertEquals((Integer)3, cache().putIfAbsentAsync("key3", 4).get());

        cache().evict("key2");
        cache().clearLocally("key3");

        // Same checks inside tx.
        tx = txEnabled() ? grid(0).transactions().txStart() : null;

        try {
            assertEquals((Integer)1, cache().putIfAbsentAsync("key2", 3).get());
            assertEquals((Integer)3, cache().putIfAbsentAsync("key3", 4).get());

            if (tx != null)
                tx.commit();

            assertEquals((Integer)1, cache().get("key2"));
            assertEquals((Integer)3, cache().get("key3"));
        }
        finally {
            if (tx != null)
                tx.close();
        }
    }

    /**
     * @throws Exception If failed.
     */
    public void testPutxIfAbsent() throws Exception {
        assertNull(cache().get("key"));
        assert cache().putxIfAbsent("key", 1);
        assert cache().get("key") != null && cache().get("key") == 1;
        assert !cache().putxIfAbsent("key", 2);
        assert cache().get("key") != null && cache().get("key") == 1;

        // Check swap.
        cache().put("key2", 1);

        assertTrue(cache().evict("key2"));

        assertFalse(cache().putxIfAbsent("key2", 3));

        // Check db.
        putToStore("key3", 3);

        assertFalse(cache().putxIfAbsent("key3", 4));

        cache().evict("key2");
        cache().clearLocally("key3");

        // Same checks inside tx.
        IgniteTx tx = txEnabled() ? grid(0).transactions().txStart() : null;

        try {
            assertFalse(cache().putxIfAbsent("key2", 3));
            assertFalse(cache().putxIfAbsent("key3", 4));

            if (tx != null)
                tx.commit();

            assertEquals((Integer)1, cache().get("key2"));
            assertEquals((Integer)3, cache().get("key3"));
        }
        finally {
            if (tx != null)
                tx.close();
        }
    }

    /**
     * @throws Exception In case of error.
     */
    public void testPutxIfAbsentAsync() throws Exception {
        if (txEnabled())
            checkPutxIfAbsentAsync(true);
    }

    /**
     * @throws Exception In case of error.
     */
    public void testPutxIfAbsentAsyncNoTx() throws Exception {
        checkPutxIfAbsentAsync(false);
    }

    /**
     * @param  inTx In tx flag.
     * @throws Exception If failed.
     */
    private void checkPutxIfAbsentAsync(boolean inTx) throws Exception {
        IgniteCache<String, Integer> cache = jcache();

        IgniteCache<String, Integer> cacheAsync = cache.withAsync();

        cacheAsync.putIfAbsent("key", 1);

        IgniteFuture<Boolean> fut1 = cacheAsync.future();

        assert fut1.get();
        assert cache.get("key") != null && cache.get("key") == 1;

        cacheAsync.putIfAbsent("key", 2);

        IgniteFuture<Boolean> fut2 = cacheAsync.future();

        assert !fut2.get();
        assert cache.get("key") != null && cache.get("key") == 1;

        // Check swap.
        cache.put("key2", 1);

        cache.localEvict(Collections.singleton("key2"));

        cacheAsync.putIfAbsent("key2", 3);

        assertFalse(cacheAsync.<Boolean>future().get());

        // Check db.
        putToStore("key3", 3);

        cacheAsync.putIfAbsent("key3", 4);

        assertFalse(cacheAsync.<Boolean>future().get());

        cache.localEvict(Arrays.asList("key2"));

        // Same checks inside tx.
        IgniteTx tx = inTx ? grid(0).transactions().txStart() : null;

        try {
            cacheAsync.putIfAbsent("key2", 3);

            assertFalse(cacheAsync.<Boolean>future().get());

            cacheAsync.putIfAbsent("key3", 4);

            assertFalse(cacheAsync.<Boolean>future().get());

            if (tx != null)
                tx.commit();
        }
        finally {
            if (tx != null)
                tx.close();
        }

        assertEquals((Integer)1, cache.get("key2"));
        assertEquals((Integer)3, cache.get("key3"));
    }

    /**
     * @throws Exception In case of error.
     */
    public void testPutxIfAbsentAsyncConcurrent() throws Exception {
        IgniteInternalFuture<Boolean> fut1 = cache().putxIfAbsentAsync("key1", 1);
        IgniteInternalFuture<Boolean> fut2 = cache().putxIfAbsentAsync("key2", 2);

        assert fut1.get();
        assert fut2.get();
    }

    /**
     * @throws Exception If failed.
     */
    public void testReplace() throws Exception {
        cache().put("key", 1);

        assert cache().get("key") == 1;

        info("key 1 -> 2");

        assert cache().replace("key", 2) == 1;

        assert cache().get("key") == 2;

        assert cache().replace("wrong", 0) == null;

        assert cache().get("wrong") == null;

        info("key 0 -> 3");

        assert !cache().replace("key", 0, 3);

        assert cache().get("key") == 2;

        info("key 0 -> 3");

        assert !cache().replace("key", 0, 3);

        assert cache().get("key") == 2;

        info("key 2 -> 3");

        assert cache().replace("key", 2, 3);

        assert cache().get("key") == 3;

        info("evict key");

        cache().evict("key");

        info("key 3 -> 4");

        assert cache().replace("key", 3, 4);

        assert cache().get("key") == 4;

        putToStore("key2", 5);

        info("key2 5 -> 6");

        assert cache().replace("key2", 5, 6);

        for (int i = 0; i < gridCount(); i++) {
            info("Peek key on grid [i=" + i + ", nodeId=" + grid(i).localNode().id() +
                ", peekVal=" + grid(i).cache(null).peek("key") + ']');

            info("Peek key2 on grid [i=" + i + ", nodeId=" + grid(i).localNode().id() +
                ", peekVal=" + grid(i).cache(null).peek("key2") + ']');
        }

        assertEquals((Integer)6, cache().get("key2"));

        cache().evict("key");
        cache().clearLocally("key2");

        IgniteTx tx = txEnabled() ? grid(0).transactions().txStart() : null;

        try {
            assert cache().replace("key", 4, 5);
            assert cache().replace("key2", 6, 7);

            if (tx != null)
                tx.commit();

            assert cache().get("key") == 5;
            assert cache().get("key2") == 7;
        }
        finally {
            if (tx != null)
                tx.close();
        }
    }

    /**
     * @throws Exception If failed.
     */
    public void testReplacex() throws Exception {
        cache().put("key", 1);

        assert cache().get("key") == 1;

        assert cache().replacex("key", 2);

        assert cache().get("key") == 2;

        assert !cache().replacex("wrong", 2);

        cache().evict("key");

        assert cache().replacex("key", 4);

        assert cache().get("key") == 4;

        putToStore("key2", 5);

        assert cache().replacex("key2", 6);

        assertEquals((Integer)6, cache().get("key2"));

        cache().evict("key");
        cache().clearLocally("key2");

        IgniteTx tx = txEnabled() ? grid(0).transactions().txStart() : null;

        try {
            assert cache().replacex("key", 5);
            assert cache().replacex("key2", 7);

            if (tx != null)
                tx.commit();
        }
        finally {
            if (tx != null)
                tx.close();
        }

        assert cache().get("key") == 5;
        assert cache().get("key2") == 7;
    }

    /**
     * @throws Exception If failed.
     */
    public void testReplaceAsync() throws Exception {
        cache().put("key", 1);

        assert cache().get("key") == 1;

        assert cache().replaceAsync("key", 2).get() == 1;

        assert cache().get("key") == 2;

        assert cache().replaceAsync("wrong", 0).get() == null;

        assert cache().get("wrong") == null;

        assert !cache().replaceAsync("key", 0, 3).get();

        assert cache().get("key") == 2;

        assert !cache().replaceAsync("key", 0, 3).get();

        assert cache().get("key") == 2;

        assert cache().replaceAsync("key", 2, 3).get();

        assert cache().get("key") == 3;

        cache().evict("key");

        assert cache().replaceAsync("key", 3, 4).get();

        assert cache().get("key") == 4;

        putToStore("key2", 5);

        assert cache().replaceAsync("key2", 5, 6).get();

        assertEquals((Integer)6, cache().get("key2"));

        cache().evict("key");
        cache().clearLocally("key2");

        IgniteTx tx = txEnabled() ? grid(0).transactions().txStart() : null;

        try {
            assert cache().replaceAsync("key", 4, 5).get();
            assert cache().replaceAsync("key2", 6, 7).get();

            if (tx != null)
                tx.commit();
        }
        finally {
            if (tx != null)
                tx.close();
        }

        assert cache().get("key") == 5;
        assert cache().get("key2") == 7;
    }

    /**
     * @throws Exception If failed.
     */
    public void testReplacexAsync() throws Exception {
        cache().put("key", 1);

        assert cache().get("key") == 1;

        assert cache().replacexAsync("key", 2).get();

        U.debug(log, "Finished replace.");

        assertEquals((Integer)2, cache().get("key"));

        assert !cache().replacexAsync("wrong", 2).get();

        cache().evict("key");

        assert cache().replacexAsync("key", 4).get();

        assert cache().get("key") == 4;

        putToStore("key2", 5);

        assert cache().replacexAsync("key2", 6).get();

        assert cache().get("key2") == 6;

        cache().evict("key");
        cache().clearLocally("key2");

        IgniteTx tx = txEnabled() ? grid(0).transactions().txStart() : null;

        try {
            assert cache().replacexAsync("key", 5).get();
            assert cache().replacexAsync("key2", 7).get();

            if (tx != null)
                tx.commit();
        }
        finally {
            if (tx != null)
                tx.close();
        }

        assert cache().get("key") == 5;
        assert cache().get("key2") == 7;
    }

    /**
     * @throws Exception In case of error.
     */
    public void testRemove() throws Exception {
        cache().put("key1", 1);
        cache().put("key2", 2);

        assert !cache().remove("key1", 0);
        assert cache().get("key1") != null && cache().get("key1") == 1;
        assert cache().remove("key1", 1);
        assert cache().get("key1") == null;
        assert cache().remove("key2") == 2;
        assert cache().get("key2") == null;
        assert cache().remove("key2") == null;
    }

    /**
     * @throws Exception If failed.
     */
    public void testDeletedEntriesFlag() throws Exception {
        if (cacheMode() != LOCAL && cacheMode() != REPLICATED) {
            int cnt = 3;

            IgniteCache<String, Integer> cache = jcache();

            for (int i = 0; i < cnt; i++)
                cache.put(String.valueOf(i), i);

            for (int i = 0; i < cnt; i++)
                cache.remove(String.valueOf(i));

            for (int g = 0; g < gridCount(); g++) {
                for (int i = 0; i < cnt; i++) {
                    String key = String.valueOf(i);

                    GridCacheContext<String, Integer> cctx = context(g);

                    GridCacheEntryEx<String, Integer> entry = cctx.isNear() ? cctx.near().dht().peekEx(key) :
                        cctx.cache().peekEx(key);

                    if (grid(0).affinity(null).mapKeyToPrimaryAndBackups(key).contains(grid(g).localNode())) {
                        assertNotNull(entry);
                        assertTrue(entry.deleted());
                    }
                    else
                        assertNull(entry);
                }
            }
        }
    }

    /**
     * @throws Exception If failed.
     */
    public void testRemoveLoad() throws Exception {
        int cnt = 10;

        Collection<String> keys = new ArrayList<>();

        for (int i = 0; i < cnt; i++)
            keys.add(String.valueOf(i));

        cache().removeAll(keys);

        for (String key : keys)
            putToStore(key, Integer.parseInt(key));

        for (int g = 0; g < gridCount(); g++)
            grid(g).jcache(null).localLoadCache(null);

        for (int g = 0; g < gridCount(); g++) {
            for (int i = 0; i < cnt; i++) {
                String key = String.valueOf(i);

                if (cache().affinity().mapKeyToPrimaryAndBackups(key).contains(grid(g).localNode()))
                    assertEquals((Integer)i, cache(g).peek(key));
                else
                    assertNull(cache(g).peek(key));
            }
        }
    }

    /**
     * @throws Exception In case of error.
     */
    public void testRemoveAsync() throws Exception {
        cache().put("key1", 1);
        cache().put("key2", 2);

        assert !cache().removeAsync("key1", 0).get();
        assert cache().get("key1") != null && cache().get("key1") == 1;
        assert cache().removeAsync("key1", 1).get();
        assert cache().get("key1") == null;
        assert cache().removeAsync("key2").get() == 2;
        assert cache().get("key2") == null;
        assert cache().removeAsync("key2").get() == null;
    }

    /**
     * @throws Exception In case of error.
     */
    public void testRemovex() throws Exception {
        cache().put("key1", 1);

        assert cache().removex("key1");
        assert cache().get("key1") == null;
        assert !cache().removex("key1");
    }

    /**
     * @throws Exception In case of error.
     */
    public void testRemovexAsync() throws Exception {
        cache().put("key1", 1);

        assert cache().removexAsync("key1").get();
        assert cache().get("key1") == null;
        assert !cache().removexAsync("key1").get();
    }

    /**
     * @throws Exception In case of error.
     */
    public void testRemoveAll() throws Exception {
        cache().put("key1", 1);
        cache().put("key2", 2);
        cache().put("key3", 3);

        checkSize(F.asSet("key1", "key2", "key3"));

        cache().removeAll(F.asList("key1", "key2"));

        checkSize(F.asSet("key3"));

        checkContainsKey(false, "key1");
        checkContainsKey(false, "key2");
        checkContainsKey(true, "key3");

        // Put values again.
        cache().put("key1", 1);
        cache().put("key2", 2);
        cache().put("key3", 3);

        cache(gridCount() > 1 ? 1 : 0).removeAll();

        assert cache().isEmpty();
        long entryCount = hugeRemoveAllEntryCount();

        for (int i = 0; i < entryCount; i++)
            cache().put(String.valueOf(i), i);

        for (int i = 0; i < entryCount; i++)
            assertEquals(Integer.valueOf(i), cache().get(String.valueOf(i)));

        cache().removeAll();

        for (int i = 0; i < entryCount; i++)
            assertNull(cache().get(String.valueOf(i)));
    }

    /**
     * Provides count on entities to be removed in removeAll() test
     */
    protected long hugeRemoveAllEntryCount(){
        return 1000L;
    }

    /**
     * @throws Exception In case of error.
     */
    public void testRemoveAllWithNulls() throws Exception {
        final IgniteCache<String, Integer> cache = jcache();

        final Set<String> c = new LinkedHashSet<>();

        c.add("key1");
        c.add(null);

        GridTestUtils.assertThrows(log, new Callable<Void>() {
            @Override
            public Void call() throws Exception {
                cache.removeAll(c);

                return null;
            }
        }, NullPointerException.class, null);

        GridTestUtils.assertThrows(log, new Callable<Void>() {
            @Override public Void call() throws Exception {
                cache.removeAll(null);

                return null;
            }
        }, NullPointerException.class, null);

        GridTestUtils.assertThrows(log, new Callable<Void>() {
            @Override public Void call() throws Exception {
                cache.remove(null);

                return null;
            }
        }, NullPointerException.class, null);

        GridTestUtils.assertThrows(log, new Callable<Void>() {
            @Override public Void call() throws Exception {
                cache.getAndRemove(null);

                return null;
            }
        }, NullPointerException.class, null);

        GridTestUtils.assertThrows(log, new Callable<Void>() {
            @Override public Void call() throws Exception {
                cache.remove("key1", null);

                return null;
            }
        }, NullPointerException.class, null);
    }

    /**
     * @throws Exception In case of error.
     */
    public void testRemoveAllDuplicates() throws Exception {
        cache().removeAll(Arrays.asList("key1", "key1", "key1"));
    }

    /**
     * @throws Exception In case of error.
     */
    public void testRemoveAllDuplicatesTx() throws Exception {
        if (txEnabled()) {
            try (IgniteTx tx = grid(0).transactions().txStart()) {
                cache().removeAll(Arrays.asList("key1", "key1", "key1"));

                tx.commit();
            }
        }
    }

    /**
     * @throws Exception In case of error.
     */
    public void testRemoveAllEmpty() throws Exception {
        cache().removeAll();
    }

    /**
     * @throws Exception In case of error.
     */
    public void testRemoveAllAsync() throws Exception {
        cache().put("key1", 1);
        cache().put("key2", 2);
        cache().put("key3", 3);

        checkSize(F.asSet("key1", "key2", "key3"));

        cache().removeAllAsync(F.asList("key1", "key2")).get();

        checkSize(F.asSet("key3"));

        checkContainsKey(false, "key1");
        checkContainsKey(false, "key2");
        checkContainsKey(true, "key3");
    }

    /**
     * @throws Exception In case of error.
     */
    public void testKeySet() throws Exception {
        cache().put("key1", 1);
        cache().put("key2", 2);
        cache().put("key3", 3);

        Collection<String> keys = new HashSet<>();

        for (int i = 0; i < gridCount(); i++)
            keys.addAll(cache(i).keySet());

        assert keys.size() == 3;
        assert keys.contains("key1");
        assert keys.contains("key2");
        assert keys.contains("key3");
        assert !keys.contains("wrongKey");
    }

    /**
     * @throws Exception In case of error.
     */
    public void testValues() throws Exception {
        cache().put("key1", 1);
        cache().put("key2", 2);
        cache().put("key3", 3);

        Collection<Integer> vals = new HashSet<>();

        for (int i = 0; i < gridCount(); i++)
            vals.addAll(cache(i).values());

        assert vals.size() == 3;
        assert vals.contains(1);
        assert vals.contains(2);
        assert vals.contains(3);
        assert !vals.contains(0);
    }

    /**
     * @throws Exception In case of error.
     */
    public void testLoadAll() throws Exception {
        IgniteCache<String, Integer> cache = jcache();

        Set<String> keys = new HashSet<>(primaryKeysForCache(cache, 2));

        for (String key : keys)
            assertNull(cache.localPeek(key, CachePeekMode.ONHEAP));

        Map<String, Integer> vals = new HashMap<>();

        int i = 0;

        for (String key : keys) {
            cache.put(key, i);

            vals.put(key, i);

            i++;
        }

        for (String key : keys)
            assertEquals(vals.get(key), cache.localPeek(key, CachePeekMode.ONHEAP));

        cache.clear();

        for (String key : keys)
            assertNull(cache.localPeek(key, CachePeekMode.ONHEAP));

        loadAll(cache, keys, true);

        for (String key : keys)
            assertEquals(vals.get(key), cache.localPeek(key, CachePeekMode.ONHEAP));
    }

    /**
     * @throws Exception If failed.
     */
    public void testRemoveAfterClear() throws Exception {
        IgniteEx ignite = grid(0);

        CacheDistributionMode distroMode = ignite.jcache(null).getConfiguration(CacheConfiguration.class).getDistributionMode();

        if (distroMode == CacheDistributionMode.NEAR_ONLY || distroMode == CacheDistributionMode.CLIENT_ONLY) {
            if (gridCount() < 2)
                return;

            ignite = grid(1);
        }

        IgniteCache<Integer, Integer> cache = ignite.jcache(null);

        int key = 0;

        List<Integer> keys = new ArrayList<>();

        for (int k = 0; k < 2; k++) {
            while (!ignite.affinity(null).isPrimary(ignite.localNode(), key))
                key++;

            keys.add(key);

            key++;
        }

        System.out.println(keys);

        for (Integer k : keys)
            cache.put(k, k);

        cache.clear();

        for (int g = 0; g < gridCount(); g++) {
            Ignite grid0 = grid(g);

            grid0.jcache(null).removeAll();

            assertTrue(grid0.jcache(null).localSize() == 0);
        }
    }

    /**
     *
     */
    private void xxx() {
        System.out.printf("");
    }

    /**
     * @throws Exception In case of error.
     */
    public void testClear() throws Exception {
        IgniteCache<String, Integer> cache = jcache();

        Set<String> keys = new HashSet<>(primaryKeysForCache(cache, 3));

        for (String key : keys)
            assertNull(cache.get(key));

        Map<String, Integer> vals = new HashMap<>(keys.size());

        int i = 0;

        for (String key : keys) {
            cache.put(key, i);

            vals.put(key, i);

            i++;
        }

        for (String key : keys)
            assertEquals(vals.get(key), peek(cache, key));

        cache.clear();

        for (String key : keys)
            assertNull(peek(cache, key));

        for (i = 0; i < gridCount(); i++)
            cache(i).clear();

        for (i = 0; i < gridCount(); i++)
            assert cache(i).isEmpty();

        for (Map.Entry<String, Integer> entry : vals.entrySet())
            cache.put(entry.getKey(), entry.getValue());

        for (String key : keys)
            assertEquals(vals.get(key), peek(cache, key));

        String first = F.first(keys);

        if (lockingEnabled()) {
            Lock lock = cache.lock(first);

            lock.lock();

            try {
                cache.clear();

                assertEquals(vals.get(first), peek(cache, first));
            }
            finally {
                lock.unlock();
            }
        }
        else {
            cache.clear();

            cache.put(first, vals.get(first));
        }

        cache.clear();

        assert cache.localSize() == 0 : "Values after clear.";

        i = 0;

        for (String key : keys) {
            cache.put(key, i);

            vals.put(key, i);

            i++;
        }

        cache.put("key1", 1);
        cache.put("key2", 2);

        cache.localEvict(Sets.union(ImmutableSet.of("key1", "key2"), keys));

        assert cache.localSize() == 0;

        cache.clear();

        cache.localPromote(ImmutableSet.of("key2", "key1"));

        assert cache.localPeek("key1", CachePeekMode.ONHEAP) == null;
        assert cache.localPeek("key2", CachePeekMode.ONHEAP) == null;
    }

    /**
     * @throws Exception In case of error.
     */
    public void testGlobalClearAll() throws Exception {
        // Save entries only on their primary nodes. If we didn't do so, clearLocally() will not remove all entries
        // because some of them were blocked due to having readers.
        for (int i = 0; i < gridCount(); i++) {
            for (String key : primaryKeysForCache(jcache(i), 3, 100_000))
                jcache(i).put(key, 1);
        }

        jcache().clear();

        for (int i = 0; i < gridCount(); i++)
            assert jcache(i).localSize() == 0;
    }

    /**
     * @throws Exception In case of error.
     */
    @SuppressWarnings("BusyWait")
    public void testLockUnlock() throws Exception {
        if (lockingEnabled()) {
            final CountDownLatch lockCnt = new CountDownLatch(1);
            final CountDownLatch unlockCnt = new CountDownLatch(1);

            grid(0).events().localListen(new IgnitePredicate<Event>() {
                @Override public boolean apply(Event evt) {
                    switch (evt.type()) {
                        case EVT_CACHE_OBJECT_LOCKED:
                            lockCnt.countDown();

                            break;
                        case EVT_CACHE_OBJECT_UNLOCKED:
                            unlockCnt.countDown();

                            break;
                    }

                    return true;
                }
            }, EVT_CACHE_OBJECT_LOCKED, EVT_CACHE_OBJECT_UNLOCKED);

            IgniteCache<String, Integer> cache = jcache();

            String key = primaryKeysForCache(cache, 1).get(0);

            cache.put(key, 1);

            assert !cache.isLocalLocked(key, false);

            Lock lock = cache.lock(key);

            lock.lock();

            try {
                lockCnt.await();

                assert cache.isLocalLocked(key, false);
            }
            finally {
                lock.unlock();
            }

            unlockCnt.await();

            for (int i = 0; i < 100; i++)
                if (cache.isLocalLocked(key, false))
                    Thread.sleep(10);
                else
                    break;

            assert !cache.isLocalLocked(key, false);
        }
    }

    /**
     * @throws Exception In case of error.
     */
    @SuppressWarnings("BusyWait")
    public void testLockUnlockAll() throws Exception {
        if (lockingEnabled()) {
            IgniteCache<String, Integer> cache = jcache();

            cache.put("key1", 1);
            cache.put("key2", 2);

            assert !cache.isLocalLocked("key1", false);
            assert !cache.isLocalLocked("key2", false);

            Lock lock1_2 = cache.lockAll(ImmutableSet.of("key1", "key2"));

            lock1_2.lock();

            try {
                assert cache.isLocalLocked("key1", false);
                assert cache.isLocalLocked("key2", false);
            }
            finally {
                lock1_2.unlock();
            }


            for (int i = 0; i < 100; i++)
                if (cache.isLocalLocked("key1", false) || cache.isLocalLocked("key2", false))
                    Thread.sleep(10);
                else
                    break;

            assert !cache.isLocalLocked("key1", false);
            assert !cache.isLocalLocked("key2", false);

            lock1_2.lock();

            try {
                assert cache.isLocalLocked("key1", false);
                assert cache.isLocalLocked("key2", false);
            }
            finally {
                lock1_2.unlock();
            }


            for (int i = 0; i < 100; i++)
                if (cache.isLocalLocked("key1", false) || cache.isLocalLocked("key2", false))
                    Thread.sleep(10);
                else
                    break;

            assert !cache.isLocalLocked("key1", false);
            assert !cache.isLocalLocked("key2", false);
        }
    }

    /**
     * @throws Exception In case of error.
     */
    public void testPeek() throws Exception {
        Ignite ignite = primaryIgnite("key");
        IgniteCache<String, Integer> cache = ignite.jcache(null);

        assert cache.localPeek("key", CachePeekMode.ONHEAP) == null;

        cache.put("key", 1);

        cache.replace("key", 2);

        assert cache.localPeek("key", CachePeekMode.ONHEAP) == 2;
    }

    /**
     * @throws Exception If failed.
     */
    public void testPeekTxRemoveOptimistic() throws Exception {
        checkPeekTxRemove(OPTIMISTIC);
    }

    /**
     * @throws Exception If failed.
     */
    public void testPeekTxRemovePessimistic() throws Exception {
        checkPeekTxRemove(PESSIMISTIC);
    }

    /**
     * @param concurrency Concurrency.
     * @throws Exception If failed.
     */
    private void checkPeekTxRemove(IgniteTxConcurrency concurrency) throws Exception {
        if (txEnabled()) {
            Ignite ignite = primaryIgnite("key");
            IgniteCache<String, Integer> cache = ignite.jcache(null);

            cache.put("key", 1);

            try (IgniteTx tx = ignite.transactions().txStart(concurrency, READ_COMMITTED)) {
                cache.remove("key");

                assertNull(cache.get("key")); // localPeek ignores transactions.
                assertNotNull(cache.localPeek("key")); // localPeek ignores transactions.

                tx.commit();
            }
        }
    }

    /**
     * @throws Exception If failed.
     */
    public void testPeekRemove() throws Exception {
        IgniteCache<String, Integer> cache = primaryCache("key");

        cache.put("key", 1);
        cache.remove("key");

        assertNull(cache.localPeek("key", CachePeekMode.ONHEAP));
    }

    /**
     * @throws Exception In case of error.
     */
    public void testPeekMode() throws Exception {
        assert false;
//        String key = "testPeekMode";
//
//        GridCache<String, Integer> cache = primaryIgnite(key).cache(null);
//
//        cache.put(key, 1);
//
//        Entry<String, Integer> entry = cache.entry(key);
//
//        assert entry.primary();
//
//        assert cache.peek(key, F.asList(TX)) == null;
//        assert cache.peek(key, F.asList(SWAP)) == null;
//        assert cache.peek(key, F.asList(DB)) == 1;
//        assert cache.peek(key, F.asList(TX, GLOBAL)) == 1;
//
//        if (cacheMode() == LOCAL) {
//            assert cache.peek(key, F.asList(TX, NEAR_ONLY)) == 1;
//            assert cache.peek(key, F.asList(TX, PARTITIONED_ONLY)) == 1;
//        }
//
//        assert cache.peek(key, F.asList(SMART)) == 1;
//
//        assert entry.peek(F.asList(TX)) == null;
//        assert entry.peek(F.asList(SWAP)) == null;
//        assert entry.peek(F.asList(DB)) == 1;
//        assert entry.peek(F.asList(TX, GLOBAL)) == 1;
//
//        if (cacheMode() == LOCAL) {
//            assert entry.peek(F.asList(TX, NEAR_ONLY)) == 1;
//            assert entry.peek(F.asList(TX, PARTITIONED_ONLY)) == 1;
//        }
//
//        assert entry.peek(F.asList(SMART)) == 1;
//
//        Entry<String, Integer> ew = cache.entry("wrongKey");
//
//        assert cache.peek("wrongKey", F.asList(TX, GLOBAL, SWAP, DB)) == null;
//
//        if (cacheMode() == LOCAL) {
//            assert cache.peek("wrongKey", F.asList(TX, NEAR_ONLY, SWAP, DB)) == null;
//            assert cache.peek("wrongKey", F.asList(TX, PARTITIONED_ONLY, SWAP, DB)) == null;
//        }
//
//        assert ew.peek(F.asList(TX, GLOBAL, SWAP, DB)) == null;
//
//        if (cacheMode() != PARTITIONED) {
//            assert ew.peek(F.asList(TX, NEAR_ONLY, SWAP, DB)) == null;
//            assert ew.peek(F.asList(TX, PARTITIONED_ONLY, SWAP, DB)) == null;
//        }
//
//        if (txEnabled()) {
//            IgniteTx tx = cache.txStart();
//
//            cache.replace(key, 2);
//
//            assert cache.peek(key, F.asList(GLOBAL)) == 1;
//
//            if (cacheMode() == LOCAL) {
//                assert cache.peek(key, F.asList(NEAR_ONLY)) == 1;
//                assert cache.peek(key, F.asList(PARTITIONED_ONLY)) == 1;
//            }
//
//            assert cache.peek(key, F.asList(TX)) == 2;
//            assert cache.peek(key, F.asList(SMART)) == 2;
//            assert cache.peek(key, F.asList(SWAP)) == null;
//            assert cache.peek(key, F.asList(DB)) == 1;
//
//            assertEquals((Integer)1, entry.peek(F.asList(GLOBAL)));
//
//            if (cacheMode() == LOCAL) {
//                assertEquals((Integer)1, entry.peek(F.asList(NEAR_ONLY)));
//                assertEquals((Integer)1, entry.peek(F.asList(PARTITIONED_ONLY)));
//            }
//
//            assertEquals((Integer)2, entry.peek(F.asList(TX)));
//            assertEquals((Integer)2, entry.peek(F.asList(SMART)));
//            assertNull(entry.peek(F.asList(SWAP)));
//            assertEquals((Integer)1, entry.peek(F.asList(DB)));
//
//            tx.commit();
//        }
//        else
//            cache.replace(key, 2);
//
//        assertEquals((Integer)2, cache.peek(key, F.asList(GLOBAL)));
//
//        if (cacheMode() == LOCAL) {
//            assertEquals((Integer)2, cache.peek(key, F.asList(NEAR_ONLY)));
//            assertEquals((Integer)2, cache.peek(key, F.asList(PARTITIONED_ONLY)));
//        }
//
//        assertNull(cache.peek(key, F.asList(TX)));
//        assertNull(cache.peek(key, F.asList(SWAP)));
//        assertEquals((Integer)2, cache.peek(key, F.asList(DB)));
//
//        assertEquals((Integer)2, entry.peek(F.asList(GLOBAL)));
//
//        if (cacheMode() == LOCAL) {
//            assertEquals((Integer)2, entry.peek(F.asList(NEAR_ONLY)));
//            assertEquals((Integer)2, entry.peek(F.asList(PARTITIONED_ONLY)));
//        }
//
//        assertNull(entry.peek(F.asList(TX)));
//        assertNull(entry.peek(F.asList(SWAP)));
//        assertEquals((Integer)2, entry.peek(F.asList(DB)));
//
//        assertTrue(cache.evict(key));
//
//        assertNull(cache.peek(key, F.asList(SMART)));
//        assertNull(cache.peek(key, F.asList(TX, GLOBAL)));
//
//        if (cacheMode() == LOCAL) {
//            assertNull(cache.peek(key, F.asList(TX, NEAR_ONLY)));
//            assertNull(cache.peek(key, F.asList(TX, PARTITIONED_ONLY)));
//        }
//
//        assertEquals((Integer)2, cache.peek(key, F.asList(SWAP)));
//        assertEquals((Integer)2, cache.peek(key, F.asList(DB)));
//        assertEquals((Integer)2, cache.peek(key, F.asList(SMART, SWAP, DB)));
//
//        assertNull(entry.peek(F.asList(SMART)));
//        assertNull(entry.peek(F.asList(TX, GLOBAL)));
//
//        if (cacheMode() == LOCAL) {
//            assertNull(entry.peek(F.asList(TX, NEAR_ONLY)));
//            assertNull(entry.peek(F.asList(TX, PARTITIONED_ONLY)));
//        }
//
//        assertEquals((Integer)2, cache.peek(key, F.asList(SWAP)));
//
//        assertEquals((Integer)2, entry.peek(F.asList(DB)));
//        assertEquals((Integer)2, entry.peek(F.asList(SMART, SWAP, DB)));
    }

    /**
     * @throws Exception In case of error.
     */
    public void testEvictExpired() throws Exception {
        IgniteCache<String, Integer> cache = jcache();

        String key = primaryKeysForCache(cache, 1).get(0);

        cache.put(key, 1);

        assertEquals((Integer)1, cache.get(key));

        long ttl = 500;

        final ExpiryPolicy expiry = new TouchedExpiryPolicy(new Duration(MILLISECONDS, ttl));

        grid(0).jcache(null).withExpiryPolicy(expiry).put(key, 1);

        Thread.sleep(ttl + 100);

        // Expired entry should not be swapped.
        cache.localEvict(Collections.singleton(key));

        assertNull(cache.localPeek(key, CachePeekMode.ONHEAP));

        cache.localPromote(Collections.singleton(key));

        assertNull(cache.localPeek(key, CachePeekMode.ONHEAP));

        assertTrue(cache.localSize() == 0);

        // Force reload on primary node.
        for (int i = 0; i < gridCount(); i++) {
            if (cache(i).affinity().isPrimary(grid(i).localNode(), key))
                cache(i).reload(key);
        }

        // Will do near get request.
        load(cache, key, true);

        assertEquals((Integer)1, peek(cache, key));
    }

    /**
     * JUnit.
     *
     * @throws Exception If failed.
     */
    public void testPeekExpired() throws Exception {
        IgniteCache<String, Integer> c = jcache();

        String key = primaryKeysForCache(c, 1).get(0);

        info("Using key: " + key);

        c.put(key, 1);

        assertEquals(Integer.valueOf(1), c.localPeek(key, CachePeekMode.ONHEAP));

        int ttl = 500;

        final ExpiryPolicy expiry = new TouchedExpiryPolicy(new Duration(MILLISECONDS, ttl));

        c.withExpiryPolicy(expiry).put(key, 1);

        Thread.sleep(ttl + 100);

        assert c.localPeek(key, CachePeekMode.ONHEAP) == null;

        assert c.localSize() == 0 : "Cache is not empty.";
    }

    /**
     * JUnit.
     *
     * @throws Exception If failed.
     */
    public void testPeekExpiredTx() throws Exception {
        if (txEnabled()) {
            IgniteCache<String, Integer> c = jcache();

            String key = "1";
            int ttl = 500;

            try (IgniteTx tx = grid(0).ignite().transactions().txStart()) {
                final ExpiryPolicy expiry = new TouchedExpiryPolicy(new Duration(MILLISECONDS, ttl));

                grid(0).jcache(null).withExpiryPolicy(expiry).put(key, 1);

                tx.commit();
            }

            Thread.sleep(ttl + 100);

            assertNull(c.localPeek(key, CachePeekMode.ONHEAP));

            assert c.localSize() == 0;
        }
    }

    /**
     * @throws Exception If failed.
     */
    public void testTtlTx() throws Exception {
        if (txEnabled())
            checkTtl(true, false);
    }

    /**
     * @throws Exception If failed.
     */
    public void testTtlNoTx() throws Exception {
        checkTtl(false, false);
    }

    /**
     * @throws Exception If failed.
     */
    public void testTtlNoTxOldEntry() throws Exception {
        checkTtl(false, true);
    }

    /**
     * @param inTx In tx flag.
     * @param oldEntry {@code True} to check TTL on old entry, {@code false} on new.
     * @throws Exception If failed.
     */
    private void checkTtl(boolean inTx, boolean oldEntry) throws Exception {
        assert false;
//        int ttl = 1000;
//
//        final ExpiryPolicy expiry = new TouchedExpiryPolicy(new Duration(MILLISECONDS, ttl));
//
//        final GridCache<String, Integer> c = cache();
//
//        final String key = primaryKeysForCache(c, 1).get(0);
//
//        if (oldEntry)
//            c.put(key, 1);
//
//        Entry<String, Integer> entry = c.entry(key);
//
//        assert entry != null;
//
//        assertEquals(0, entry.timeToLive());
//        assertEquals(0, entry.expirationTime());
//
//        long startTime = System.currentTimeMillis();
//
//        if (inTx) {
//            // Rollback transaction for the first time.
//            IgniteTx tx = grid(0).transactions().txStart();
//
//            try {
//                grid(0).jcache(null).withExpiryPolicy(expiry).put(key, 1);
//            }
//            finally {
//                tx.rollback();
//            }
//
//            assertEquals(0, entry.timeToLive());
//            assertEquals(0, entry.expirationTime());
//        }
//
//        // Now commit transaction and check that ttl and expire time have been saved.
//        IgniteTx tx = inTx ? grid(0).transactions().txStart() : null;
//
//        try {
//            grid(0).jcache(null).withExpiryPolicy(expiry).put(key, 1);
//        }
//        finally {
//            if (tx != null)
//                tx.commit();
//        }
//
//        long[] expireTimes = new long[gridCount()];
//
//        for (int i = 0; i < gridCount(); i++) {
//            Entry<String, Integer> curEntry = cache(i).entry(key);
//
//            if (curEntry.primary() || curEntry.backup()) {
//                assertEquals(ttl, curEntry.timeToLive());
//
//                assert curEntry.expirationTime() > startTime;
//
//                expireTimes[i] = curEntry.expirationTime();
//            }
//        }
//
//        // One more update from the same cache entry to ensure that expire time is shifted forward.
//        U.sleep(100);
//
//        tx = inTx ? grid(0).transactions().txStart() : null;
//
//        try {
//            grid(0).jcache(null).withExpiryPolicy(expiry).put(key, 2);
//        }
//        finally {
//            if (tx != null)
//                tx.commit();
//        }
//
//        for (int i = 0; i < gridCount(); i++) {
//            Entry<String, Integer> curEntry = cache(i).entry(key);
//
//            if (curEntry.primary() || curEntry.backup()) {
//                assertEquals(ttl, curEntry.timeToLive());
//
//                assert curEntry.expirationTime() > expireTimes[i];
//
//                expireTimes[i] = curEntry.expirationTime();
//            }
//        }
//
//        // And one more direct update to ensure that expire time is shifted forward.
//        U.sleep(100);
//
//        tx = inTx ? grid(0).transactions().txStart() : null;
//
//        try {
//            grid(0).jcache(null).withExpiryPolicy(expiry).put(key, 3);
//        }
//        finally {
//            if (tx != null)
//                tx.commit();
//        }
//
//        for (int i = 0; i < gridCount(); i++) {
//            Entry<String, Integer> curEntry = cache(i).entry(key);
//
//            if (curEntry.primary() || curEntry.backup()) {
//                assertEquals(ttl, curEntry.timeToLive());
//
//                assert curEntry.expirationTime() > expireTimes[i];
//
//                expireTimes[i] = curEntry.expirationTime();
//            }
//        }
//
//        // And one more update to ensure that ttl is not changed and expire time is not shifted forward.
//        U.sleep(100);
//
//        log.info("Put 4");
//
//        tx = inTx ? grid(0).transactions().txStart() : null;
//
//        try {
//            c.put(key, 4);
//        }
//        finally {
//            if (tx != null)
//                tx.commit();
//        }
//
//        log.info("Put 4 done");
//
//        for (int i = 0; i < gridCount(); i++) {
//            Entry<String, Integer> curEntry = cache(i).entry(key);
//
//            if (curEntry.primary() || curEntry.backup()) {
//                assertEquals(ttl, curEntry.timeToLive());
//                assertEquals(expireTimes[i], curEntry.expirationTime());
//            }
//        }
//
//        // Avoid reloading from store.
//        map.remove(key);
//
//        assertTrue(GridTestUtils.waitForCondition(new GridAbsPredicateX() {
//            @SuppressWarnings("unchecked")
//            @Override public boolean applyx() throws IgniteCheckedException {
//                try {
//                    if (c.get(key) != null)
//                        return false;
//
//                    // Get "cache" field from GridCacheProxyImpl.
//                    GridCacheAdapter c0 = GridTestUtils.getFieldValue(c, "cache");
//
//                    if (!c0.context().deferredDelete()) {
//                        GridCacheEntryEx e0 = c0.peekEx(key);
//
//                        return e0 == null || (e0.rawGet() == null && e0.valueBytes() == null);
//                    }
//                    else
//                        return true;
//                }
//                catch (GridCacheEntryRemovedException e) {
//                    throw new RuntimeException(e);
//                }
//            }
//        }, Math.min(ttl * 10, getTestTimeout())));
//
//        // Ensure that old TTL and expire time are not longer "visible".
//        entry = c.entry(key);
//
//        assert entry.get() == null;
//
//        assertEquals(0, entry.timeToLive());
//        assertEquals(0, entry.expirationTime());
//
//        // Ensure that next update will not pick old expire time.
//
//        tx = inTx ? c.txStart() : null;
//
//        try {
//            entry.set(10);
//        }
//        finally {
//            if (tx != null)
//                tx.commit();
//        }
//
//        U.sleep(2000);
//
//        entry = c.entry(key);
//
//        assertEquals((Integer)10, entry.get());
//
//        assertEquals(0, entry.timeToLive());
//        assertEquals(0, entry.expirationTime());
    }

    /**
     * @throws Exception In case of error.
     */
    public void testLocalEvict() throws Exception {
        IgniteCache<String, Integer> cache = jcache();

        List<String> keys = primaryKeysForCache(cache, 3);

        String key1 = keys.get(0);
        String key2 = keys.get(1);
        String key3 = keys.get(2);

        cache.put(key1, 1);
        cache.put(key2, 2);
        cache.put(key3, 3);

        assert cache.localPeek(key1, CachePeekMode.ONHEAP) == 1;
        assert cache.localPeek(key2, CachePeekMode.ONHEAP) == 2;
        assert cache.localPeek(key3, CachePeekMode.ONHEAP) == 3;

        cache.localEvict(F.asList(key1, key2));

        assert cache.localPeek(key1, CachePeekMode.ONHEAP) == null;
        assert cache.localPeek(key2, CachePeekMode.ONHEAP) == null;
        assert cache.localPeek(key3, CachePeekMode.ONHEAP) == 3;

        cache().reloadAll(F.asList(key1, key2));

        assert cache.localPeek(key1, CachePeekMode.ONHEAP) == 1;
        assert cache.localPeek(key2, CachePeekMode.ONHEAP) == 2;
        assert cache.localPeek(key3, CachePeekMode.ONHEAP) == 3;
    }

    /**
     * @throws Exception If failed.
     */
    public void testUnswap() throws Exception {
<<<<<<< HEAD
        assert false;
//        GridCache<String, Integer> cache = cache();
//
//        List<String> keys = primaryKeysForCache(cache, 3);
//
//        String k1 = keys.get(0);
//        String k2 = keys.get(1);
//        String k3 = keys.get(2);
//
//        cache.put(k1, 1);
//        cache.put(k2, 2);
//        cache.put(k3, 3);
//
//        final AtomicInteger swapEvts = new AtomicInteger(0);
//        final AtomicInteger unswapEvts = new AtomicInteger(0);
//
//        Collection<String> locKeys = new HashSet<>();
//
//        if (CU.isAffinityNode(cache.configuration())) {
//            locKeys.addAll(cache.projection(F.<String, Integer>cachePrimary()).keySet());
//
//            info("Local keys (primary): " + locKeys);
//
//            locKeys.addAll(cache.projection(F.<String, Integer>cacheBackup()).keySet());
//
//            info("Local keys (primary + backup): " + locKeys);
//        }
//
//        for (int i = 0; i < gridCount(); i++) {
//            grid(i).events().localListen(new IgnitePredicate<IgniteEvent>() {
//                @Override public boolean apply(IgniteEvent evt) {
//                    info("Received event: " + evt);
//
//                    switch (evt.type()) {
//                        case EVT_CACHE_OBJECT_SWAPPED:
//                            swapEvts.incrementAndGet();
//
//                            break;
//                        case EVT_CACHE_OBJECT_UNSWAPPED:
//                            unswapEvts.incrementAndGet();
//
//                            break;
//                    }
//
//                    return true;
//                }
//            }, EVT_CACHE_OBJECT_SWAPPED, EVT_CACHE_OBJECT_UNSWAPPED);
//        }
//
//        assert cache.evict(k2);
//        assert cache.evict(k3);
//
//        assert cache.containsKey(k1);
//        assert !cache.containsKey(k2);
//        assert !cache.containsKey(k3);
//
//        int cnt = 0;
//
//        if (locKeys.contains(k2)) {
//            assertEquals((Integer)2, cache.promote(k2));
//
//            cnt++;
//        }
//        else
//            assertNull(cache.promote(k2));
//
//        if (locKeys.contains(k3)) {
//            assertEquals((Integer)3, cache.promote(k3));
//
//            cnt++;
//        }
//        else
//            assertNull(cache.promote(k3));
//
//        assertEquals(cnt, swapEvts.get());
//        assertEquals(cnt, unswapEvts.get());
//
//        assert cache.evict(k1);
//
//        assertEquals((Integer)1, cache.get(k1));
//
//        if (locKeys.contains(k1))
//            cnt++;
//
//        assertEquals(cnt, swapEvts.get());
//        assertEquals(cnt, unswapEvts.get());
//
//        cache.clear();
//
//        // Check with multiple arguments.
//        cache.put(k1, 1);
//        cache.put(k2, 2);
//        cache.put(k3, 3);
//
//        swapEvts.set(0);
//        unswapEvts.set(0);
//
//        cache.evict(k2);
//        cache.evict(k3);
//
//        assert cache.containsKey(k1);
//        assert !cache.containsKey(k2);
//        assert !cache.containsKey(k3);
//
//        cache.promoteAll(F.asList(k2, k3));
//
//        cnt = 0;
//
//        if (locKeys.contains(k2))
//            cnt++;
//
//        if (locKeys.contains(k3))
//            cnt++;
//
//        assertEquals(cnt, swapEvts.get());
//        assertEquals(cnt, unswapEvts.get());
=======
        GridCache<String, Integer> cache = cache();

        List<String> keys = primaryKeysForCache(cache, 3);

        String k1 = keys.get(0);
        String k2 = keys.get(1);
        String k3 = keys.get(2);

        cache.put(k1, 1);
        cache.put(k2, 2);
        cache.put(k3, 3);

        final AtomicInteger swapEvts = new AtomicInteger(0);
        final AtomicInteger unswapEvts = new AtomicInteger(0);

        Collection<String> locKeys = new HashSet<>();

        if (CU.isAffinityNode(cache.configuration())) {
            locKeys.addAll(cache.projection(F.<String, Integer>cachePrimary()).keySet());

            info("Local keys (primary): " + locKeys);

            locKeys.addAll(cache.projection(F.<String, Integer>cacheBackup()).keySet());

            info("Local keys (primary + backup): " + locKeys);
        }

        for (int i = 0; i < gridCount(); i++) {
            grid(i).events().localListen(new IgnitePredicate<Event>() {
                @Override public boolean apply(Event evt) {
                    info("Received event: " + evt);

                    switch (evt.type()) {
                        case EVT_CACHE_OBJECT_SWAPPED:
                            swapEvts.incrementAndGet();

                            break;
                        case EVT_CACHE_OBJECT_UNSWAPPED:
                            unswapEvts.incrementAndGet();

                            break;
                    }

                    return true;
                }
            }, EVT_CACHE_OBJECT_SWAPPED, EVT_CACHE_OBJECT_UNSWAPPED);
        }

        assert cache.evict(k2);
        assert cache.evict(k3);

        assert cache.containsKey(k1);
        assert !cache.containsKey(k2);
        assert !cache.containsKey(k3);

        int cnt = 0;

        if (locKeys.contains(k2)) {
            assertEquals((Integer)2, cache.promote(k2));

            cnt++;
        }
        else
            assertNull(cache.promote(k2));

        if (locKeys.contains(k3)) {
            assertEquals((Integer)3, cache.promote(k3));

            cnt++;
        }
        else
            assertNull(cache.promote(k3));

        assertEquals(cnt, swapEvts.get());
        assertEquals(cnt, unswapEvts.get());

        assert cache.evict(k1);

        assertEquals((Integer)1, cache.get(k1));

        if (locKeys.contains(k1))
            cnt++;

        assertEquals(cnt, swapEvts.get());
        assertEquals(cnt, unswapEvts.get());

        cache.clear();

        // Check with multiple arguments.
        cache.put(k1, 1);
        cache.put(k2, 2);
        cache.put(k3, 3);

        swapEvts.set(0);
        unswapEvts.set(0);

        cache.evict(k2);
        cache.evict(k3);

        assert cache.containsKey(k1);
        assert !cache.containsKey(k2);
        assert !cache.containsKey(k3);

        cache.promoteAll(F.asList(k2, k3));

        cnt = 0;

        if (locKeys.contains(k2))
            cnt++;

        if (locKeys.contains(k3))
            cnt++;

        assertEquals(cnt, swapEvts.get());
        assertEquals(cnt, unswapEvts.get());
>>>>>>> a4f0e7d1
    }

    /**
     * JUnit.
     */
    public void testCacheProxy() {
        IgniteCache<String, Integer> cache = jcache();

        assert cache instanceof IgniteCacheProxy;
    }

    /**
     * JUnit.
     *
     * @throws Exception If failed.
     */
    public void testCompactExpired() throws Exception {
        IgniteCache<String, Integer> cache = jcache();

        String key = F.first(primaryKeysForCache(cache, 1));

        cache.put(key, 1);

        long ttl = 500;

        final ExpiryPolicy expiry = new TouchedExpiryPolicy(new Duration(MILLISECONDS, ttl));

        grid(0).jcache(null).withExpiryPolicy(expiry).put(key, 1);

        Thread.sleep(ttl + 100);

        // Peek will actually remove entry from cache.
        assert cache.localPeek(key, CachePeekMode.ONHEAP) == null;

        assert cache.localSize() == 0;
    }

    /**
     * JUnit.
     *
     * @throws Exception If failed.
     */
    public void testOptimisticTxMissingKey() throws Exception {
        if (txEnabled()) {

            try (IgniteTx tx = grid(0).transactions().txStart(OPTIMISTIC, READ_COMMITTED)) {
                // Remove missing key.
                assertTrue(cache().removex(UUID.randomUUID().toString()));

                tx.commit();
            }
        }
    }

    /**
     * JUnit.
     *
     * @throws Exception If failed.
     */
    public void testOptimisticTxMissingKeyNoCommit() throws Exception {
        if (txEnabled()) {

            try (IgniteTx tx = grid(0).transactions().txStart(OPTIMISTIC, READ_COMMITTED)) {
                // Remove missing key.
                assertTrue(cache().removex(UUID.randomUUID().toString()));

                tx.setRollbackOnly();
            }
        }
    }

    /**
     * @throws Exception If failed.
     */
    public void testOptimisticTxReadCommittedInTx() throws Exception {
        checkRemovexInTx(OPTIMISTIC, READ_COMMITTED);
    }

    /**
     * @throws Exception If failed.
     */
    public void testOptimisticTxRepeatableReadInTx() throws Exception {
        checkRemovexInTx(OPTIMISTIC, REPEATABLE_READ);
    }

    /**
     * @throws Exception If failed.
     */
    public void testPessimisticTxReadCommittedInTx() throws Exception {
        checkRemovexInTx(PESSIMISTIC, READ_COMMITTED);
    }

    /**
     * @throws Exception If failed.
     */
    public void testPessimisticTxRepeatableReadInTx() throws Exception {
        checkRemovexInTx(PESSIMISTIC, REPEATABLE_READ);
    }

    /**
     * @param concurrency Concurrency.
     * @param isolation Isolation.
     * @throws Exception If failed.
     */
    private void checkRemovexInTx(IgniteTxConcurrency concurrency, IgniteTxIsolation isolation) throws Exception {
        if (txEnabled()) {
            final int cnt = 10;

            CU.inTx(ignite(0), jcache(), concurrency, isolation, new CIX1<IgniteCache<String, Integer>>() {
                @Override public void applyx(IgniteCache<String, Integer> cache) {
                    for (int i = 0; i < cnt; i++)
                        cache.put("key" + i, i);
                }
            });

            CU.inTx(ignite(0), jcache(), concurrency, isolation, new CIX1<IgniteCache<String, Integer>>() {
                @Override public void applyx(IgniteCache<String, Integer> cache) throws IgniteCheckedException {
                    for (int i = 0; i < cnt; i++)
                        assertEquals(new Integer(i), cache.get("key" + i));
                }
            });

            CU.inTx(ignite(0), jcache(), concurrency, isolation, new CIX1<IgniteCache<String, Integer>>() {
                @Override public void applyx(IgniteCache<String, Integer> cache) throws IgniteCheckedException {
                    for (int i = 0; i < cnt; i++)
                        assertTrue(cache.remove("key" + i));
                }
            });
        }
    }

    /**
     * JUnit.
     *
     * @throws Exception If failed.
     */
    public void testPessimisticTxMissingKey() throws Exception {
        if (txEnabled()) {
            try (IgniteTx tx = grid(0).transactions().txStart(PESSIMISTIC, READ_COMMITTED)) {
                // Remove missing key.
                assertFalse(cache().removex(UUID.randomUUID().toString()));

                tx.commit();
            }
        }
    }

    /**
     * JUnit.
     *
     * @throws Exception If failed.
     */
    public void testPessimisticTxMissingKeyNoCommit() throws Exception {
        if (txEnabled()) {
            try (IgniteTx tx = grid(0).transactions().txStart(PESSIMISTIC, READ_COMMITTED)) {
                // Remove missing key.
                assertFalse(cache().removex(UUID.randomUUID().toString()));

                tx.setRollbackOnly();
            }
        }
    }

    /**
     * @throws Exception If failed.
     */
    public void testPessimisticTxRepeatableRead() throws Exception {
        if (txEnabled()) {
            try (IgniteTx ignored = grid(0).transactions().txStart(PESSIMISTIC, REPEATABLE_READ)) {
                cache().putx("key", 1);

                assert cache().get("key") == 1;
            }
        }
    }

    /**
     * @throws Exception If failed.
     */
    public void testPessimisticTxRepeatableReadOnUpdate() throws Exception {
        if (txEnabled()) {
            try (IgniteTx ignored = grid(0).transactions().txStart(PESSIMISTIC, REPEATABLE_READ)) {
                cache().put("key", 1);

                assert cache().put("key", 2) == 1;
            }
        }
    }

    /**
     * @throws Exception If failed.
     */
    public void testPrimaryData() throws Exception {
        if (offheapTiered(cache(0)))
            return;

        final List<String> keys = new ArrayList<>(3);

        for (int i = 0; i < 3; i++) {
            while (true) {
                String key = UUID.randomUUID().toString();

                if (grid(0).mapKeyToNode(null, key).equals(grid(0).localNode())) {
                    assertTrue(cache(0).putx(key, i));

                    keys.add(key);

                    break;
                }
            }
        }

        if (cacheMode() == PARTITIONED && gridCount() > 1) {
            for (int i = 0; i < 10; i++) {
                while (true) {
                    String key = UUID.randomUUID().toString();

                    if (!grid(0).mapKeyToNode(null, key).equals(grid(0).localNode())) {
                        assertTrue(cache(1).putx(key, i));

                        break;
                    }
                }
            }
        }

        List<String> subList = keys.subList(1, keys.size());

        // ---------------
        // Key set checks.
        // ---------------

        info("Key set: " + cache(0).keySet());
        info("Entry set: " + cache(0).entrySet());
        info("Primary entry set: " + cache(0).primaryEntrySet());

        Set<String> primKeys = cache(0).primaryKeySet();

        assertEquals(3, primKeys.size());
        assertTrue(primKeys.containsAll(keys));

        primKeys = cache(0).projection(new P1<Entry<String, Integer>>() {
            @Override public boolean apply(Entry<String, Integer> e) {
                return !e.getKey().equals(keys.get(0));
            }
        }).primaryKeySet();

        assertEquals(2, primKeys.size());
        assertTrue(primKeys.containsAll(subList));

        // --------------
        // Values checks.
        // --------------

        Collection<Integer> primVals = cache(0).primaryValues();

        assertEquals(3, primVals.size());
        assertTrue(primVals.containsAll(F.asList(0, 1, 2)));

        primVals = cache(0).projection(new P1<Entry<String, Integer>>() {
            @Override public boolean apply(Entry<String, Integer> e) {
                return !e.getKey().equals(keys.get(0));
            }
        }).primaryValues();

        assertEquals(2, primVals.size());
        assertTrue(primVals.containsAll(F.asList(1, 2)));

        // -----------------
        // Entry set checks.
        // -----------------

        Set<Entry<String, Integer>> primEntries = cache(0).primaryEntrySet();

        assertEquals(3, primEntries.size());

        primEntries = cache(0).projection(new P1<Entry<String, Integer>>() {
            @Override public boolean apply(Entry<String, Integer> e) {
                return !e.getKey().equals(keys.get(0));
            }
        }).primaryEntrySet();

        assertEquals(2, primEntries.size());
    }

    /**
     * @throws Exception In case of error.
     */
    public void testToMap() throws Exception {
        if (offheapTiered(cache()))
            return;

        cache().put("key1", 1);
        cache().put("key2", 2);

        Map<String, Integer> map = new HashMap<>();

        for (int i = 0; i < gridCount(); i++)
            map.putAll(cache(i).toMap());

        assert map != null;
        assert map.size() == 2;
        assert map.get("key1") == 1;
        assert map.get("key2") == 2;
    }

    /**
     * @param keys Expected keys.
     * @throws Exception If failed.
     */
    protected void checkSize(Collection<String> keys) throws Exception {
        if (nearEnabled())
            assertEquals(keys.size(), jcache().localSize());
        else {
            for (int i = 0; i < gridCount(); i++) {
                GridCacheContext<String, Integer> ctx = context(i);

                if (offheapTiered(ctx.cache()))
                    continue;

                int size = 0;

                for (String key : keys) {
                    if (ctx.affinity().localNode(key, ctx.discovery().topologyVersion())) {
                        GridCacheEntryEx<String, Integer> e =
                            ctx.isNear() ? ctx.near().dht().peekEx(key) : ctx.cache().peekEx(key);

                        assert e != null : "Entry is null [idx=" + i + ", key=" + key + ", ctx=" + ctx + ']';
                        assert !e.deleted() : "Entry is deleted: " + e;

                        size++;
                    }
                }

                assertEquals("Incorrect size on cache #" + i, size, cache(i).size());
            }
        }
    }

    /**
     * @param keys Expected keys.
     * @throws Exception If failed.
     */
    protected void checkKeySize(Collection<String> keys) throws Exception {
        if (nearEnabled())
            assertEquals("Invalid key size: " + jcache().localSize(), keys.size(), jcache().localSize());
        else {
            for (int i = 0; i < gridCount(); i++) {
                GridCacheContext<String, Integer> ctx = context(i);

                int size = 0;

                for (String key : keys)
                    if (ctx.affinity().localNode(key, ctx.discovery().topologyVersion()))
                        size++;

                assertEquals("Incorrect key size on cache #" + i, size, cache(i).size());
            }
        }
    }

    /**
     * @param exp Expected value.
     * @param key Key.
     * @throws Exception If failed.
     */
    private void checkContainsKey(boolean exp, String key) throws Exception {
        if (nearEnabled())
            assertEquals(exp, jcache().containsKey(key));
        else {
            boolean contains = false;

            for (int i = 0; i < gridCount(); i++)
                if (containsKey(cache(i), key)) {
                    contains = true;

                    break;
                }

            assertEquals("Key: " + key, exp, contains);
        }
    }

    /**
     * @param key Key.
     */
    protected Ignite primaryIgnite(String key) {
        ClusterNode node = grid(0).affinity(null).mapKeyToNode(key);

        if (node == null)
            throw new IgniteException("Failed to find primary node.");

        UUID nodeId = node.id();

        for (int i = 0; i < gridCount(); i++) {
            if (context(i).localNodeId().equals(nodeId))
                return ignite(i);
        }

        throw new IgniteException("Failed to find primary node.");
    }

    /**
     * @param key Key.
     * @return Cache.
     * @throws Exception If failed.
     */
    protected IgniteCache<String, Integer> primaryCache(String key) {
        return primaryIgnite(key).jcache(null);
    }

    /**
     * @param cache Cache.
     * @param cnt Keys count.
     * @return Collection of keys for which given cache is primary.
     * @throws IgniteCheckedException If failed.
     */
    protected List<String> primaryKeysForCache(CacheProjection<String, Integer> cache, int cnt)
        throws IgniteCheckedException {
        return primaryKeysForCache(cache, cnt, 1);
    }

    /**
     * @param cache Cache.
     * @param cnt Keys count.
     * @param startFrom Start value for keys search.
     * @return Collection of keys for which given cache is primary.
     * @throws IgniteCheckedException If failed.
     */
    protected List<String> primaryKeysForCache(CacheProjection<String, Integer> cache, int cnt, int startFrom)
        throws IgniteCheckedException {
        List<String> found = new ArrayList<>(cnt);

        for (int i = startFrom; i < startFrom + 100_000; i++) {
            String key = "key" + i;

            assert false;
//            if (cache.entry(key).primary()) {
//                found.add(key);
//
//                if (found.size() == cnt)
//                    return found;
//            }
        }

        throw new IgniteCheckedException("Unable to find " + cnt + " keys as primary for cache.");
    }

    /**
     * @param cache Cache.
     * @param cnt Keys count.
     * @return Collection of keys for which given cache is primary.
     * @throws IgniteCheckedException If failed.
     */
    protected List<String> primaryKeysForCache(IgniteCache<String, Integer> cache, int cnt, int startFrom)
        throws IgniteCheckedException {
        CacheProjection<String, Integer> prj = GridTestUtils.getFieldValue(cache, "delegate");

        return primaryKeysForCache(prj, cnt, startFrom);
    }

    /**
     * @param cache Cache.
     * @param cnt Keys count.
     * @return Collection of keys for which given cache is primary.
     * @throws IgniteCheckedException If failed.
     */
    protected List<String> primaryKeysForCache(IgniteCache<String, Integer> cache, int cnt)
        throws IgniteCheckedException {
        CacheProjection<String, Integer> prj = GridTestUtils.getFieldValue(cache, "delegate");

        return primaryKeysForCache(prj, cnt);
    }

    /**
     * @throws Exception If failed.
     */
    public void testIgniteCacheIterator() throws Exception {
        IgniteCache<String, Integer> cache = jcache(0);

        assertFalse(cache.iterator().hasNext());

        final int SIZE = 20000;

        Map<String, Integer> entries = new HashMap<>();

        for (int i = 0; i < SIZE; ++i) {
            cache.put(Integer.toString(i), i);

            entries.put(Integer.toString(i), i);
        }

        checkIteratorHasNext();

        checkIteratorCache(entries);

        checkIteratorRemove(cache, entries);

        checkIteratorEmpty(cache);
    }

    /**
     * If hasNext() is called repeatedly, it should return the same result.
     */
    private void checkIteratorHasNext() {
        Iterator<Cache.Entry<String, Integer>> iter = jcache(0).iterator();

        assertEquals(iter.hasNext(), iter.hasNext());

        while (iter.hasNext())
            iter.next();

        assertFalse(iter.hasNext());
    }

    /**
     * @param cache Cache.
     * @param entries Expected entries in the cache.
     */
    private void checkIteratorRemove(IgniteCache<String, Integer> cache, Map<String, Integer> entries) {
        // Check that we can remove element.
        String rmvKey = Integer.toString(5);

        removeCacheIterator(cache, rmvKey);

        entries.remove(rmvKey);

        assertFalse(cache.containsKey(rmvKey));
        assertNull(cache.get(rmvKey));

        checkIteratorCache(entries);

        // Check that we cannot call Iterator.remove() without next().
        final Iterator<Cache.Entry<String, Integer>> iter = jcache(0).iterator();

        assertTrue(iter.hasNext());

        iter.next();

        iter.remove();

        GridTestUtils.assertThrows(log, new Callable<Object>() {
            @Override public Void call() throws Exception {
                iter.remove();

                return null;
            }
        }, IllegalStateException.class, null);
    }

    /**
     * @param cache Cache.
     * @param key Key to remove.
     */
    private void removeCacheIterator(IgniteCache<String, Integer> cache, String key) {
        Iterator<Cache.Entry<String, Integer>> iter = cache.iterator();

        int delCnt = 0;

        while (iter.hasNext()) {
            Cache.Entry<String, Integer> cur = iter.next();

            if (cur.getKey().equals(key)) {
                iter.remove();

                delCnt++;
            }
        }

        assertEquals(1, delCnt);
    }

    /**
     * @param entries Expected entries in the cache.
     */
    private void checkIteratorCache(Map<String, Integer> entries) {
        for (int i = 0; i < gridCount(); ++i)
            checkIteratorCache(jcache(i), entries);
    }

    /**
     * @param cache Cache.
     * @param entries Expected entries in the cache.
     */
    private void checkIteratorCache(IgniteCache<String, Integer> cache, Map<String, Integer> entries) {
        Iterator<Cache.Entry<String, Integer>> iter = cache.iterator();

        int cnt = 0;

        while (iter.hasNext()) {
            Cache.Entry<String, Integer> cur = iter.next();

            assertTrue(entries.containsKey(cur.getKey()));
            assertEquals(entries.get(cur.getKey()), cur.getValue());

            cnt++;
        }

        assertEquals(entries.size(), cnt);
    }

    /**
     * Checks iterators are cleared.
     */
    private void checkIteratorsCleared() {
        for (int j = 0; j < gridCount(); j++) {

            GridCacheQueryManager queries = context(j).queries();

            Map map = GridTestUtils.getFieldValue(queries, GridCacheQueryManager.class, "qryIters");

            for (Object obj : map.values())
                assertEquals("Iterators not removed for grid " + j, 0, ((Map) obj).size());
        }
    }

    /**
     * Checks iterators are cleared after using.
     */
    private void checkIteratorEmpty(IgniteCache<String, Integer> cache) throws InterruptedException, InterruptedException {
        int cnt = 5;

        for (int i = 0; i < cnt; ++i) {
            Iterator<Cache.Entry<String, Integer>> iter = cache.iterator();

            iter.next();

            assert iter.hasNext();
        }

        System.gc();

        for (int i = 0; i < 10; i++) {
            try {
                cache.size(); // Trigger weak queue poll.

                checkIteratorsCleared();
            }
            catch (AssertionFailedError e) {
                if (i == 9)
                    throw e;

                log.info("Set iterators not cleared, will wait");

                Thread.sleep(500);
            }
        }
    }
}<|MERGE_RESOLUTION|>--- conflicted
+++ resolved
@@ -3174,7 +3174,6 @@
      * @throws Exception If failed.
      */
     public void testUnswap() throws Exception {
-<<<<<<< HEAD
         assert false;
 //        GridCache<String, Integer> cache = cache();
 //
@@ -3291,123 +3290,6 @@
 //
 //        assertEquals(cnt, swapEvts.get());
 //        assertEquals(cnt, unswapEvts.get());
-=======
-        GridCache<String, Integer> cache = cache();
-
-        List<String> keys = primaryKeysForCache(cache, 3);
-
-        String k1 = keys.get(0);
-        String k2 = keys.get(1);
-        String k3 = keys.get(2);
-
-        cache.put(k1, 1);
-        cache.put(k2, 2);
-        cache.put(k3, 3);
-
-        final AtomicInteger swapEvts = new AtomicInteger(0);
-        final AtomicInteger unswapEvts = new AtomicInteger(0);
-
-        Collection<String> locKeys = new HashSet<>();
-
-        if (CU.isAffinityNode(cache.configuration())) {
-            locKeys.addAll(cache.projection(F.<String, Integer>cachePrimary()).keySet());
-
-            info("Local keys (primary): " + locKeys);
-
-            locKeys.addAll(cache.projection(F.<String, Integer>cacheBackup()).keySet());
-
-            info("Local keys (primary + backup): " + locKeys);
-        }
-
-        for (int i = 0; i < gridCount(); i++) {
-            grid(i).events().localListen(new IgnitePredicate<Event>() {
-                @Override public boolean apply(Event evt) {
-                    info("Received event: " + evt);
-
-                    switch (evt.type()) {
-                        case EVT_CACHE_OBJECT_SWAPPED:
-                            swapEvts.incrementAndGet();
-
-                            break;
-                        case EVT_CACHE_OBJECT_UNSWAPPED:
-                            unswapEvts.incrementAndGet();
-
-                            break;
-                    }
-
-                    return true;
-                }
-            }, EVT_CACHE_OBJECT_SWAPPED, EVT_CACHE_OBJECT_UNSWAPPED);
-        }
-
-        assert cache.evict(k2);
-        assert cache.evict(k3);
-
-        assert cache.containsKey(k1);
-        assert !cache.containsKey(k2);
-        assert !cache.containsKey(k3);
-
-        int cnt = 0;
-
-        if (locKeys.contains(k2)) {
-            assertEquals((Integer)2, cache.promote(k2));
-
-            cnt++;
-        }
-        else
-            assertNull(cache.promote(k2));
-
-        if (locKeys.contains(k3)) {
-            assertEquals((Integer)3, cache.promote(k3));
-
-            cnt++;
-        }
-        else
-            assertNull(cache.promote(k3));
-
-        assertEquals(cnt, swapEvts.get());
-        assertEquals(cnt, unswapEvts.get());
-
-        assert cache.evict(k1);
-
-        assertEquals((Integer)1, cache.get(k1));
-
-        if (locKeys.contains(k1))
-            cnt++;
-
-        assertEquals(cnt, swapEvts.get());
-        assertEquals(cnt, unswapEvts.get());
-
-        cache.clear();
-
-        // Check with multiple arguments.
-        cache.put(k1, 1);
-        cache.put(k2, 2);
-        cache.put(k3, 3);
-
-        swapEvts.set(0);
-        unswapEvts.set(0);
-
-        cache.evict(k2);
-        cache.evict(k3);
-
-        assert cache.containsKey(k1);
-        assert !cache.containsKey(k2);
-        assert !cache.containsKey(k3);
-
-        cache.promoteAll(F.asList(k2, k3));
-
-        cnt = 0;
-
-        if (locKeys.contains(k2))
-            cnt++;
-
-        if (locKeys.contains(k3))
-            cnt++;
-
-        assertEquals(cnt, swapEvts.get());
-        assertEquals(cnt, unswapEvts.get());
->>>>>>> a4f0e7d1
     }
 
     /**
