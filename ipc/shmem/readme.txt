Apache Ignite Shared memory IPC library
---------------------------------------

Apache Ignite shared memory IPC library implement exchange via shared memory for Apache Ignite.

Building on Linux and Mac OS X
-------------------

For builing on Linux and Mac OS X the shared memory library uses the GNU Autotools toolchain.
Go to the 'ipc/shmem/' directory and run:

    ./configure

You can also do

    ./configure --help

to see all available command line options. Once the configure script finishes, you can run a make:

    make install

This will build and install the shared memory library and the headers into the default location on your
system (which is usually '/usr/local').

Usage with Apache Ignite
-------------------

Copy compiled library to folder that already listed in 'java.library.path'
<<<<<<< HEAD
with name in form: 'libigniteshmem-<gridgain-version>.<extention>'.
Note: Grid should be restarted.

**************************************************************************************
*** Additional notes:
*** - 'make install' should be run under sudo
*** - if you have problems with <jni.h>, remember that JAVA_HOME have to be set not only for current user, but and for sudo user (check it by typing 'sudo -E env | grep JAVA_HOME')
*** - if you do all right, but it still no work you can just replace manually $(JAVA_HOME) on your java home path at Makefiles.* . :-)
**************************************************************************************
=======
with name in form: 'libggshmem-<ignite-version>.<extention>'.
Note: Grid should be restarted.
>>>>>>> 9ea96070
<|MERGE_RESOLUTION|>--- conflicted
+++ resolved
@@ -26,7 +26,6 @@
 -------------------
 
 Copy compiled library to folder that already listed in 'java.library.path'
-<<<<<<< HEAD
 with name in form: 'libigniteshmem-<gridgain-version>.<extention>'.
 Note: Grid should be restarted.
 
@@ -35,8 +34,4 @@
 *** - 'make install' should be run under sudo
 *** - if you have problems with <jni.h>, remember that JAVA_HOME have to be set not only for current user, but and for sudo user (check it by typing 'sudo -E env | grep JAVA_HOME')
 *** - if you do all right, but it still no work you can just replace manually $(JAVA_HOME) on your java home path at Makefiles.* . :-)
-**************************************************************************************
-=======
-with name in form: 'libggshmem-<ignite-version>.<extention>'.
-Note: Grid should be restarted.
->>>>>>> 9ea96070
+**************************************************************************************